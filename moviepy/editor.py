"""
This file is meant to make it easy to load the main features of
MoviePy by simply typing:

>>> from moviepy.editor import *

In particular it will load many effects from the video.fx and audio.fx
folders and turn them into VideoClip methods, so that instead of
>>> clip.fx( vfx.resize, 2 ) # or equivalently vfx.resize(clip, 2)
we can write
>>> clip.resize(2)

It also starts a PyGame session (if PyGame is installed) and enables
clip.preview().
"""

# Note that these imports could have been performed in the __init__.py
# file, but this would make the loading of moviepy slower.

import os
import sys


# Hide the welcome message from pygame: https://github.com/pygame/pygame/issues/542
os.environ["PYGAME_HIDE_SUPPORT_PROMPT"] = "1"

# Clips
from .video.io.VideoFileClip import VideoFileClip
from .video.io.ImageSequenceClip import ImageSequenceClip
from .video.io.downloader import download_webfile
from .video.VideoClip import VideoClip, ImageClip, ColorClip, TextClip
from .video.compositing.CompositeVideoClip import CompositeVideoClip, clips_array
from .video.compositing.concatenate import (
    concatenate_videoclips,
    concatenate,
)  # concatenate=deprecated

from .audio.AudioClip import AudioClip, CompositeAudioClip, concatenate_audioclips
from .audio.io.AudioFileClip import AudioFileClip

# FX

import moviepy.video.fx.all as vfx
import moviepy.audio.fx.all as afx
import moviepy.video.compositing.transitions as transfx

# Tools

import moviepy.video.tools as videotools
import moviepy.video.io.ffmpeg_tools as ffmpeg_tools
from .video.io.html_tools import ipython_display
from .tools import cvsecs

try:
    from .video.io.sliders import sliders
except ImportError:
    pass

# The next loop transforms many effects into VideoClip methods so that
# they can be called with myclip.resize(width=500) instead of
# myclip.fx( vfx.resize, width= 500)
<<<<<<< HEAD
for method_name in vfx.__all__:
    exec("VideoClip.%s = vfx.%s" % (method_name, method_name))

for method_name in afx.__all__:
    exec("AudioClip.%s = afx.%s" % (method_name, method_name))
    if method_name != "audio_loop":
        exec("VideoClip.%s = afx.%s" % (method_name, method_name))

# These transitions effects are all contained in one file so there is no way to automatically
# generate a list of them
for method_name in ["crossfadein",
                    "crossfadeout",
                    "slide_in",
                    "slide_out",
                    "make_loopable"]:
    exec("VideoClip.%s = transfx.%s" % (method_name, method_name))
=======
for method in [
    "afx.audio_fadein",
    "afx.audio_fadeout",
    "afx.audio_normalize",
    "afx.volumex",
    "transfx.crossfadein",
    "transfx.crossfadeout",
    "vfx.crop",
    "vfx.fadein",
    "vfx.fadeout",
    "vfx.invert_colors",
    "vfx.loop",
    "vfx.margin",
    "vfx.mask_and",
    "vfx.mask_or",
    "vfx.resize",
    "vfx.rotate",
    "vfx.speedx",
]:

    exec("VideoClip.%s = %s" % (method.split(".")[1], method))


for method in [
    "afx.audio_fadein",
    "afx.audio_fadeout",
    "afx.audio_loop",
    "afx.audio_normalize",
    "afx.volumex",
]:

    exec("AudioClip.%s = %s" % (method.split(".")[1], method))
>>>>>>> 98c73cd1


# adds easy ipython integration
VideoClip.ipython_display = ipython_display
AudioClip.ipython_display = ipython_display
# -----------------------------------------------------------------
# Previews: try to import pygame, else make methods which raise
# exceptions saying to install PyGame


# Add methods preview and show (only if pygame installed)
try:
    from moviepy.video.io.preview import show, preview
except ImportError:

    def preview(self, *args, **kwargs):
        """NOT AVAILABLE : clip.preview requires Pygame installed."""
        raise ImportError("clip.preview requires Pygame installed")

    def show(self, *args, **kwargs):
        """NOT AVAILABLE : clip.show requires Pygame installed."""
        raise ImportError("clip.show requires Pygame installed")

VideoClip.preview = preview
VideoClip.show = show

try:
    from moviepy.audio.io.preview import preview
except ImportError:

    def preview(self, *args, **kwargs):
        """ NOT AVAILABLE : clip.preview requires Pygame installed."""
        raise ImportError("clip.preview requires Pygame installed")


AudioClip.preview = preview<|MERGE_RESOLUTION|>--- conflicted
+++ resolved
@@ -59,7 +59,6 @@
 # The next loop transforms many effects into VideoClip methods so that
 # they can be called with myclip.resize(width=500) instead of
 # myclip.fx( vfx.resize, width= 500)
-<<<<<<< HEAD
 for method_name in vfx.__all__:
     exec("VideoClip.%s = vfx.%s" % (method_name, method_name))
 
@@ -76,40 +75,6 @@
                     "slide_out",
                     "make_loopable"]:
     exec("VideoClip.%s = transfx.%s" % (method_name, method_name))
-=======
-for method in [
-    "afx.audio_fadein",
-    "afx.audio_fadeout",
-    "afx.audio_normalize",
-    "afx.volumex",
-    "transfx.crossfadein",
-    "transfx.crossfadeout",
-    "vfx.crop",
-    "vfx.fadein",
-    "vfx.fadeout",
-    "vfx.invert_colors",
-    "vfx.loop",
-    "vfx.margin",
-    "vfx.mask_and",
-    "vfx.mask_or",
-    "vfx.resize",
-    "vfx.rotate",
-    "vfx.speedx",
-]:
-
-    exec("VideoClip.%s = %s" % (method.split(".")[1], method))
-
-
-for method in [
-    "afx.audio_fadein",
-    "afx.audio_fadeout",
-    "afx.audio_loop",
-    "afx.audio_normalize",
-    "afx.volumex",
-]:
-
-    exec("AudioClip.%s = %s" % (method.split(".")[1], method))
->>>>>>> 98c73cd1
 
 
 # adds easy ipython integration
