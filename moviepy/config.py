--- conflicted
+++ resolved
@@ -51,19 +51,15 @@
             IMAGEMAGICK_BINARY = wr.QueryValueEx(key, "BinPath")[0] + r"\convert.exe"
             key.Close()
         except:
-<<<<<<< HEAD
             try:
                 imagemagick_path   = sp.check_output('dir /B /O-N "C:\Program Files\ImageMagick-*"'                           , shell=True).decode("utf-8").split("\r\n")[0]
                 IMAGEMAGICK_BINARY = sp.check_output('dir /B /S   "C:\Program Files\{}\*convert.exe"'.format(imagemagick_path), shell=True).decode("utf-8").split("\r\n")[0]
             except:
                 IMAGEMAGICK_BINARY = 'unset'
+                
     elif try_cmd(['convert'])[0]:
         IMAGEMAGICK_BINARY = 'convert'
-=======
-            IMAGEMAGICK_BINARY = "unset"
-    elif try_cmd(["convert"])[0]:
-        IMAGEMAGICK_BINARY = "convert"
->>>>>>> 00693440
+
     else:
         IMAGEMAGICK_BINARY = "unset"
 else:
