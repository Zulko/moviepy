--- conflicted
+++ resolved
@@ -62,7 +62,6 @@
             IMAGEMAGICK_BINARY = wr.QueryValueEx(key, "BinPath")[0] + r"\magick.exe"
             key.Close()
         except Exception:
-<<<<<<< HEAD
             try:
                 imagemagick_path = sp.check_output(
                     r'dir /B /O-N "C:\Program Files\ImageMagick-*"',
@@ -77,9 +76,6 @@
             except Exception:
                 IMAGEMAGICK_BINARY = "unset"
 
-=======
-            IMAGEMAGICK_BINARY = "unset"
->>>>>>> 427c1225
     elif try_cmd(["convert"])[0]:
         IMAGEMAGICK_BINARY = "convert"
 
