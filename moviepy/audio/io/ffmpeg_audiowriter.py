import subprocess as sp

from moviepy.compat import DEVNULL

import os

from moviepy.config import get_setting
from moviepy.decorators import requires_duration

from moviepy.tools import verbose_print


class FFMPEG_AudioWriter:
    """
    A class to write an AudioClip into an audio file.

    Parameters
    ------------

    filename
      Name of any video or audio file, like ``video.mp4`` or ``sound.wav`` etc.

    size
      Size (width,height) in pixels of the output video.

    fps_input
      Frames per second of the input audio (given by the AUdioClip being
      written down).

    codec
      Name of the ffmpeg codec to use for the output.

    bitrate:
      A string indicating the bitrate of the final video. Only
      relevant for codecs which accept a bitrate.

    """

    def __init__(self, filename, fps_input, nbytes=2,
                 nchannels=2, codec='libfdk_aac', bitrate=None,
                 input_video=None, logfile=None, ffmpeg_params=None):

        self.filename = filename
        self.codec = codec

        if logfile is None:
            logfile = sp.PIPE

        cmd = ([get_setting("FFMPEG_BINARY"), '-y',
                "-loglevel", "error" if logfile == sp.PIPE else "info",
                "-f", 's%dle' % (8*nbytes),
                "-acodec",'pcm_s%dle' % (8*nbytes),
                '-ar', "%d" % fps_input,
                '-ac', "%d" % nchannels,
                '-i', '-']
               + (['-vn'] if input_video is None else ["-i", input_video, '-vcodec', 'copy'])
               + ['-acodec', codec]
               + ['-ar', "%d" % fps_input]
               + ['-strict', '-2']  # needed to support codec 'aac'
               + (['-ab', bitrate] if (bitrate is not None) else [])
               + (ffmpeg_params if ffmpeg_params else [])
               + [filename])

        popen_params = {"stdout": DEVNULL,
                        "stderr": logfile,
                        "stdin": sp.PIPE}

        if os.name == "nt":
            popen_params["creationflags"] = 0x08000000

        self.proc = sp.Popen(cmd, **popen_params)

    def write_frames(self, frames_array):
        try:
            try:
                self.proc.stdin.write(frames_array.tobytes())
            except NameError:
                self.proc.stdin.write(frames_array.tostring())
        except IOError as err:
            ffmpeg_error = self.proc.stderr.read()
            error = (str(err) + ("\n\nMoviePy error: FFMPEG encountered "
                                 "the following error while writing file %s:" % self.filename
                                 + "\n\n" + str(ffmpeg_error)))

            if b"Unknown encoder" in ffmpeg_error:

                error = (error +
                         ("\n\nThe audio export failed because FFMPEG didn't "
                          "find the specified codec for audio encoding (%s). "
                          "Please install this codec or change the codec when "
                          "calling to_videofile or to_audiofile. For instance "
                          "for mp3:\n"
                          "   >>> to_videofile('myvid.mp4', audio_codec='libmp3lame')"
                          ) % (self.codec))

            elif b"incorrect codec parameters ?" in ffmpeg_error:

                error = (error +
                         ("\n\nThe audio export failed, possibly because the "
                          "codec specified for the video (%s) is not compatible"
                          " with the given extension (%s). Please specify a "
                          "valid 'codec' argument in to_videofile. This would "
                          "be 'libmp3lame' for mp3, 'libvorbis' for ogg...")
                         % (self.codec, self.ext))

            elif b"encoder setup failed" in ffmpeg_error:

                error = (error +
                         ("\n\nThe audio export failed, possily because the "
                          "bitrate you specified was two high or too low for "
                          "the video codec."))

            else:
                error = (error +
                         ("\n\nIn case it helps, make sure you are using a "
                          "recent version of FFMPEG (the versions in the "
                          "Ubuntu/Debian repos are deprecated)."))

            raise IOError(error)

    def close(self):
        if self.proc:
            self.proc.stdin.close()
            self.proc.stdin = None
            if self.proc.stderr is not None:
                self.proc.stderr.close()
                self.proc.stdee = None
            # If this causes deadlocks, consider terminating instead.
            self.proc.wait()
            self.proc = None

    def __del__(self):
        # If the garbage collector comes, make sure the subprocess is terminated.
        self.close()

    # Support the Context Manager protocol, to ensure that resources are cleaned up.

<<<<<<< HEAD
    def close(self):
        if self.proc:
            self.proc.stdin.close()
            self.proc.stdin = None
            if self.proc.stderr is not None:
                self.proc.stderr.close()
                self.proc.stdee = None
            # If this causes deadlocks, consider terminating instead.
            self.proc.wait()
            self.proc = None

    def __del__(self):
        # If the garbage collector comes, make sure the subprocess is terminated.
        self.close()

    # Support the Context Manager protocol, to ensure that resources are cleaned up.

    def __enter__(self):
        return self

    def __exit__(self, exc_type, exc_value, traceback):
        self.close()
=======
    def __enter__(self):
        return self
>>>>>>> 6cbd4f34

    def __exit__(self, exc_type, exc_value, traceback):
        self.close()


@requires_duration
def ffmpeg_audiowrite(clip, filename, fps, nbytes, buffersize,
                      codec='libvorbis', bitrate=None,
                      write_logfile=False, verbose=True,
                      ffmpeg_params=None, progress_bar=True):
    """
    A function that wraps the FFMPEG_AudioWriter to write an AudioClip
    to a file.
    """

    if write_logfile:
        logfile = open(filename + ".log", 'w+')
    else:
        logfile = None

    verbose_print(verbose, "[MoviePy] Writing audio in %s\n"%filename)

    writer = FFMPEG_AudioWriter(filename, fps, nbytes, clip.nchannels,
                                codec=codec, bitrate=bitrate,
                                logfile=logfile,
                                ffmpeg_params=ffmpeg_params)

    for chunk in clip.iter_chunks(chunksize=buffersize,
                                  quantize=True,
                                  nbytes=nbytes, fps=fps,
                                  progress_bar=progress_bar):
        writer.write_frames(chunk)

    """
    totalsize = int(fps*clip.duration)

    if (totalsize % buffersize == 0):
        nchunks = totalsize // buffersize
    else:
        nchunks = totalsize // buffersize + 1

    pospos = list(range(0, totalsize,  buffersize))+[totalsize]
    for i in tqdm(range(nchunks)):
        tt = (1.0/fps)*np.arange(pospos[i],pospos[i+1])
        sndarray = clip.to_soundarray(tt, nbytes= nbytes)
        writer.write_frames(sndarray)
    """

    writer.close()

    if write_logfile:
        logfile.close()

    verbose_print(verbose, "[MoviePy] Done.\n")<|MERGE_RESOLUTION|>--- conflicted
+++ resolved
@@ -135,7 +135,6 @@
 
     # Support the Context Manager protocol, to ensure that resources are cleaned up.
 
-<<<<<<< HEAD
     def close(self):
         if self.proc:
             self.proc.stdin.close()
@@ -158,10 +157,6 @@
 
     def __exit__(self, exc_type, exc_value, traceback):
         self.close()
-=======
-    def __enter__(self):
-        return self
->>>>>>> 6cbd4f34
 
     def __exit__(self, exc_type, exc_value, traceback):
         self.close()
