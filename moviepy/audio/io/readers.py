import subprocess as sp
import warnings

import numpy as np
from moviepy.video.io.ffmpeg_reader import ffmpeg_parse_infos
from moviepy.config import get_setting
from moviepy.compat import PY3, DEVNULL
import os


class FFMPEG_AudioReader:
    """
    A class to read the audio in either video files or audio files
    using ffmpeg. ffmpeg will read any audio and transform them into
    raw data.

    Parameters
    ------------

    filename
      Name of any video or audio file, like ``video.mp4`` or
      ``sound.wav`` etc.

    buffersize
      The size of the buffer to use. Should be bigger than the buffer
      used by ``to_audiofile``

    print_infos
      Print the ffmpeg infos on the file being read (for debugging)

    fps
      Desired frames per second in the decoded signal that will be
      received from ffmpeg

    nbytes
      Desired number of bytes (1,2,4) in the signal that will be
      received from ffmpeg

    """

    def __init__(self, filename, buffersize, print_infos=False,
                 fps=44100, nbytes=2, nchannels=2):

        self.filename = filename
        self.nbytes = nbytes
        self.fps = fps
        self.f = 's%dle'%(8*nbytes)
        self.acodec = 'pcm_s%dle'%(8*nbytes)
        self.nchannels = nchannels
        infos = ffmpeg_parse_infos(filename)
        self.duration = infos['duration']
        if 'video_duration' in infos:
            self.duration = infos['video_duration']
        else:
            self.duration = infos['duration']
        self.infos = infos
        self.proc = None

        self.nframes = int(self.fps * self.duration)
        self.buffersize= min( self.nframes+1, buffersize )
        self.buffer= None
        self.buffer_startframe = 1
        self.initialize()
        self.buffer_around(1)



    def initialize(self, starttime = 0):
        """ Opens the file, creates the pipe. """

        self.close_proc() # if any

        if starttime !=0 :
            offset = min(1,starttime)
            i_arg = ["-ss", "%.05f"%(starttime-offset),
                    '-i', self.filename, '-vn',
                    "-ss", "%.05f"%offset]
        else:
            i_arg = [ '-i', self.filename,  '-vn']


        cmd = ([get_setting("FFMPEG_BINARY")] + i_arg +
               [ '-loglevel', 'error',
                 '-f', self.f,
                '-acodec', self.acodec,
                '-ar', "%d"%self.fps,
                '-ac', '%d'%self.nchannels, '-'])

        popen_params = {"bufsize": self.buffersize,
                        "stdout": sp.PIPE,
                        "stderr": sp.PIPE,
                        "stdin": DEVNULL}

        if os.name == "nt":
            popen_params["creationflags"] = 0x08000000

        self.proc = sp.Popen( cmd, **popen_params)

        self.pos = np.round(self.fps*starttime)



    def skip_chunk(self,chunksize):
        s = self.proc.stdout.read(self.nchannels*chunksize*self.nbytes)
        self.proc.stdout.flush()
        self.pos = self.pos+chunksize



    def read_chunk(self,chunksize):
        # chunksize is not being autoconverted from float to int
        chunksize = int(round(chunksize))
        L = self.nchannels*chunksize*self.nbytes
        s = self.proc.stdout.read(L)
        dt = {1: 'int8',2:'int16',4:'int32'}[self.nbytes]
        result = np.fromstring(s, dtype=dt)
        result = (1.0*result / 2**(8*self.nbytes-1)).\
                                 reshape((int(len(result)/self.nchannels),
                                          self.nchannels))
        #self.proc.stdout.flush()
        self.pos = self.pos+chunksize
        return result



    def seek(self,pos):
        """
        Reads a frame at time t. Note for coders: getting an arbitrary
        frame in the video with ffmpeg can be painfully slow if some
        decoding has to be done. This function tries to avoid fectching
        arbitrary frames whenever possible, by moving between adjacent
        frames.
        """
        if (pos < self.pos) or (pos> (self.pos+1000000)):
            t = 1.0*pos/self.fps
            self.initialize(t)
        elif pos > self.pos:
            #print pos
            self.skip_chunk(pos-self.pos)
        # last case standing: pos = current pos
        self.pos = pos



    def close_proc(self):
        if hasattr(self, 'proc') and self.proc is not None:
            self.proc.terminate()
            for std in [ self.proc.stdout,
                         self.proc.stderr]:
                std.close()
            del self.proc

    def get_frame(self, tt):

        buffersize = self.buffersize
        if isinstance(tt,np.ndarray):
            # lazy implementation, but should not cause problems in
            # 99.99 %  of the cases


            # elements of t that are actually in the range of the
            # audio file.

            in_time = (tt>=0) & (tt < self.duration)

            # The np.round in the next line is super-important.
            # Removing it results in artifacts in the noise.
            frames = np.round((self.fps*tt)).astype(int)[in_time]
            fr_min, fr_max = frames.min(), frames.max()

            if not (0 <=
                     (fr_min - self.buffer_startframe)
                          < len(self.buffer)):
                self.buffer_around(fr_min)
            elif not (0 <=
                        (fr_max - self.buffer_startframe)
                             < len(self.buffer)):
                self.buffer_around(fr_max)

            try:
                result = np.zeros((len(tt),self.nchannels))
                indices = frames - self.buffer_startframe
                result[in_time] = self.buffer[indices]
                return result

            except IndexError as error:
<<<<<<< HEAD

                warnings.warn("Error in file %s, "%(self.filename)+
=======
                if indices.max() > len(self.buffer):
                   raise IOError("Error reading file '%s', " % self.filename +
                                 "trying to access beyond the end of the file")
                else:
                   raise IOError("Error in file %s, "%(self.filename)+
>>>>>>> caf955cf
                       "At time t=%.02f-%.02f seconds, "%(tt[0], tt[-1])+
                       "indices wanted: %d-%d, "%(indices.min(), indices.max())+
                       "but len(buffer)=%d"%(len(self.buffer))+ str(error),
                   UserWarning)

                # repeat the last frame instead
                indices[indices>=len(self.buffer)] = len(self.buffer) -1
                result[in_time] = self.buffer[indices]
                return result

        else:

            ind = int(self.fps*tt)
            if ind<0 or ind> self.nframes: # out of time: return 0
                return np.zeros(self.nchannels)

            if not (0 <= (ind - self.buffer_startframe) <len(self.buffer)):
                # out of the buffer: recenter the buffer
                self.buffer_around(ind)

            # read the frame in the buffer
            return self.buffer[ind - self.buffer_startframe]


    def buffer_around(self,framenumber):
        """
        Fills the buffer with frames, centered on ``framenumber``
        if possible
        """

        # start-frame for the buffer
        new_bufferstart = max(0,  framenumber - self.buffersize // 2)


        if (self.buffer is not None):
            current_f_end  = self.buffer_startframe + self.buffersize
            if (new_bufferstart <
                        current_f_end  <
                               new_bufferstart + self.buffersize):
                # We already have one bit of what must be read
                conserved = current_f_end - new_bufferstart + 1
                chunksize = self.buffersize-conserved
                array = self.read_chunk(chunksize)
                self.buffer = np.vstack([self.buffer[-conserved:], array])
            else:
                self.seek(new_bufferstart)
                self.buffer =  self.read_chunk(self.buffersize)
        else:
            self.seek(new_bufferstart)
            self.buffer =  self.read_chunk(self.buffersize)

        self.buffer_startframe = new_bufferstart


    def __del__(self):
        self.close_proc()<|MERGE_RESOLUTION|>--- conflicted
+++ resolved
@@ -184,16 +184,7 @@
                 return result
 
             except IndexError as error:
-<<<<<<< HEAD
-
                 warnings.warn("Error in file %s, "%(self.filename)+
-=======
-                if indices.max() > len(self.buffer):
-                   raise IOError("Error reading file '%s', " % self.filename +
-                                 "trying to access beyond the end of the file")
-                else:
-                   raise IOError("Error in file %s, "%(self.filename)+
->>>>>>> caf955cf
                        "At time t=%.02f-%.02f seconds, "%(tt[0], tt[-1])+
                        "indices wanted: %d-%d, "%(indices.min(), indices.max())+
                        "but len(buffer)=%d"%(len(self.buffer))+ str(error),
