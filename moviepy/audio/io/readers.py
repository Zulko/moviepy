import os
import subprocess as sp
import warnings

import numpy as np

from moviepy.config import get_setting
from moviepy.video.io.ffmpeg_reader import ffmpeg_parse_infos


class FFMPEG_AudioReader:
    """
    A class to read the audio in either video files or audio files
    using ffmpeg. ffmpeg will read any audio and transform them into
    raw data.

    Parameters
    ------------

    filename
      Name of any video or audio file, like ``video.mp4`` or
      ``sound.wav`` etc.

    buffersize
      The size of the buffer to use. Should be bigger than the buffer
      used by ``to_audiofile``

    print_infos
      Print the ffmpeg infos on the file being read (for debugging)

    fps
      Desired frames per second in the decoded signal that will be
      received from ffmpeg

    nbytes
      Desired number of bytes (1,2,4) in the signal that will be
      received from ffmpeg

    """

    def __init__(
        self, filename, buffersize, print_infos=False, fps=44100, nbytes=2, nchannels=2
    ):

        self.filename = filename
        self.nbytes = nbytes
        self.fps = fps
        self.f = "s%dle" % (8 * nbytes)
        self.acodec = "pcm_s%dle" % (8 * nbytes)
        self.nchannels = nchannels
        infos = ffmpeg_parse_infos(filename)
        self.duration = infos["duration"]
        if "video_duration" in infos:
            self.duration = infos["video_duration"]
        else:
            self.duration = infos["duration"]
        self.infos = infos
        self.proc = None

        self.nframes = int(self.fps * self.duration)
        self.buffersize = min(self.nframes + 1, buffersize)
        self.buffer = None
        self.buffer_startframe = 1
        self.initialize()
        self.buffer_around(1)

    def initialize(self, starttime=0):
        """ Opens the file, creates the pipe. """

        self.close_proc()  # if any

        if starttime != 0:
            offset = min(1, starttime)
            i_arg = [
                "-ss",
                "%.05f" % (starttime - offset),
                "-i",
                self.filename,
                "-vn",
                "-ss",
                "%.05f" % offset,
            ]
        else:
            i_arg = ["-i", self.filename, "-vn"]

        cmd = (
            [get_setting("FFMPEG_BINARY")]
            + i_arg
            + [
                "-loglevel",
                "error",
                "-f",
                self.f,
                "-acodec",
                self.acodec,
                "-ar",
                "%d" % self.fps,
                "-ac",
                "%d" % self.nchannels,
                "-",
            ]
        )

        popen_params = {
            "bufsize": self.buffersize,
            "stdout": sp.PIPE,
            "stderr": sp.PIPE,
            "stdin": sp.DEVNULL,
        }

        if os.name == "nt":
            popen_params["creationflags"] = 0x08000000

        self.proc = sp.Popen(cmd, **popen_params)

        self.pos = np.round(self.fps * starttime)

    def skip_chunk(self, chunksize):
        s = self.proc.stdout.read(self.nchannels * chunksize * self.nbytes)
        self.proc.stdout.flush()
        self.pos = self.pos + chunksize

    def read_chunk(self, chunksize):
        # chunksize is not being autoconverted from float to int
        chunksize = int(round(chunksize))
        L = self.nchannels * chunksize * self.nbytes
        s = self.proc.stdout.read(L)
        dt = {1: "int8", 2: "int16", 4: "int32"}[self.nbytes]
        if hasattr(np, "frombuffer"):
            result = np.frombuffer(s, dtype=dt)
        else:
            result = np.fromstring(s, dtype=dt)
<<<<<<< HEAD
        result = (1.0*result / 2**(8*self.nbytes-1)).\
                                 reshape((int(len(result)/self.nchannels),
                                          self.nchannels))
        pad = np.zeros((chunksize - len(result), self.nchannels),
                       dtype=result.dtype)
        result = np.concatenate([result, pad])
        #self.proc.stdout.flush()
        self.pos = self.pos+chunksize
=======
        result = (1.0 * result / 2 ** (8 * self.nbytes - 1)).reshape(
            (int(len(result) / self.nchannels), self.nchannels)
        )
        # self.proc.stdout.flush()
        self.pos = self.pos + chunksize
>>>>>>> 65bdefa9
        return result

    def seek(self, pos):
        """
        Reads a frame at time t. Note for coders: getting an arbitrary
        frame in the video with ffmpeg can be painfully slow if some
        decoding has to be done. This function tries to avoid fectching
        arbitrary frames whenever possible, by moving between adjacent
        frames.
        """
        if (pos < self.pos) or (pos > (self.pos + 1000000)):
            t = 1.0 * pos / self.fps
            self.initialize(t)
        elif pos > self.pos:
            # print pos
            self.skip_chunk(pos - self.pos)
        # last case standing: pos = current pos
        self.pos = pos

    def close_proc(self):
        if hasattr(self, "proc") and self.proc is not None:
            self.proc.terminate()
            for std in [self.proc.stdout, self.proc.stderr]:
                std.close()
            self.proc = None

    def get_frame(self, tt):

        buffersize = self.buffersize
        if isinstance(tt, np.ndarray):
            # lazy implementation, but should not cause problems in
            # 99.99 %  of the cases

            # elements of t that are actually in the range of the
            # audio file.
            in_time = (tt >= 0) & (tt < self.duration)

            # Check that the requested time is in the valid range
            if not in_time.any():
<<<<<<< HEAD
                raise IOError("Error in file %s, "%(self.filename)+
                       "Accessing time t=%.02f-%.02f seconds, "%(tt[0], tt[-1])+
                       "with clip duration=%f seconds, "%self.duration)
=======
                raise IOError(
                    "Error in file %s, " % (self.filename)
                    + "Accessing time t=%.02f-%.02f seconds, " % (tt[0], tt[-1])
                    + "with clip duration=%d seconds, " % self.duration
                )
>>>>>>> 65bdefa9

            # The np.round in the next line is super-important.
            # Removing it results in artifacts in the noise.
            frames = np.round((self.fps * tt)).astype(int)[in_time]
            fr_min, fr_max = frames.min(), frames.max()

            if not (0 <= (fr_min - self.buffer_startframe) < len(self.buffer)):
                self.buffer_around(fr_min)
            elif not (0 <= (fr_max - self.buffer_startframe) < len(self.buffer)):
                self.buffer_around(fr_max)

            try:
                result = np.zeros((len(tt), self.nchannels))
                indices = frames - self.buffer_startframe
                result[in_time] = self.buffer[indices]
                return result

            except IndexError as error:
                warnings.warn(
                    "Error in file %s, " % (self.filename)
                    + "At time t=%.02f-%.02f seconds, " % (tt[0], tt[-1])
                    + "indices wanted: %d-%d, " % (indices.min(), indices.max())
                    + "but len(buffer)=%d\n" % (len(self.buffer))
                    + str(error),
                    UserWarning,
                )

                # repeat the last frame instead
                indices[indices >= len(self.buffer)] = len(self.buffer) - 1
                result[in_time] = self.buffer[indices]
                return result

        else:

            ind = int(self.fps * tt)
            if ind < 0 or ind > self.nframes:  # out of time: return 0
                return np.zeros(self.nchannels)

            if not (0 <= (ind - self.buffer_startframe) < len(self.buffer)):
                # out of the buffer: recenter the buffer
                self.buffer_around(ind)

            # read the frame in the buffer
            return self.buffer[ind - self.buffer_startframe]

    def buffer_around(self, framenumber):
        """
        Fills the buffer with frames, centered on ``framenumber``
        if possible
        """

        # start-frame for the buffer
        new_bufferstart = max(0, framenumber - self.buffersize // 2)

        if self.buffer is not None:
            current_f_end = self.buffer_startframe + self.buffersize
            if new_bufferstart < current_f_end < new_bufferstart + self.buffersize:
                # We already have one bit of what must be read
<<<<<<< HEAD
                conserved = current_f_end - new_bufferstart
                chunksize = self.buffersize-conserved
=======
                conserved = current_f_end - new_bufferstart + 1
                chunksize = self.buffersize - conserved
>>>>>>> 65bdefa9
                array = self.read_chunk(chunksize)
                self.buffer = np.vstack([self.buffer[-conserved:], array])
            else:
                self.seek(new_bufferstart)
                self.buffer = self.read_chunk(self.buffersize)
        else:
            self.seek(new_bufferstart)
            self.buffer = self.read_chunk(self.buffersize)

        self.buffer_startframe = new_bufferstart

    def __del__(self):
        # If the garbage collector comes, make sure the subprocess is terminated.
        self.close_proc()<|MERGE_RESOLUTION|>--- conflicted
+++ resolved
@@ -130,22 +130,16 @@
             result = np.frombuffer(s, dtype=dt)
         else:
             result = np.fromstring(s, dtype=dt)
-<<<<<<< HEAD
-        result = (1.0*result / 2**(8*self.nbytes-1)).\
-                                 reshape((int(len(result)/self.nchannels),
-                                          self.nchannels))
-        pad = np.zeros((chunksize - len(result), self.nchannels),
-                       dtype=result.dtype)
-        result = np.concatenate([result, pad])
-        #self.proc.stdout.flush()
-        self.pos = self.pos+chunksize
-=======
         result = (1.0 * result / 2 ** (8 * self.nbytes - 1)).reshape(
             (int(len(result) / self.nchannels), self.nchannels)
         )
+        pad = np.zeros(
+            (chunksize - len(result), self.nchannels),
+            dtype=result.dtype,
+        )
+        result = np.concatenate([result, pad])
         # self.proc.stdout.flush()
         self.pos = self.pos + chunksize
->>>>>>> 65bdefa9
         return result
 
     def seek(self, pos):
@@ -185,17 +179,11 @@
 
             # Check that the requested time is in the valid range
             if not in_time.any():
-<<<<<<< HEAD
-                raise IOError("Error in file %s, "%(self.filename)+
-                       "Accessing time t=%.02f-%.02f seconds, "%(tt[0], tt[-1])+
-                       "with clip duration=%f seconds, "%self.duration)
-=======
                 raise IOError(
                     "Error in file %s, " % (self.filename)
                     + "Accessing time t=%.02f-%.02f seconds, " % (tt[0], tt[-1])
-                    + "with clip duration=%d seconds, " % self.duration
+                    + "with clip duration=%f seconds, " % self.duration
                 )
->>>>>>> 65bdefa9
 
             # The np.round in the next line is super-important.
             # Removing it results in artifacts in the noise.
@@ -254,13 +242,8 @@
             current_f_end = self.buffer_startframe + self.buffersize
             if new_bufferstart < current_f_end < new_bufferstart + self.buffersize:
                 # We already have one bit of what must be read
-<<<<<<< HEAD
                 conserved = current_f_end - new_bufferstart
-                chunksize = self.buffersize-conserved
-=======
-                conserved = current_f_end - new_bufferstart + 1
                 chunksize = self.buffersize - conserved
->>>>>>> 65bdefa9
                 array = self.read_chunk(chunksize)
                 self.buffer = np.vstack([self.buffer[-conserved:], array])
             else:
