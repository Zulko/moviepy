from __future__ import division


from moviepy.audio.AudioClip import AudioClip
from moviepy.audio.io.readers import FFMPEG_AudioReader


class AudioFileClip(AudioClip):

    """
    An audio clip read from a sound file, or an array.
    The whole file is not loaded in memory. Instead, only a portion is
    read and stored in memory. this portion includes frames before
    and after the last frames read, so that it is fast to read the sound
    backward and forward.
    
    Parameters
    ------------
    
    filename
      Either a soundfile name (of any extension supported by ffmpeg)
      or an array representing a sound. If the soundfile is not a .wav,
      it will be converted to .wav first, using the ``fps`` and
      ``bitrate`` arguments. 
    
    buffersize:
      Size to load in memory (in number of frames)

        
    Attributes
    ------------
    
    nbytes
      Number of bits per frame of the original audio file.
      
    fps
      Number of frames per second in the audio file
      
    buffersize
      See Parameters.
      
    Lifetime
    --------
    
    Note that this creates subprocesses and locks files. If you construct one of these instances, you must call
    close() afterwards, or the subresources will not be cleaned up until the process ends.
    
    If copies are made, and close() is called on one, it may cause methods on the other copies to fail.  
    
    However, coreaders must be closed separately.
      
    Examples
    ----------
    
    >>> snd = AudioFileClip("song.wav")
    >>> snd.close()
<<<<<<< HEAD
    >>> snd = AudioFileClip("song.mp3", fps = 44100, bitrate=3000)
    >>> second_reader = snd.coreader()
    >>> second_reader.close()
    >>> snd.close()
    >>> with AudioFileClip(mySoundArray,fps=44100) as snd:  # from a numeric array
=======
    >>> snd = AudioFileClip("song.mp3", fps = 44100)
    >>> second_reader = snd.coreader()
    >>> second_reader.close()
    >>> snd.close()
    >>> with AudioFileClip(mySoundArray, fps=44100) as snd:  # from a numeric array
>>>>>>> 6cbd4f34
    >>>     pass  # Close is implicitly performed by context manager.
    
    """

    def __init__(self, filename, buffersize=200000, nbytes=2, fps=44100):

        AudioClip.__init__(self)
            
        self.filename = filename
<<<<<<< HEAD
        self.reader = FFMPEG_AudioReader(filename,fps=fps,nbytes=nbytes,
=======
        self.reader = FFMPEG_AudioReader(filename, fps=fps, nbytes=nbytes,
>>>>>>> 6cbd4f34
                                         buffersize=buffersize)
        self.fps = fps
        self.duration = self.reader.duration
        self.end = self.reader.duration
<<<<<<< HEAD
        
        
        self.make_frame =  lambda t: self.reader.get_frame(t)
        self.nchannels = self.reader.nchannels
    
    
=======
        self.buffersize = self.reader.buffersize

        self.make_frame = lambda t: self.reader.get_frame(t)
        self.nchannels = self.reader.nchannels

>>>>>>> 6cbd4f34
    def coreader(self):
        """ Returns a copy of the AudioFileClip, i.e. a new entrance point
            to the audio file. Use copy when you have different clips
            watching the audio file at different times. """
        return AudioFileClip(self.filename, self.buffersize)
<<<<<<< HEAD

=======
>>>>>>> 6cbd4f34

    def close(self):
        """ Close the internal reader. """
        if self.reader:
            self.reader.close_proc()
            self.reader = None<|MERGE_RESOLUTION|>--- conflicted
+++ resolved
@@ -54,19 +54,11 @@
     
     >>> snd = AudioFileClip("song.wav")
     >>> snd.close()
-<<<<<<< HEAD
-    >>> snd = AudioFileClip("song.mp3", fps = 44100, bitrate=3000)
-    >>> second_reader = snd.coreader()
-    >>> second_reader.close()
-    >>> snd.close()
-    >>> with AudioFileClip(mySoundArray,fps=44100) as snd:  # from a numeric array
-=======
     >>> snd = AudioFileClip("song.mp3", fps = 44100)
     >>> second_reader = snd.coreader()
     >>> second_reader.close()
     >>> snd.close()
     >>> with AudioFileClip(mySoundArray, fps=44100) as snd:  # from a numeric array
->>>>>>> 6cbd4f34
     >>>     pass  # Close is implicitly performed by context manager.
     
     """
@@ -76,38 +68,21 @@
         AudioClip.__init__(self)
             
         self.filename = filename
-<<<<<<< HEAD
-        self.reader = FFMPEG_AudioReader(filename,fps=fps,nbytes=nbytes,
-=======
         self.reader = FFMPEG_AudioReader(filename, fps=fps, nbytes=nbytes,
->>>>>>> 6cbd4f34
                                          buffersize=buffersize)
         self.fps = fps
         self.duration = self.reader.duration
         self.end = self.reader.duration
-<<<<<<< HEAD
-        
-        
-        self.make_frame =  lambda t: self.reader.get_frame(t)
-        self.nchannels = self.reader.nchannels
-    
-    
-=======
         self.buffersize = self.reader.buffersize
 
         self.make_frame = lambda t: self.reader.get_frame(t)
         self.nchannels = self.reader.nchannels
 
->>>>>>> 6cbd4f34
     def coreader(self):
         """ Returns a copy of the AudioFileClip, i.e. a new entrance point
             to the audio file. Use copy when you have different clips
             watching the audio file at different times. """
         return AudioFileClip(self.filename, self.buffersize)
-<<<<<<< HEAD
-
-=======
->>>>>>> 6cbd4f34
 
     def close(self):
         """ Close the internal reader. """
