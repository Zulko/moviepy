--- conflicted
+++ resolved
@@ -45,14 +45,6 @@
     of these instances, you must call close() afterwards, or the subresources
     will not be cleaned up until the process ends.
 
-<<<<<<< HEAD
-=======
-    If copies are made, and close() is called on one, it may cause methods on
-    the other copies to fail.
-
-    However, coreaders must be closed separately.
-
->>>>>>> 72e14189
     Examples
     ----------
 
