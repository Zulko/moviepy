--- conflicted
+++ resolved
@@ -79,9 +79,5 @@
     def close(self):
         """Close the internal reader."""
         if self.reader:
-<<<<<<< HEAD
-            self.reader.close_proc()
-=======
             self.reader.close()
->>>>>>> 9ebabda2
             self.reader = None