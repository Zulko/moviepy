--- conflicted
+++ resolved
@@ -24,19 +24,7 @@
         pass
 
     if duration is not None:
+        nloops = int(duration / clip.duration) + 1
+        return concatenate_audioclips(nloops * [clip]).set_duration(duration)
 
-<<<<<<< HEAD
-        nloops = int( duration/ clip.duration)+1
-        return concatenate_audioclips(nloops*[clip]).set_duration(duration)
-    
-    else:
-
-        return concatenate_audioclips(nloops*[clip])
-=======
-        nloops = int(duration / audioclip.duration) + 1
-        return concatenate_audioclips(nloops * [audioclip]).set_duration(duration)
-
-    else:
-
-        return concatenate_audioclips(nloops * [audioclip])
->>>>>>> 65bdefa9
+    return concatenate_audioclips(nloops * [clip])