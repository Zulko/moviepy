from ..AudioClip import concatenate_audioclips


<<<<<<< HEAD
def audio_loop(audioclip, n_loops=None, duration=None):
    """ Loops over an audio clip.
=======
def audio_loop(audioclip, nloops=None, duration=None):
    """Loops over an audio clip.
>>>>>>> 0e4bf6d1

    Returns an audio clip that plays the given clip either
    `n_loops` times, or during `duration` seconds.

    Examples
    ========

    >>> from moviepy.editor import *
    >>> videoclip = VideoFileClip('myvideo.mp4')
    >>> music = AudioFileClip('music.ogg')
    >>> audio = afx.audio_loop( music, duration=videoclip.duration)
    >>> videoclip.with_audio(audio)

    """

    if duration is not None:

        n_loops = int(duration / audioclip.duration) + 1
        return concatenate_audioclips(n_loops * [audioclip]).with_duration(duration)

    else:

        return concatenate_audioclips(n_loops * [audioclip])<|MERGE_RESOLUTION|>--- conflicted
+++ resolved
@@ -1,13 +1,8 @@
 from ..AudioClip import concatenate_audioclips
 
 
-<<<<<<< HEAD
 def audio_loop(audioclip, n_loops=None, duration=None):
-    """ Loops over an audio clip.
-=======
-def audio_loop(audioclip, nloops=None, duration=None):
     """Loops over an audio clip.
->>>>>>> 0e4bf6d1
 
     Returns an audio clip that plays the given clip either
     `n_loops` times, or during `duration` seconds.
