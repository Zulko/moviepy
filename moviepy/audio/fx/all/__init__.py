--- conflicted
+++ resolved
@@ -1,13 +1,8 @@
 """
 moviepy.audio.fx.all is deprecated.
 
-<<<<<<< HEAD
-Use the fx method directly from the clip instance (e.g. ``clip.audio_loop(...)``)
-or import the function from moviepy.audio.fx instead.
-=======
 Use the fx method directly from the clip instance (e.g. ``clip.audio_normalize(...)``)
 or import the function from moviepy.audio.fx instead. 
->>>>>>> 4c93a6f9
 """
 import warnings
 
