import numpy as np


<<<<<<< HEAD
def find_audio_period(clip, min_time=0.1, max_time=2, time_resolution=0.01):
    """ Finds the period, in seconds of an audioclip.
    
=======
def find_audio_period(aclip, t_min=0.1, t_max=2, t_res=0.01):
    """Finds the period, in seconds of an audioclip.

>>>>>>> 0e4bf6d1
    The beat is then given by bpm = 60/T

    min_time and max_time are bounds for the returned value, time_resolution
    is the numerical precision
    """
    chunksize = int(time_resolution * clip.fps)
    chunk_duration = 1.0 * chunksize / clip.fps
    # v denotes the list of volumes
    v = np.array([(chunk ** 2).sum() for chunk in clip.iter_chunks(chunksize)])
    v = v - v.mean()
    corrs = np.correlate(v, v, mode="full")[-len(v) :]
    corrs[: int(min_time / chunk_duration)] = 0
    corrs[int(max_time / chunk_duration) :] = 0
    return chunk_duration * np.argmax(corrs)<|MERGE_RESOLUTION|>--- conflicted
+++ resolved
@@ -1,15 +1,8 @@
 import numpy as np
 
 
-<<<<<<< HEAD
 def find_audio_period(clip, min_time=0.1, max_time=2, time_resolution=0.01):
-    """ Finds the period, in seconds of an audioclip.
-    
-=======
-def find_audio_period(aclip, t_min=0.1, t_max=2, t_res=0.01):
     """Finds the period, in seconds of an audioclip.
-
->>>>>>> 0e4bf6d1
     The beat is then given by bpm = 60/T
 
     min_time and max_time are bounds for the returned value, time_resolution
