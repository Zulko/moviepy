--- conflicted
+++ resolved
@@ -284,13 +284,8 @@
             is a list of the form sin(t) """
 
             if isinstance(t, np.ndarray):
-<<<<<<< HEAD
-                array_inds = np.round(self.fps*t).astype(int)
+                array_inds = np.round(self.fps * t).astype(int)
                 in_array = (array_inds >= 0) & (array_inds < len(self.array))
-=======
-                array_inds = (self.fps * t).astype(int)
-                in_array = (array_inds > 0) & (array_inds < len(self.array))
->>>>>>> 65bdefa9
                 result = np.zeros((len(t), 2))
                 result[in_array] = self.array[array_inds[in_array]]
                 return result
