--- conflicted
+++ resolved
@@ -4,21 +4,12 @@
 from moviepy.video.VideoClip import ImageClip
 
 
-<<<<<<< HEAD
 def find_objects(clip, size_threshold=500, preview=False):
-    """ 
-    Returns a list of ImageClips representing each a separate object on
-    the screen.
-        
-    size_threshold : all objects found with size < size_threshold will be
-=======
-def findObjects(clip, rem_thr=500, preview=False):
     """
     Returns a list of ImageClips representing each a separate object on
     the screen.
 
-    rem_thr : all objects found with size < rem_Thr will be
->>>>>>> 0e4bf6d1
+    size_threshold : all objects found with size < size_threshold will be
          considered false positives and will be removed
 
     """
