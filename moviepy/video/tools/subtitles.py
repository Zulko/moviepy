--- conflicted
+++ resolved
@@ -104,17 +104,10 @@
         hasmask = bool(self.make_textclip("T").mask)
         self.mask = VideoClip(make_mask_frame, is_mask=True) if hasmask else None
 
-<<<<<<< HEAD
     def in_subclip(self, start_time=None, end_time=None):
-        """ Returns a sequence of [(t1,t2), text] covering all the given subclip
+        """Returns a sequence of [(t1,t2), text] covering all the given subclip
         from start_time to end_time. The first and last times will be cropped so as
-        to be exactly start_time and end_time if possible. """
-=======
-    def in_subclip(self, t_start=None, t_end=None):
-        """Returns a sequence of [(t1,t2), txt] covering all the given subclip
-        from t_start to t_end. The first and last times will be cropped so as
-        to be exactly t_start and t_end if possible."""
->>>>>>> 0e4bf6d1
+        to be exactly start_time and end_time if possible."""
 
         def is_in_subclip(t1, t2):
             try:
