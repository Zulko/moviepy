""" Experimental module for subtitles support. """

import re

import numpy as np
<<<<<<< HEAD
from moviepy.video.VideoClip import VideoClip, TextClip
from moviepy.tools import cvsecs
=======

from moviepy.decorators import convert_to_seconds
from moviepy.tools import cvsecs
from moviepy.video.VideoClip import TextClip, VideoClip
>>>>>>> 1c368a19


class SubtitlesClip(VideoClip):
    """ A Clip that serves as "subtitle track" in videos.
    
    One particularity of this class is that the images of the
    subtitle texts are not generated beforehand, but only if
    needed.

    Parameters
    ==========

    subtitles
      Either the name of a file, or a list

    Examples
    =========
    
    >>> from moviepy.video.tools.subtitles import SubtitlesClip
    >>> from moviepy.video.io.VideoFileClip import VideoFileClip
    >>> generator = lambda txt: TextClip(txt, font='Georgia-Regular', fontsize=24, color='white')
    >>> sub = SubtitlesClip("subtitles.srt", generator)
    >>> myvideo = VideoFileClip("myvideo.avi")
    >>> final = CompositeVideoClip([clip, subtitles])
    >>> final.write_videofile("final.mp4", fps=myvideo.fps)
    
    """

    def __init__(self, subtitles, make_textclip=None):
        
        VideoClip.__init__(self, has_constant_size=False)

        if isinstance(subtitles, str):
            subtitles = file_to_subtitles(subtitles)

        #subtitles = [(map(cvsecs, tt),txt) for tt, txt in subtitles]
        self.subtitles = subtitles
        self.textclips = dict()

        if make_textclip is None:
            make_textclip = lambda txt: TextClip(txt, font='Georgia-Bold',
                                        fontsize=24, color='white',
                                        stroke_color='black', stroke_width=0.5)

        self.make_textclip = make_textclip
        self.start=0
        self.duration = max([tb for ((ta,tb), txt) in self.subtitles])
        self.end=self.duration
        
        def add_textclip_if_none(t):
            """ Will generate a textclip if it hasn't been generated asked
            to generate it yet. If there is no subtitle to show at t, return
            false. """
            sub =[((ta,tb),txt) for ((ta,tb),txt) in self.textclips.keys()
                   if (ta<=t<tb)]
            if not sub:
                sub = [((ta,tb),txt) for ((ta,tb),txt) in self.subtitles if
                       (ta<=t<tb)]
                if not sub:
                    return False
            sub = sub[0]
            if sub not in self.textclips.keys():
                self.textclips[sub] = self.make_textclip(sub[1])

            return sub

        def make_frame(t):
            sub = add_textclip_if_none(t)
            return (self.textclips[sub].get_frame(t) if sub
                    else np.array([[[0,0,0]]]))

        def make_mask_frame(t):
            sub = add_textclip_if_none(t)
            return (self.textclips[sub].mask.get_frame(t) if sub
                    else np.array([[0]]))
        
        self.make_frame = make_frame
        hasmask = bool(self.make_textclip('T').mask)
        self.mask = VideoClip(make_mask_frame, ismask=True) if hasmask else None

    def in_subclip(self, t_start= None, t_end= None):
        """ Returns a sequence of [(t1,t2), txt] covering all the given subclip
        from t_start to t_end. The first and last times will be cropped so as
        to be exactly t_start and t_end if possible. """

        def is_in_subclip(t1,t2):
            try:
                return (t_start<=t1<t_end) or (t_start< t2 <=t_end)
            except:
                return False
        def try_cropping(t1,t2):
            try:
                return (max(t1, t_start), min(t2, t_end))
            except:
                return (t1, t2)
        return [(try_cropping(t1,t2), txt) for ((t1,t2), txt) in self.subtitles
                                               if is_in_subclip(t1,t2)]
    


    def __iter__(self):
        return iter(self.subtitles)
    


    def __getitem__(self, k):
        return self.subtitles[k]

    

    def __str__(self):

        def to_srt(sub_element):
            (ta, tb), txt = sub_element
            fta = cvsecs(ta)
            ftb = cvsecs(tb)
            return "%s - %s\n%s"%(fta, ftb, txt)
        
        return "\n\n".join(to_srt(s) for s in self.subtitles)
    


    def match_expr(self, expr):

        return SubtitlesClip([e for e in self.subtitles
                              if re.findall(expr, e[1]) != []])
    

    def write_srt(self, filename):
        with open(filename, 'w+') as f:
            f.write(str(self))


def file_to_subtitles(filename):
    """ Converts a srt file into subtitles.

    The returned list is of the form ``[((ta,tb),'some text'),...]``
    and can be fed to SubtitlesClip.

    Only works for '.srt' format for the moment.
    """
    times_texts = []
    current_times = None
    current_text = ""
    with open(filename,'r') as f:
        for line in f:
            times = re.findall("([0-9]*:[0-9]*:[0-9]*,[0-9]*)", line)
            if times:
                current_times = [cvsecs(t) for t in times]
            elif line.strip() == '':
                times_texts.append((current_times, current_text.strip('\n')))
                current_times, current_text = None, ""
            elif current_times:
                current_text += line
    return times_texts<|MERGE_RESOLUTION|>--- conflicted
+++ resolved
@@ -3,15 +3,9 @@
 import re
 
 import numpy as np
-<<<<<<< HEAD
-from moviepy.video.VideoClip import VideoClip, TextClip
-from moviepy.tools import cvsecs
-=======
 
-from moviepy.decorators import convert_to_seconds
 from moviepy.tools import cvsecs
 from moviepy.video.VideoClip import TextClip, VideoClip
->>>>>>> 1c368a19
 
 
 class SubtitlesClip(VideoClip):
