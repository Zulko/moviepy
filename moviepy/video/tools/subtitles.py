--- conflicted
+++ resolved
@@ -38,21 +38,12 @@
     
     """
 
-<<<<<<< HEAD
     def __init__(self, subtitles, make_textclip=None, encoding=None):
         
         VideoClip.__init__(self, has_constant_size=False)
 
         if isinstance( subtitles, str):
             subtitles = file_to_subtitles(subtitles, encoding=encoding)
-=======
-    def __init__(self, subtitles, make_textclip=None):
-
-        VideoClip.__init__(self, has_constant_size=False)
-
-        if isinstance(subtitles, str):
-            subtitles = file_to_subtitles(subtitles)
->>>>>>> 3fc80cb0
 
         # subtitles = [(map(cvsecs, tt),txt) for tt, txt in subtitles]
         self.subtitles = subtitles
@@ -165,13 +156,10 @@
 
     Only works for '.srt' format for the moment.
     """
-<<<<<<< HEAD
 
     with io.open(filename,'r',encoding=encoding) as f:
         lines = f.readlines()
 
-=======
->>>>>>> 3fc80cb0
     times_texts = []
     current_times = None
     current_text = ""
