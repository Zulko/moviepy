--- conflicted
+++ resolved
@@ -25,12 +25,7 @@
     
     >>> from moviepy.video.tools.subtitles import SubtitlesClip
     >>> from moviepy.video.io.VideoFileClip import VideoFileClip
-<<<<<<< HEAD
-    >>> generator = lambda txt: TextClip(txt, font='Georgia-Regular',
-    ...                                 fontsize=24, color='white')
-=======
     >>> generator = lambda txt: TextClip(txt, font='Georgia-Regular', fontsize=24, color='white')
->>>>>>> 7f930e84
     >>> sub = SubtitlesClip("subtitles.srt", generator)
     >>> myvideo = VideoFileClip("myvideo.avi")
     >>> final = CompositeVideoClip([clip, subtitles])
