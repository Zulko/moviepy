--- conflicted
+++ resolved
@@ -20,14 +20,11 @@
     ==========
 
     subtitles
-<<<<<<< HEAD
       Either the name of a file as a string or path-like object, or a list
-=======
-      Either the name of a file, or a list
+      
     encoding
       Optional, specifies srt file encoding.
       Any standard Python encoding is allowed (listed at https://docs.python.org/3.8/library/codecs.html#standard-encodings)
->>>>>>> 103b2aa0
 
     Examples
     =========
@@ -47,14 +44,9 @@
 
         VideoClip.__init__(self, has_constant_size=False)
 
-<<<<<<< HEAD
         if not isinstance(subtitles, list):
             # `subtitles` is a string or path-like object
-            subtitles = file_to_subtitles(subtitles)
-=======
-        if isinstance(subtitles, str):
             subtitles = file_to_subtitles(subtitles, encoding=encoding)
->>>>>>> 103b2aa0
 
         # subtitles = [(map(cvsecs, tt),txt) for tt, txt in subtitles]
         self.subtitles = subtitles
@@ -159,12 +151,8 @@
             f.write(str(self))
 
 
-<<<<<<< HEAD
 @convert_path_to_string("filename")
-def file_to_subtitles(filename):
-=======
 def file_to_subtitles(filename, encoding=None):
->>>>>>> 103b2aa0
     """ Converts a srt file into subtitles.
 
     The returned list is of the form ``[((ta,tb),'some text'),...]``
