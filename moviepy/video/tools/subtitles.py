""" Experimental module for subtitles support. """

import re

import numpy as np

from moviepy.decorators import convert_to_seconds
<<<<<<< HEAD
import io
=======
from moviepy.tools import cvsecs
from moviepy.video.VideoClip import TextClip, VideoClip
>>>>>>> 628e79d9


class SubtitlesClip(VideoClip):
    """ A Clip that serves as "subtitle track" in videos.
    
    One particularity of this class is that the images of the
    subtitle texts are not generated beforehand, but only if
    needed.

    Parameters
    ==========

    subtitles
      Either the name of a file, or a list
    encoding
      Optional, specifies srt file encoding in case it is needed

    Examples
    =========
    
    >>> from moviepy.video.tools.subtitles import SubtitlesClip
    >>> from moviepy.video.io.VideoFileClip import VideoFileClip
    >>> generator = lambda txt: TextClip(txt, font='Georgia-Regular', fontsize=24, color='white')
    >>> sub = SubtitlesClip("subtitles.srt", generator)
    >>> sub = SubtitlesClip("subtitles.srt", generator, encoding='utf-8')
    >>> myvideo = VideoFileClip("myvideo.avi")
    >>> final = CompositeVideoClip([clip, subtitles])
    >>> final.write_videofile("final.mp4", fps=myvideo.fps)
    
    """

    def __init__(self, subtitles, make_textclip=None, encoding=None):
        
        VideoClip.__init__(self, has_constant_size=False)

        if isinstance( subtitles, str):
            subtitles = file_to_subtitles(subtitles, encoding=encoding)

        #subtitles = [(map(cvsecs, tt),txt) for tt, txt in subtitles]
        self.subtitles = subtitles
        self.textclips = dict()

        if make_textclip is None:
            make_textclip = lambda txt: TextClip(txt, font='Georgia-Bold',
                                        fontsize=24, color='white',
                                        stroke_color='black', stroke_width=0.5)

        self.make_textclip = make_textclip
        self.start=0
        self.duration = max([tb for ((ta,tb), txt) in self.subtitles])
        self.end=self.duration
        
        def add_textclip_if_none(t):
            """ Will generate a textclip if it hasn't been generated asked
            to generate it yet. If there is no subtitle to show at t, return
            false. """
            sub =[((ta,tb),txt) for ((ta,tb),txt) in self.textclips.keys()
                   if (ta<=t<tb)]
            if sub == []:
                sub = [((ta,tb),txt) for ((ta,tb),txt) in self.subtitles if
                       (ta<=t<tb)]
                if sub == []:
                    return False
            sub = sub[0]
            if sub not in self.textclips.keys():
                self.textclips[sub] = self.make_textclip(sub[1])

            return sub

        def make_frame(t):
            sub = add_textclip_if_none(t)
            return (self.textclips[sub].get_frame(t) if sub
                    else np.array([[[0,0,0]]]))

        def make_mask_frame(t):
            sub = add_textclip_if_none(t)
            return (self.textclips[sub].mask.get_frame(t) if sub
                    else np.array([[0]]))
        
        self.make_frame = make_frame
        hasmask = (self.make_textclip('T').mask is not None)
        self.mask = (VideoClip(make_mask_frame, ismask=True) if hasmask else None)

    def in_subclip(self, t_start= None, t_end= None):
        """ Returns a sequence of [(t1,t2), txt] covering all the given subclip
        from t_start to t_end. The first and last times will be cropped so as
        to be exactly t_start and t_end if possible. """

        def is_in_subclip(t1,t2):
            try:
                return (t_start<=t1<t_end) or (t_start< t2 <=t_end)
            except:
                return False
        def try_cropping(t1,t2):
            try:
                return (max(t1, t_start), min(t2, t_end))
            except:
                return (t1, t2)
        return [(try_cropping(t1,t2), txt) for ((t1,t2), txt) in self.subtitles
                                               if is_in_subclip(t1,t2)]
    


    def __iter__(self):
        return self.subtitles.__iter__()
    


    def __getitem__(self, k):
        return self.subtitles[k]

    

    def __str__(self):

        def to_srt(sub_element):
            (ta, tb), txt = sub_element
            fta, ftb = map(time_to_string, (ta, tb))
            return "%s - %s\n%s"%(fta, ftb, txt)
        
        return "\n\n".join(map(to_srt, self.subtitles))
    


    def match_expr(self, expr):

        return SubtitlesClip([e for e in self.subtitles
                              if re.findall(expr, e[1]) != []])
    

    def write_srt(self, filename):
        with open(filename, 'w+') as f:
            f.write(str(self))


def file_to_subtitles(filename, encoding=None):
    """ Converts a srt file into subtitles.

    The returned list is of the form ``[((ta,tb),'some text'),...]``
    and can be fed to SubtitlesClip.

    Only works for '.srt' format for the moment.
    """

    with io.open(filename,'r',encoding=encoding) as f:
        lines = f.readlines()

    times_texts = []
    current_times , current_text = None, ""
    
    for line in lines:
        times = re.findall("([0-9]*:[0-9]*:[0-9]*,[0-9]*)", line)
        if times != []:
            current_times = list(map(cvsecs, times))
        elif line.strip() == '':
            times_texts.append((current_times, current_text.strip('\n')))
            current_times, current_text = None, ""
        elif current_times is not None:
            current_text = current_text + line
    return times_texts<|MERGE_RESOLUTION|>--- conflicted
+++ resolved
@@ -3,14 +3,11 @@
 import re
 
 import numpy as np
+import io
 
 from moviepy.decorators import convert_to_seconds
-<<<<<<< HEAD
-import io
-=======
 from moviepy.tools import cvsecs
 from moviepy.video.VideoClip import TextClip, VideoClip
->>>>>>> 628e79d9
 
 
 class SubtitlesClip(VideoClip):
