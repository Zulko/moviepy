"""
This module contains different functions to make end and opening
credits, even though it is difficult to fill everyone needs in this
matter.
"""

from moviepy.video.compositing.CompositeVideoClip import CompositeVideoClip
from moviepy.video.fx.resize import resize
from moviepy.video.VideoClip import ImageClip, TextClip


def credits1(creditfile, width, stretch=30, color='white', stroke_color='black',
             stroke_width=2, font='Impact-Normal', fontsize=60, gap=0):
    """

    Parameters
    -----------
    
    creditfile
      A text file whose content must be as follows: ::
        
        # This is a comment
        # The next line says : leave 4 blank lines
        .blank 4
        
        ..Executive Story Editor
        MARCEL DURAND
        
        ..Associate Producers
        MARTIN MARCEL
        DIDIER MARTIN
        
        ..Music Supervisor
        JEAN DIDIER
    
    width
      Total width of the credits text in pixels
      
    gap
      Horizontal gap in pixels between the jobs and the names
    
    color
      Color of the text. See ``TextClip.list('color')``
      for a list of acceptable names.

    font
      Name of the font to use. See ``TextClip.list('font')`` for
      the list of fonts you can use on your computer.

    fontsize
      Size of font to use

    stroke_color
      Color of the stroke (=contour line) of the text. If ``None``,
      there will be no stroke.

    stroke_width
      Width of the stroke, in pixels. Can be a float, like 1.5.
    
        
    Returns
    ---------
    
    image
      An ImageClip instance that looks like this and can be scrolled
      to make some credits:

          Executive Story Editor    MARCEL DURAND
             Associate Producers    MARTIN MARCEL
                                    DIDIER MARTIN
                Music Supervisor    JEAN DIDIER
              
    """

    # PARSE THE TXT FILE
    texts = []
    oneline = True
    
    with open(creditfile) as f:
        for l in f:
            if l.startswith(('\n', '#')):
                # exclude blank lines or comments
                continue
            elif l.startswith('.blank'):
                # ..blank n  
                for i in range(int(l.split(' ')[1])):
                    texts.append(['\n', '\n'])
            elif l.startswith('..'):
                texts.append([l[2:], ''])
                oneline = True
            elif oneline:
                texts.append(['', l])
                oneline = False
            else:
                texts.append(['\n', l])
       
    left, right = ("".join(l) for l in zip(*texts))
    
    # MAKE TWO COLUMNS FOR THE CREDITS    
    left, right = [TextClip(txt, color=color, stroke_color=stroke_color,
                            stroke_width=stroke_width, font=font,
                            fontsize=fontsize, align=al)
                   for txt, al in [(left, 'East'), (right, 'West')]]

<<<<<<< HEAD
    cc = CompositeVideoClip([left, right.set_pos((left.w + gap, 0))],
                            size=(left.w + right.w + gap, right.h),
=======
    cc = CompositeVideoClip([left, right.set_position((left.w+gap, 0))],
                            size=(left.w+right.w+gap, right.h),
>>>>>>> 1c368a19
                            bg_color=None)
    
    # SCALE TO THE REQUIRED SIZE
    
    scaled = resize(cc, width=width)
    
    # TRANSFORM THE WHOLE CREDIT CLIP INTO AN ImageCLip
    
    imclip = ImageClip(scaled.get_frame(0))
    amask = ImageClip(scaled.mask.get_frame(0), ismask=True)
    
    return imclip.set_mask(amask)<|MERGE_RESOLUTION|>--- conflicted
+++ resolved
@@ -102,13 +102,8 @@
                             fontsize=fontsize, align=al)
                    for txt, al in [(left, 'East'), (right, 'West')]]
 
-<<<<<<< HEAD
-    cc = CompositeVideoClip([left, right.set_pos((left.w + gap, 0))],
+    cc = CompositeVideoClip([left, right.set_position((left.w + gap, 0))],
                             size=(left.w + right.w + gap, right.h),
-=======
-    cc = CompositeVideoClip([left, right.set_position((left.w+gap, 0))],
-                            size=(left.w+right.w+gap, right.h),
->>>>>>> 1c368a19
                             bg_color=None)
     
     # SCALE TO THE REQUIRED SIZE
