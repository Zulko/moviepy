--- conflicted
+++ resolved
@@ -74,13 +74,7 @@
     >>> from moviepy.video.tools.tracking import Trajectory
     >>> traj1, traj2, traj3 = Trajectory.load_list('track.text')
     >>> # If ever you only have one object being tracked, recover it with
-<<<<<<< HEAD
     >>> traj, =  Trajectory.load_list('track.text')
-    
-=======
-    >>> traj, =  Trajectory.load_list('track.txt')
-
->>>>>>> 0e4bf6d1
     """
 
     import pygame as pg
