"""
This module contains different functions for tracking objects in videos,
manually or automatically. The tracking functions return results under
the form:  ``( txy, (fx,fy) )`` where txy is of the form [(ti, xi, yi)...]
and (fx(t),fy(t)) give the position of the track for all times t (if the
time t is out of the time bounds of the tracking time interval
fx and fy return the position of the object at the start or at the end
of the tracking time interval).
"""

import numpy as np
<<<<<<< HEAD
=======

from moviepy.decorators import convert_to_seconds, use_clip_fps_by_default
from scipy.interpolate import interp1d
>>>>>>> 1c368a19

from ..io.preview import imdisplay
from .interpolators import Trajectory

try:
    import cv2
    autotracking_possible = True
except:
    # Note: this will be later fixed with scipy/skimage replacements
    # but for the moment OpenCV is mandatory, so...
    autotracking_possible = False


# WE START WITH A TOOL FUNCTION

# MANUAL TRACKING

@convert_to_seconds(["t1","t2"])
@use_clip_fps_by_default
def manual_tracking(clip, t1=None, t2=None, fps=None, nobjects = 1,
                    savefile = None):
    """
    Allows manual tracking of an object(s) in the video clip between
    times `t1` and `t2`. This displays the clip frame by frame
    and you must click on the object(s) in each frame. If ``t2=None``
    only the frame at ``t1`` is taken into account.
    
    Returns a list [(t1,x1,y1),(t2,x2,y2) etc... ] if there is one
    object per frame, else returns a list whose elements are of the 
    form (ti, [(xi1,yi1), (xi2,yi2), ...] )
    
    Parameters
    -------------

    t1,t2:
      times during which to track (defaults are start and
      end of the clip). t1 and t2 can be expressed in seconds
      like 15.35, in (min, sec), in (hour, min, sec), or as a
      string: '01:03:05.35'.
    fps:
      Number of frames per second to freeze on. If None, the clip's
      fps attribute is used instead.
    nobjects:
      Number of objects to click on each frame.
    savefile:
      If provided, the result is saved to a file, which makes
      it easier to edit and re-use later.

    Examples
    ---------
    
    >>> from moviepy.editor import VideoFileClip
    >>> from moviepy.video.tools.tracking import manual_tracking
    >>> clip = VideoFileClip("myvideo.mp4")
    >>> # manually indicate 3 trajectories, save them to a file
    >>> trajectories = manual_tracking(clip, t1=5, t2=7, fps=5,
                                       nobjects=3, savefile="track.txt")
    >>> # ...
    >>> # LATER, IN ANOTHER SCRIPT, RECOVER THESE TRAJECTORIES
    >>> from moviepy.video.tools.tracking import Trajectory
    >>> traj1, traj2, traj3 = Trajectory.load_list('track.txt')
    >>> # If ever you only have one object being tracked, recover it with
    >>> traj, =  Trajectory.load_list('track.txt')
    
    """
    
    import pygame as pg

    screen = pg.display.set_mode(clip.size)
    step = 1.0 / fps
    if (t1 is None) and (t2 is None):
        t1,t2 = 0, clip.duration
    elif (t2 is None):
        t2 = t1 + step / 2
    t = t1
    txy_list = []
    
    def gatherClicks(t):
        
        imdisplay(clip.get_frame(t), screen)
        objects_to_click = nobjects
        clicks = []
        while objects_to_click:

            for event in pg.event.get():

                if event.type == pg.KEYDOWN:
                    if (event.key == pg.K_BACKSLASH):
                        return "return"
                    elif (event.key == pg.K_ESCAPE):
                        raise KeyboardInterrupt()
                        

                elif event.type == pg.MOUSEBUTTONDOWN:
                    x, y = pg.mouse.get_pos()
                    clicks.append((x, y))
                    objects_to_click -= 1
                    
        return clicks
        
    while t < t2:
        
        clicks  =gatherClicks(t)
        if clicks == 'return':
            txy_list.pop()
            t -= step
        else:
            txy_list.append((t,clicks))
            t += step

    tt, xylist = zip(*txy_list) 
    result = []
    for i in range(nobjects):
        xys = [e[i] for e in xylist]
        xx, yy = zip(*xys)
        result.append(Trajectory(tt, xx, yy))
    
    if savefile is not None:
        Trajectory.save_list(result, savefile)
    return result


# AUTOMATED TRACKING OF A PATTERN

def findAround(pic,pat,xy=None,r=None):
    """
    find image pattern ``pat`` in ``pic[x +/- r, y +/- r]``.
    if xy is none, consider the whole picture.
    """
    
    if xy and r:
        h,w = pat.shape[:2]
        x,y = xy
        pic = pic[y-r : y+h+r , x-r : x+w+r]
        
    matches = cv2.matchTemplate(pat,pic,cv2.TM_CCOEFF_NORMED)
    yf,xf = np.unravel_index(matches.argmax(),matches.shape)
    return (x-r+xf,y-r+yf) if (xy and r) else (xf,yf)
        
        
def autoTrack(clip, pattern, tt=None, fps=None, radius=20, xy0=None):
    """
    Tracks a given pattern (small image array) in a video clip.
    Returns [(x1,y1),(x2,y2)...] where xi,yi are
    the coordinates of the pattern in the clip on frame i.
    To select the frames you can either specify a list of times with ``tt``
    or select a frame rate with ``fps``.
    This algorithm assumes that the pattern's aspect does not vary much
    and that the distance between two occurences of the pattern in
    two consecutive frames is smaller than ``radius`` (if you set ``radius``
    to -1 the pattern will be searched in the whole screen at each frame).
    You can also provide the original position of the pattern with xy0.
    """

    if not autotracking_possible:
        raise IOError("Sorry, autotrack requires OpenCV for the moment. "
                      "Install OpenCV (aka cv2) to use it.")


    if not xy0:
        xy0 = findAround(clip.get_frame(tt[0]),pattern)
    
    if tt is None:
        tt = np.arange(0, clip.duration, 1.0/fps)
        
    xys = [xy0]
    for t in tt[1:]:
        xys.append( findAround(clip.get_frame(t),pattern,
                               xy=xys[-1],r=radius))
    
    xx,yy = zip(*xys)

    return Trajectory(tt, xx, yy)<|MERGE_RESOLUTION|>--- conflicted
+++ resolved
@@ -9,12 +9,8 @@
 """
 
 import numpy as np
-<<<<<<< HEAD
-=======
 
 from moviepy.decorators import convert_to_seconds, use_clip_fps_by_default
-from scipy.interpolate import interp1d
->>>>>>> 1c368a19
 
 from ..io.preview import imdisplay
 from .interpolators import Trajectory
