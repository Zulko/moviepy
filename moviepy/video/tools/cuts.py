--- conflicted
+++ resolved
@@ -254,10 +254,6 @@
         matching_frames = []  # the final result.
 
         for t, frame in clip.iter_frames(with_times=True, logger=logger):
-<<<<<<< HEAD
-
-=======
->>>>>>> bc8d1a83
             flat_frame = 1.0 * frame.flatten()
             F_norm_sq = dot_product(flat_frame, flat_frame)
             F_norm = np.sqrt(F_norm_sq)
