--- conflicted
+++ resolved
@@ -45,19 +45,13 @@
         self.time_span = t2-t1
 
     def __str__(self):
-<<<<<<< HEAD
+
         return '(%.04f, %.04f, %.04f, %.04f)'%(
                 self.t1, self.t2, self.d_min, self.d_max)
 
     def __repr__(self):
         return '(%.04f, %.04f, %.04f, %.04f)'%(
                 self.t1, self.t2, self.d_min, self.d_max)
-=======
-        return '(%.04f, %.04f, %.04f, %.04f)'%(self.t1, self.t2, self.d_min, self.d_max)
-
-    def __repr__(self):
-        return '(%.04f, %.04f, %.04f, %.04f)'%(self.t1, self.t2, self.d_min, self.d_max)
->>>>>>> 57aa2dd2
 
     def __iter__(self):
         return [self.t1, self.t2, self.d_min, self.d_max].__iter__()
