"""
This module implements VideoClip (base class for video clips) and its
main subclasses:
- Animated clips:     VideofileClip, ImageSequenceClip
- Static image clips: ImageClip, ColorClip, TextClip,
"""
import os
import subprocess as sp
import tempfile
import warnings
from functools import partial

import numpy as np
from imageio import imread, imsave
from tqdm import tqdm

from ..Clip import Clip
from ..compat import DEVNULL, string_types
from ..config import get_setting
from ..decorators import (add_mask_if_none, apply_to_mask,
                          convert_masks_to_RGB, convert_to_seconds, outplace,
                          requires_duration, use_clip_fps_by_default)
from ..tools import (deprecated_version_of, extensions_dict, find_extension,
                     is_string, subprocess_call, verbose_print)
from .io.ffmpeg_writer import ffmpeg_write_video
from .io.gif_writers import (write_gif, write_gif_with_image_io,
                             write_gif_with_tempfiles)
from .tools.drawing import blit


class VideoClip(Clip):
    """Base class for video clips.

    See ``VideofileClip``, ``ImageClip`` etc. for more user-friendly
    classes.


    Parameters
    -----------

    ismask
      `True` if the clip is going to be used as a mask.


    Attributes
    ----------

    size
      The size of the clip, (width,heigth), in pixels.

    w, h
      The width and height of the clip, in pixels.

    ismask
      Boolean set to `True` if the clip is a mask.

    make_frame
      A function ``t-> frame at time t`` where ``frame`` is a
      w*h*3 RGB array.

    mask (default None)
      VideoClip mask attached to this clip. If mask is ``None``,
                The video clip is fully opaque.

    audio (default None)
      An AudioClip instance containing the audio of the video clip.

    pos
      A function ``t->(x,y)`` where ``x,y`` is the position
      of the clip when it is composed with other clips.
      See ``VideoClip.set_pos`` for more details

    relative_pos
      See variable ``pos``.

    """

    def __init__(self, make_frame=None, ismask=False, duration=None,
                 has_constant_size=True):
        Clip.__init__(self)
        self.mask = None
        self.audio = None
        self.pos = lambda t: (0, 0)
        self.relative_pos = False
        if make_frame is not None:
            self.make_frame = make_frame
            self.size = self.get_frame(0).shape[:2][::-1]
        self.ismask = ismask
        self.has_constant_size=has_constant_size
        if duration is not None:
            self.duration = duration
            self.end = duration

    @property
    def w(self):
        return self.size[0]

    @property
    def h(self):
        return self.size[1]

    @property
    def aspect_ratio(self):
        return self.w / float(self.h)

    # ===============================================================
    # EXPORT OPERATIONS

    @convert_to_seconds(['t'])
    @convert_masks_to_RGB
    def save_frame(self, filename, t=0, withmask=True):
        """ Save a clip's frame to an image file.

        Saves the frame of clip corresponding to time ``t`` in
        'filename'. ``t`` can be expressed in seconds (15.35), in
        (min, sec), in (hour, min, sec), or as a string: '01:03:05.35'.

        If ``withmask`` is ``True`` the mask is saved in
        the alpha layer of the picture (only works with PNGs).

        """

        im = self.get_frame(t)

        if withmask and self.mask is not None:
            mask = 255 * self.mask.get_frame(t)
            im = np.dstack([im, mask]).astype('uint8')
        else:
            im = im.astype("uint8")

        imsave(filename, im)

    @requires_duration
    @use_clip_fps_by_default
    @convert_masks_to_RGB
    def write_videofile(self, filename, fps=None, codec=None,
                        bitrate=None, audio=True, audio_fps=44100,
                        preset="medium",
                        audio_nbytes=4, audio_codec=None,
                        audio_bitrate=None, audio_bufsize=2000,
                        temp_audiofile=None,
                        rewrite_audio=True, remove_temp=True,
                        write_logfile=False, verbose=True,
                        threads=None, ffmpeg_params=None,
                        progress_bar=True):
        """Write the clip to a videofile.

        Parameters
        -----------

        filename
          Name of the video file to write in.
          The extension must correspond to the "codec" used (see below),
          or simply be '.avi' (which will work with any codec).

        fps
          Number of frames per second in the resulting video file. If None is
          provided, and the clip has an fps attribute, this fps will be used.

        codec
          Codec to use for image encoding. Can be any codec supported
          by ffmpeg. If the filename is has extension '.mp4', '.ogv', '.webm',
          the codec will be set accordingly, but you can still set it if you
          don't like the default. For other extensions, the output filename
          must be set accordingly.

          Some examples of codecs are:

          ``'libx264'`` (default codec for file extension ``.mp4``)
          makes well-compressed videos (quality tunable using 'bitrate').


          ``'mpeg4'`` (other codec for extension ``.mp4``) can be an alternative
          to ``'libx264'``, and produces higher quality videos by default.


          ``'rawvideo'`` (use file extension ``.avi``) will produce
          a video of perfect quality, of possibly very huge size.


          ``png`` (use file extension ``.avi``) will produce a video
          of perfect quality, of smaller size than with ``rawvideo``.


          ``'libvorbis'`` (use file extension ``.ogv``) is a nice video
          format, which is completely free/ open source. However not
          everyone has the codecs installed by default on their machine.


          ``'libvpx'`` (use file extension ``.webm``) is tiny a video
          format well indicated for web videos (with HTML5). Open source.


        audio
          Either ``True``, ``False``, or a file name.
          If ``True`` and the clip has an audio clip attached, this
          audio clip will be incorporated as a soundtrack in the movie.
          If ``audio`` is the name of an audio file, this audio file
          will be incorporated as a soundtrack in the movie.

        audiofps
          frame rate to use when generating the sound.

        temp_audiofile
          the name of the temporary audiofile to be generated and
          incorporated in the the movie, if any.

        audio_codec
          Which audio codec should be used. Examples are 'libmp3lame'
          for '.mp3', 'libvorbis' for 'ogg', 'libfdk_aac':'m4a',
          'pcm_s16le' for 16-bit wav and 'pcm_s32le' for 32-bit wav.
          Default is 'libmp3lame', unless the video extension is 'ogv'
          or 'webm', at which case the default is 'libvorbis'.

        audio_bitrate
          Audio bitrate, given as a string like '50k', '500k', '3000k'.
          Will determine the size/quality of audio in the output file.
          Note that it mainly an indicative goal, the bitrate won't
          necessarily be the this in the final file.

        preset
          Sets the time that FFMPEG will spend optimizing the compression.
          Choices are: ultrafast, superfast, veryfast, faster, fast, medium,
          slow, slower, veryslow, placebo. Note that this does not impact
          the quality of the video, only the size of the video file. So
          choose ultrafast when you are in a hurry and file size does not
          matter.

        threads
          Number of threads to use for ffmpeg. Can speed up the writing of
          the video on multicore computers.

        ffmpeg_params
          Any additional ffmpeg parameters you would like to pass, as a list
          of terms, like ['-option1', 'value1', '-option2', 'value2'].

        write_logfile
          If true, will write log files for the audio and the video.
          These will be files ending with '.log' with the name of the
          output file in them.

        verbose
          Boolean indicating whether to print infomation.

        progress_bar
          Boolean indicating whether to show the progress bar.

        Examples
        ========

        >>> from moviepy.editor import VideoFileClip
        >>> clip = VideoFileClip("myvideo.mp4").subclip(100,120)
        >>> clip.write_videofile("my_new_video.mp4")
        >>> clip.close()

        """
        name, ext = os.path.splitext(os.path.basename(filename))
        ext = ext[1:].lower()

        if codec is None:

            try:
                codec = extensions_dict[ext]['codec'][0]
            except KeyError:
                raise ValueError("MoviePy couldn't find the codec associated "
                                 "with the filename. Provide the 'codec' "
                                 "parameter in write_videofile.")

        if audio_codec is None:
            if ext in ['ogv', 'webm']:
                audio_codec = 'libvorbis'
            else:
                audio_codec = 'libmp3lame'
        elif audio_codec == 'raw16':
            audio_codec = 'pcm_s16le'
        elif audio_codec == 'raw32':
            audio_codec = 'pcm_s32le'

        audiofile = audio if is_string(audio) else None
        make_audio = ((audiofile is None) and (audio == True) and
                      (self.audio is not None))

        if make_audio:
            # The audio will be the clip's audio
            if temp_audiofile is not None:
                audiofile = temp_audiofile

            else:

                # make a name for the temporary audio file

                if audio_codec in extensions_dict:
                    audio_ext = audio_codec
                else:
                    try:
                        audio_ext = find_extension(audio_codec)
                    except ValueError:

                        raise ValueError(
                            "The audio_codec you chose is unknown by MoviePy. "
                            "You should report this. In the meantime, you can "
                            "specify a temp_audiofile with the right extension "
                            "in write_videofile.")

                audiofile = (name + Clip._TEMP_FILES_PREFIX +
                             "wvf_snd.%s" % audio_ext)

        # enough cpu for multiprocessing ? USELESS RIGHT NOW, WILL COME AGAIN
        # enough_cpu = (multiprocessing.cpu_count() > 1)

        verbose_print(verbose, "[MoviePy] >>>> Building video %s\n" % filename)

        if make_audio:
            self.audio.write_audiofile(audiofile, audio_fps,
                                       audio_nbytes, audio_bufsize,
                                       audio_codec, bitrate=audio_bitrate,
                                       write_logfile=write_logfile,
                                       verbose=verbose, progress_bar=progress_bar)

        ffmpeg_write_video(self, filename, fps, codec,
                           bitrate=bitrate,
                           preset=preset,
                           write_logfile=write_logfile,
                           audiofile=audiofile,
                           verbose=verbose, threads=threads,
                           ffmpeg_params=ffmpeg_params,
                           progress_bar=progress_bar)

        if remove_temp and make_audio:
            os.remove(audiofile)

        verbose_print(verbose, "[MoviePy] >>>> Video ready: %s \n\n"%filename)

    @requires_duration
    @use_clip_fps_by_default
    @convert_masks_to_RGB
    def write_images_sequence(self, nameformat, fps=None, verbose=True,
                              withmask=True, progress_bar=True):
        """ Writes the videoclip to a sequence of image files.

        Parameters
        -----------

        nameformat
          A filename specifying the numerotation format and extension
          of the pictures. For instance "frame%03d.png" for filenames
          indexed with 3 digits and PNG format. Also possible:
          "some_folder/frame%04d.jpeg", etc.

        fps
          Number of frames per second to consider when writing the
          clip. If not specified, the clip's ``fps`` attribute will
          be used if it has one.

        withmask
          will save the clip's mask (if any) as an alpha canal (PNGs only).

        verbose
          Boolean indicating whether to print information.

        progress_bar
          Boolean indicating whether to show the progress bar.


        Returns
        --------

        names_list
          A list of all the files generated.

        Notes
        ------

        The resulting image sequence can be read using e.g. the class
        ``ImageSequenceClip``.

        """
        verbose_print(verbose, "[MoviePy] Writing frames %s." % (nameformat))

        tt = np.arange(0, self.duration, 1.0 / fps)

        filenames = []
        total = int(self.duration / fps) + 1
        for i, t in tqdm(enumerate(tt), total=total, disable=not progress_bar):
            name = nameformat % i
            filenames.append(name)
            self.save_frame(name, t, withmask=withmask)

        verbose_print(verbose,
                      "[MoviePy]: Done writing frames %s.\n\n" % (nameformat))

        return filenames

    @requires_duration
    @convert_masks_to_RGB
    def write_gif(self, filename, fps=None, program='imageio',
                  opt='nq', fuzz=1, verbose=True,
                  loop=0, dispose=False, colors=None, tempfiles=False):
        """ Write the VideoClip to a GIF file.

        Converts a VideoClip into an animated GIF using ImageMagick
        or ffmpeg.

        Parameters
        -----------

        filename
          Name of the resulting gif file.

        fps
          Number of frames per second (see note below). If it
          isn't provided, then the function will look for the clip's
          ``fps`` attribute (VideoFileClip, for instance, have one).

        program
          Software to use for the conversion, either 'imageio' (this will use
          the library FreeImage through ImageIO), or 'ImageMagick', or 'ffmpeg'.

        opt
          Optimalization to apply. If program='imageio', opt must be either 'wu'
          (Wu) or 'nq' (Neuquant). If program='ImageMagick',
          either 'optimizeplus' or 'OptimizeTransparency'.

        fuzz
          (ImageMagick only) Compresses the GIF by considering that
          the colors that are less than fuzz% different are in fact
          the same.


        Notes
        -----

        The gif will be playing the clip in real time (you can
        only change the frame rate). If you want the gif to be played
        slower than the clip you will use ::

            >>> # slow down clip 50% and make it a gif
            >>> myClip.speedx(0.5).to_gif('myClip.gif')

        """
        # A little sketchy at the moment, maybe move all that in write_gif,
        #  refactor a little... we will see.

        if program == 'imageio':
            write_gif_with_image_io(self, filename, fps=fps, opt=opt, loop=loop,
                                    verbose=verbose, colors=colors)
        elif tempfiles:
            # convert imageio opt variable to something that can be used with
            # ImageMagick
            opt1 = opt
            if opt1 == 'nq':
                opt1 ='optimizeplus'
            else:
                opt1 ='OptimizeTransparency'
            write_gif_with_tempfiles(self, filename, fps=fps,
                                     program=program, opt=opt1, fuzz=fuzz,
                                     verbose=verbose,
                                     loop=loop, dispose=dispose, colors=colors)
        else:
            write_gif(self, filename, fps=fps, program=program,
                      opt=opt, fuzz=fuzz, verbose=verbose, loop=loop,
                      dispose=dispose, colors=colors)

    # -----------------------------------------------------------------
    # F I L T E R I N G

    def subfx(self, fx, ta=0, tb=None, **kwargs):
        """Apply a transformation to a part of the clip.

        Returns a new clip in which the function ``fun`` (clip->clip)
        has been applied to the subclip between times `ta` and `tb`
        (in seconds).

        Examples
        ---------

        >>> # The scene between times t=3s and t=6s in ``clip`` will be
        >>> # be played twice slower in ``newclip``
        >>> newclip = clip.subapply(lambda c:c.speedx(0.5) , 3,6)

        """
        left = None if (ta == 0) else self.subclip(0, ta)
        center = self.subclip(ta, tb).fx(fx, **kwargs)
        right = None if (tb is None) else self.subclip(t_start=tb)

        clips = [c for c in [left, center, right] if c is not None]

        # beurk, have to find other solution
        from moviepy.video.compositing.concatenate import concatenate_videoclips

        return concatenate_videoclips(clips).set_start(self.start)

    # IMAGE FILTERS

    def fl_image(self, image_func, apply_to=None):
        """
        Modifies the images of a clip by replacing the frame
        `get_frame(t)` by another frame,  `image_func(get_frame(t))`
        """
        if apply_to is None:
            apply_to = []
        return self.fl(lambda gf, t: image_func(gf(t)), apply_to)

    # --------------------------------------------------------------
    # C O M P O S I T I N G

    def fill_array(self, pre_array, shape=(0, 0)):
        pre_shape = pre_array.shape
        dx = shape[0] - pre_shape[0]
        dy = shape[1] - pre_shape[1]
        post_array = pre_array
        if dx < 0:
            post_array = pre_array[:shape[0]]
        elif dx > 0:
            x_1 = [[[1, 1, 1]] * pre_shape[1]] * dx
            post_array = np.vstack((pre_array, x_1))
        if dy < 0:
            post_array = post_array[:, :shape[1]]
        elif dy > 0:
            x_1 = [[[1, 1, 1]] * dy] * post_array.shape[0]
            post_array = np.hstack((post_array, x_1))
        return post_array

    def blit_on(self, picture, t):
        """
        Returns the result of the blit of the clip's frame at time `t`
        on the given `picture`, the position of the clip being given
        by the clip's ``pos`` attribute. Meant for compositing.
        """
        hf, wf = framesize = picture.shape[:2]

        if self.ismask and picture.max() != 0:
            return np.minimum(1, picture + self.blit_on(np.zeros(framesize), t))

        ct = t - self.start  # clip time

        # GET IMAGE AND MASK IF ANY

        img = self.get_frame(ct)
        mask = (None if (self.mask is None) else
                self.mask.get_frame(ct))
        if mask is not None:
            if (img.shape[0] != mask.shape[0]) or (img.shape[1] != mask.shape[1]):
                img = self.fill_array(img, mask.shape)
        hi, wi = img.shape[:2]

        # SET POSITION

        pos = self.pos(ct)

        # preprocess short writings of the position
        if isinstance(pos, str):
            pos = {'center': ['center', 'center'],
                   'left': ['left', 'center'],
                   'right': ['right', 'center'],
                   'top': ['center', 'top'],
                   'bottom': ['center', 'bottom']}[pos]
        else:
            pos = list(pos)

        # is the position relative (given in % of the clip's size) ?
        if self.relative_pos:
            for i, dim in enumerate([wf, hf]):
                if not isinstance(pos[i], str):
                    pos[i] = dim * pos[i]

        if isinstance(pos[0], str):
            D = {'left': 0, 'center': (wf - wi) / 2, 'right': wf - wi}
            pos[0] = D[pos[0]]

        if isinstance(pos[1], str):
            D = {'top': 0, 'center': (hf - hi) / 2, 'bottom': hf - hi}
            pos[1] = D[pos[1]]

        pos = map(int, pos)

        return blit(img, picture, pos, mask=mask, ismask=self.ismask)

    def add_mask(self):
        """Add a mask VideoClip to the VideoClip.

        Returns a copy of the clip with a completely opaque mask
        (made of ones). This makes computations slower compared to
        having a None mask but can be useful in many cases. Choose

        Set ``constant_size`` to  `False` for clips with moving
        image size.
        """
        if self.has_constant_size:
            mask = ColorClip(self.size, 1.0, ismask=True)
            return self.set_mask(mask.set_duration(self.duration))
        else:
            make_frame = lambda t: np.ones(self.get_frame(t).shape[:2], dtype=float)
            mask = VideoClip(ismask=True, make_frame=make_frame)
            return self.set_mask(mask.set_duration(self.duration))

    def on_color(self, size=None, color=(0, 0, 0), pos=None,
                 col_opacity=None):
        """Place the clip on a colored background.

        Returns a clip made of the current clip overlaid on a color
        clip of a possibly bigger size. Can serve to flatten transparent
        clips.

        Parameters
        -----------

        size
          Size (width, height) in pixels of the final clip.
          By default it will be the size of the current clip.

        color
          Background color of the final clip ([R,G,B]).

        pos
          Position of the clip in the final clip. 'center' is the default

        col_opacity
          Parameter in 0..1 indicating the opacity of the colored
          background.

        """
        from .compositing.CompositeVideoClip import CompositeVideoClip

        if size is None:
            size = self.size
        if pos is None:
            pos = 'center'
        colorclip = ColorClip(size, color)

        if col_opacity is not None:
            colorclip = (ColorClip(size, color, duration=self.duration)
                         .set_opacity(col_opacity))
            result = CompositeVideoClip([colorclip, self.set_pos(pos)])
        else:
            result = CompositeVideoClip([self.set_pos(pos)],
                                        size=size,
                                        bg_color=color)

        if (isinstance(self, ImageClip) and (not hasattr(pos, "__call__"))
                and ((self.mask is None) or isinstance(self.mask, ImageClip))):
            new_result = result.to_ImageClip()
            if result.mask is not None:
                new_result.mask = result.mask.to_ImageClip()
            return new_result.set_duration(result.duration)

        return result

    @outplace
    def set_make_frame(self, mf):
        """Change the clip's ``get_frame``.

        Returns a copy of the VideoClip instance, with the make_frame
        attribute set to `mf`.
        """
        self.make_frame = mf
        self.size = self.get_frame(0).shape[:2][::-1]

    @outplace
    def set_audio(self, audioclip):
        """Attach an AudioClip to the VideoClip.

        Returns a copy of the VideoClip instance, with the `audio`
        attribute set to ``audio``, which must be an AudioClip instance.
        """
        self.audio = audioclip

    @outplace
    def set_mask(self, mask):
        """Set the clip's mask.

        Returns a copy of the VideoClip with the mask attribute set to
        ``mask``, which must be a greyscale (values in 0-1) VideoClip"""
        assert ( (mask is None) or mask.ismask )
        self.mask = mask

    @add_mask_if_none
    @outplace
    def set_opacity(self, op):
        """Set the opacity/transparency level of the clip.

        Returns a semi-transparent copy of the clip where the mask is
        multiplied by ``op`` (any float, normally between 0 and 1).
        """
        self.mask = self.mask.fl_image(lambda pic: op * pic)

    @apply_to_mask
    @outplace
    def set_position(self, pos, relative=False):
        """Set the clip's position in compositions.

        Sets the position that the clip will have when included
        in compositions. The argument ``pos`` can be either a couple
        ``(x,y)`` or a function ``t-> (x,y)``. `x` and `y` mark the
        location of the top left corner of the clip, and can be
        of several types.

        Examples
        ----------

        >>> clip.set_pos((45,150)) # x=45, y=150
        >>>
        >>> # clip horizontally centered, at the top of the picture
        >>> clip.set_pos(("center","top"))
        >>>
        >>> # clip is at 40% of the width, 70% of the height:
        >>> clip.set_pos((0.4,0.7), relative=True)
        >>>
        >>> # clip's position is horizontally centered, and moving up !
        >>> clip.set_pos(lambda t: ('center', 50+t) )

        """
        self.relative_pos = relative
        if hasattr(pos, '__call__'):
            self.pos = pos
        else:
            self.pos = lambda t: pos

    # --------------------------------------------------------------
    # CONVERSIONS TO OTHER TYPES

    @convert_to_seconds(['t'])
    def to_ImageClip(self, t=0, with_mask=True):
        """
        Returns an ImageClip made out of the clip's frame at time ``t``,
        which can be expressed in seconds (15.35), in (min, sec),
        in (hour, min, sec), or as a string: '01:03:05.35'.
        """
        newclip = ImageClip(self.get_frame(t), ismask=self.ismask)
        if with_mask and self.mask is not None:
            newclip.mask = self.mask.to_ImageClip(t)
        return newclip

    def to_mask(self, canal=0):
        """Return a mask a video clip made from the clip."""
        if self.ismask:
            return self
        else:
            newclip = self.fl_image(lambda pic:
                                    1.0 * pic[:, :, canal] / 255)
            newclip.ismask = True
            return newclip

    def to_RGB(self):
        """Return a non-mask video clip made from the mask video clip."""
        if self.ismask:
            f = lambda pic: np.dstack(3 * [255 * pic]).astype('uint8')
            newclip = self.fl_image(f)
            newclip.ismask = False
            return newclip
        else:
            return self

    # ----------------------------------------------------------------
    # Audio

    @outplace
    def without_audio(self):
        """Remove the clip's audio.

        Return a copy of the clip with audio set to None.

        """
        self.audio = None

    @outplace
    def afx(self, fun, *a, **k):
        """Transform the clip's audio.

        Return a new clip whose audio has been transformed by ``fun``.

        """
        self.audio = self.audio.fx(fun, *a, **k)


class DataVideoClip(VideoClip):
    """
    Class of video clips whose successive frames are functions
    of successive datasets

    Parameters
    -----------
    data
      A liste of datasets, each dataset being used for one frame of the clip

    data_to_frame
      A function d -> video frame, where d is one element of the list `data`

    fps
      Number of frames per second in the animation

    Examples
    ---------
    """

    def __init__(self, data, data_to_frame, fps, ismask=False,
                 has_constant_size=True):
        self.data = data
        self.data_to_frame = data_to_frame
        self.fps = fps
        make_frame = lambda t: self.data_to_frame(self.data[int(self.fps*t)])
        VideoClip.__init__(self, make_frame, ismask=ismask,
                           duration=1.0*len(data)/fps,
                           has_constant_size=has_constant_size)


class UpdatedVideoClip(VideoClip):
    """
    Class of clips whose make_frame requires some objects to
    be updated. Particularly practical in science where some
    algorithm needs to make some steps before a new frame can
    be generated.

    UpdatedVideoClips have the following make_frame:

    >>> def make_frame(t):
    >>>     while self.world.clip_t < t:
    >>>         world.update() # updates, and increases world.clip_t
    >>>     return world.to_frame()

    Parameters
    -----------

    world
      An object with the following attributes:
      - world.clip_t : the clip's time corresponding to the
          world's state
      - world.update() : update the world's state, (including
        increasing world.clip_t of one time step)
      - world.to_frame() : renders a frame depending on the world's state

    ismask
      True if the clip is a WxH mask with values in 0-1

    duration
      Duration of the clip, in seconds

    """

    def __init__(self, world, ismask=False, duration=None):
        self.world = world

        def make_frame(t):
            while self.world.clip_t < t:
                world.update()
            return world.to_frame()

        VideoClip.__init__(self, make_frame=make_frame,
                           ismask=ismask, duration=duration)


"""---------------------------------------------------------------------

    ImageClip (base class for all 'static clips') and its subclasses
    ColorClip and TextClip.
    I would have liked to put these in a separate file but Python is bad
    at cyclic imports.

---------------------------------------------------------------------"""


class ImageClip(VideoClip):
    """Class for non-moving VideoClips.

    A video clip originating from a picture. This clip will simply
    display the given picture at all times.

    Examples
    ---------

    >>> clip = ImageClip("myHouse.jpeg")
    >>> clip = ImageClip( someArray ) # a Numpy array represent

    Parameters
    -----------

    img
      Any picture file (png, tiff, jpeg, etc.) or any array representing
      an RGB image (for instance a frame from a VideoClip).

    ismask
      Set this parameter to `True` if the clip is a mask.

    transparent
      Set this parameter to `True` (default) if you want the alpha layer
      of the picture (if it exists) to be used as a mask.

    imageio_params
      Any additional imageio parameters to pass when reading files, as a dict.
      ex: {'exifrotate': False}

    Attributes
    -----------

    img
      Array representing the image of the clip.

    """

    def __init__(self, img, ismask=False, transparent=True,
                 fromalpha=False, duration=None, imageio_params=None):
        VideoClip.__init__(self, ismask=ismask, duration=duration)

<<<<<<< HEAD
        imageio_params = imageio_params or {}
        _imread = partial(imread, **imageio_params)

        if PY3:
           if isinstance(img, str):
              img = _imread(img)
        else:
           if isinstance(img, (str, unicode)):
              img = _imread(img)
=======
        if isinstance(img, string_types):
            img = imread(img)
>>>>>>> c9649b1d

        if len(img.shape) == 3:  # img is (now) a RGB(a) numpy array

            if img.shape[2] == 4:
                if fromalpha:
                    img = 1.0 * img[:, :, 3] / 255
                elif ismask:
                    img = 1.0 * img[:, :, 0] / 255
                elif transparent:
                    self.mask = ImageClip(
                        1.0 * img[:, :, 3] / 255, ismask=True)
                    img = img[:, :, :3]
            elif ismask:
                img = 1.0 * img[:, :, 0] / 255

        # if the image was just a 2D mask, it should arrive here
        # unchanged
        self.make_frame = lambda t: img
        self.size = img.shape[:2][::-1]
        self.img = img

    def fl(self, fl, apply_to=None, keep_duration=True):
        """General transformation filter.

        Equivalent to VideoClip.fl . The result is no more an
        ImageClip, it has the class VideoClip (since it may be animated)
        """
        if apply_to is None:
            apply_to = []
        # When we use fl on an image clip it may become animated.
        # Therefore the result is not an ImageClip, just a VideoClip.
        newclip = VideoClip.fl(self, fl, apply_to=apply_to,
                               keep_duration=keep_duration)
        newclip.__class__ = VideoClip
        return newclip

    @outplace
    def fl_image(self, image_func, apply_to=None):
        """Image-transformation filter.

        Does the same as VideoClip.fl_image, but for ImageClip the
        tranformed clip is computed once and for all at the beginning,
        and not for each 'frame'.
        """
        if apply_to is None:
                apply_to = []
        arr = image_func(self.get_frame(0))
        self.size = arr.shape[:2][::-1]
        self.make_frame = lambda t: arr
        self.img = arr

        for attr in apply_to:
            if hasattr(self, attr):
                a = getattr(self, attr)
                if a is not None:
                    new_a = a.fl_image(image_func)
                    setattr(self, attr, new_a)

    @outplace
    def fl_time(self, time_func, apply_to=None,
                keep_duration=False):
        """Time-transformation filter.

        Applies a transformation to the clip's timeline
        (see Clip.fl_time).

        This method does nothing for ImageClips (but it may affect their
        masks or their audios). The result is still an ImageClip.
        """
        if apply_to is None:
                apply_to = ['mask', 'audio']
        for attr in apply_to:
            if hasattr(self, attr):
                a = getattr(self, attr)
                if a is not None:
                    new_a = a.fl_time(time_func)
                    setattr(self, attr, new_a)


# ##
#
# The old functions to_videofile, to_gif, to_images sequences have been
# replaced by the more explicite write_videofile, write_gif, etc.

VideoClip.set_pos = deprecated_version_of(VideoClip.set_position,
                                          'set_pos')
VideoClip.to_videofile = deprecated_version_of(VideoClip.write_videofile,
                                               'to_videofile')
VideoClip.to_gif = deprecated_version_of(VideoClip.write_gif, 'to_gif')
VideoClip.to_images_sequence = deprecated_version_of(VideoClip.write_images_sequence,
                                                     'to_images_sequence')


class ColorClip(ImageClip):
    """An ImageClip showing just one color.

    Parameters
    -----------

    size
      Size (width, height) in pixels of the clip.

    color
      If argument ``ismask`` is False, ``color`` indicates
      the color in RGB of the clip (default is black). If `ismask``
      is True, ``color`` must be  a float between 0 and 1 (default is 1)

    ismask
      Set to true if the clip will be used as a mask.

    col
      Has been deprecated. Do not use.
    """

    def __init__(self, size, color=None, ismask=False, duration=None, col=None):
        if col is not None:
            warnings.warn("The `ColorClip` parameter `col` has been deprecated."
                          " Please use `color` instead.", DeprecationWarning)
            if color is not None:
                warnings.warn("The arguments `color` and `col` have both been "
                              "passed to `ColorClip` so `col` has been ignored.",
                              UserWarning)
            else:
                color = col
        w, h = size
        shape = (h, w) if np.isscalar(color) else (h, w, len(color))
        ImageClip.__init__(self, np.tile(color, w * h).reshape(shape),
                           ismask=ismask, duration=duration)


class TextClip(ImageClip):
    """Class for autogenerated text clips.

    Creates an ImageClip originating from a script-generated text image.
    Requires ImageMagick.

    Parameters
    -----------

    txt
      A string of the text to write. Can be replaced by argument
      ``filename``.

    filename
      The name of a file in which there is the text to write.
      Can be provided instead of argument ``txt``

    size
      Size of the picture in pixels. Can be auto-set if
      method='label', but mandatory if method='caption'.
      the height can be None, it will then be auto-determined.

    bg_color
      Color of the background. See ``TextClip.list('color')``
      for a list of acceptable names.

    color
      Color of the text. See ``TextClip.list('color')`` for a
      list of acceptable names.

    font
      Name of the font to use. See ``TextClip.list('font')`` for
      the list of fonts you can use on your computer.

    stroke_color
      Color of the stroke (=contour line) of the text. If ``None``,
      there will be no stroke.

    stroke_width
      Width of the stroke, in pixels. Can be a float, like 1.5.

    method
      Either 'label' (default, the picture will be autosized so as to fit
      exactly the size) or 'caption' (the text will be drawn in a picture
      with fixed size provided with the ``size`` argument). If `caption`,
      the text will be wrapped automagically (sometimes it is buggy, not
      my fault, complain to the ImageMagick crew) and can be aligned or
      centered (see parameter ``align``).

    kerning
      Changes the default spacing between letters. For
      nstance ``kerning=-1`` will make the letters 1 pixel nearer from
      ach other compared to the default spacing.

    align
      center | East | West | South | North . Will only work if ``method``
      is set to ``caption``

    transparent
      ``True`` (default) if you want to take into account the
      transparency in the image.

    """

    def __init__(self, txt=None, filename=None, size=None, color='black',
                 bg_color='transparent', fontsize=None, font='Courier',
                 stroke_color=None, stroke_width=1, method='label',
                 kerning=None, align='center', interline=None,
                 tempfilename=None, temptxt=None,
                 transparent=True, remove_temp=True,
                 print_cmd=False):

        if txt is not None:
            if temptxt is None:
                temptxt_fd, temptxt = tempfile.mkstemp(suffix='.txt')
                try:  # only in Python3 will this work
                    os.write(temptxt_fd, bytes(txt, 'UTF8'))
                except TypeError:  # oops, fall back to Python2
                    os.write(temptxt_fd, txt)
                os.close(temptxt_fd)
            txt = '@' + temptxt
        else:
            # use a file instead of a text.
            txt = "@%" + filename

        if size is not None:
            size = ('' if size[0] is None else str(size[0]),
                    '' if size[1] is None else str(size[1]))

        cmd = ([get_setting("IMAGEMAGICK_BINARY"),
               "-background", bg_color,
                "-fill", color,
                "-font", font])

        if fontsize is not None:
            cmd += ["-pointsize", "%d" % fontsize]
        if kerning is not None:
            cmd += ["-kerning", "%0.1f" % kerning]
        if stroke_color is not None:
            cmd += ["-stroke", stroke_color, "-strokewidth",
                    "%.01f" % stroke_width]
        if size is not None:
            cmd += ["-size", "%sx%s" % (size[0], size[1])]
        if align is not None:
            cmd += ["-gravity", align]
        if interline is not None:
            cmd += ["-interline-spacing", "%d" % interline]

        if tempfilename is None:
            tempfile_fd, tempfilename = tempfile.mkstemp(suffix='.png')
            os.close(tempfile_fd)

        cmd += ["%s:%s" % (method, txt),
                "-type", "truecolormatte", "PNG32:%s" % tempfilename]

        if print_cmd:
            print(" ".join(cmd))

        try:
            subprocess_call(cmd, verbose=False)
        except (IOError, OSError) as err:
            error = ("MoviePy Error: creation of %s failed because of the "
                     "following error:\n\n%s.\n\n." % (filename, str(err))
                     + ("This error can be due to the fact that ImageMagick "
                        "is not installed on your computer, or (for Windows "
                        "users) that you didn't specify the path to the "
                        "ImageMagick binary in file conf.py, or that the path "
                        "you specified is incorrect"))
            raise IOError(error)

        ImageClip.__init__(self, tempfilename, transparent=transparent)
        self.txt = txt
        self.color = color
        self.stroke_color = stroke_color

        if remove_temp:
            if os.path.exists(tempfilename):
                os.remove(tempfilename)
            if os.path.exists(temptxt):
                os.remove(temptxt)

    @staticmethod
    def list(arg):
        """Returns the list of all valid entries for the argument of
        ``TextClip`` given (can be ``font``, ``color``, etc...) """

        popen_params = {"stdout": sp.PIPE,
                        "stderr": DEVNULL,
                        "stdin": DEVNULL}

        if os.name == "nt":
            popen_params["creationflags"] = 0x08000000

        process = sp.Popen([get_setting("IMAGEMAGICK_BINARY"),
                            '-list', arg], **popen_params)
        result = process.communicate()[0]
        lines = result.splitlines()

        if arg == 'font':
            return [l.decode('UTF-8')[8:] for l in lines if l.startswith(b"  Font:")]
        elif arg == 'color':
            return [l.split(b" ")[0] for l in lines[2:]]
        else:
            raise Exception("Moviepy:Error! Argument must equal "
                            "'font' or 'color'")

    @staticmethod
    def search(string, arg):
        """Returns the of all valid entries which contain ``string`` for the
           argument ``arg`` of ``TextClip``, for instance

           >>> # Find all the available fonts which contain "Courier"
           >>> print ( TextClip.search('Courier', 'font') )

        """
        string = string.lower()
        names_list = TextClip.list(arg)
        return [name for name in names_list if string in name.lower()]<|MERGE_RESOLUTION|>--- conflicted
+++ resolved
@@ -901,20 +901,11 @@
                  fromalpha=False, duration=None, imageio_params=None):
         VideoClip.__init__(self, ismask=ismask, duration=duration)
 
-<<<<<<< HEAD
         imageio_params = imageio_params or {}
         _imread = partial(imread, **imageio_params)
 
-        if PY3:
-           if isinstance(img, str):
-              img = _imread(img)
-        else:
-           if isinstance(img, (str, unicode)):
-              img = _imread(img)
-=======
         if isinstance(img, string_types):
-            img = imread(img)
->>>>>>> c9649b1d
+            img = _imread(img)
 
         if len(img.shape) == 3:  # img is (now) a RGB(a) numpy array
 
