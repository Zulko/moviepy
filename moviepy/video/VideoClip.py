"""
This module implements VideoClip (base class for video clips) and its
main subclasses:
- Animated clips:     VideofileClip, ImageSequenceClip
- Static image clips: ImageClip, ColorClip, TextClip,
"""
import os
import subprocess as sp
import tempfile
import warnings

import numpy as np
import proglog
from imageio import imread, imsave

from ..Clip import Clip
from ..config import IMAGEMAGICK_BINARY
from ..decorators import (
    add_mask_if_none,
    apply_to_mask,
    convert_masks_to_RGB,
    convert_to_seconds,
    outplace,
    requires_duration,
    use_clip_fps_by_default,
)
from ..tools import (
    deprecated_version_of,
    extensions_dict,
    find_extension,
    subprocess_call,
)
from .io.ffmpeg_writer import ffmpeg_write_video
from .io.gif_writers import write_gif, write_gif_with_image_io, write_gif_with_tempfiles
from .tools.drawing import blit


class VideoClip(Clip):
    """Base class for video clips.

    See ``VideoFileClip``, ``ImageClip`` etc. for more user-friendly
    classes.


    Parameters
    -----------

    ismask
      `True` if the clip is going to be used as a mask.


    Attributes
    ----------

    size
      The size of the clip, (width,heigth), in pixels.

    w, h
      The width and height of the clip, in pixels.

    ismask
      Boolean set to `True` if the clip is a mask.

    make_frame
      A function ``t-> frame at time t`` where ``frame`` is a
      w*h*3 RGB array.

    mask (default None)
      VideoClip mask attached to this clip. If mask is ``None``,
                The video clip is fully opaque.

    audio (default None)
      An AudioClip instance containing the audio of the video clip.

    pos
      A function ``t->(x,y)`` where ``x,y`` is the position
      of the clip when it is composed with other clips.
      See ``VideoClip.set_pos`` for more details

    relative_pos
      See variable ``pos``.

    """

    def __init__(
        self, make_frame=None, ismask=False, duration=None, has_constant_size=True
    ):
        Clip.__init__(self)
        self.mask = None
        self.audio = None
        self.pos = lambda t: (0, 0)
        self.relative_pos = False
        if make_frame:
            self.make_frame = make_frame
            self.size = self.get_frame(0).shape[:2][::-1]
        self.ismask = ismask
        self.has_constant_size = has_constant_size
        if duration is not None:
            self.duration = duration
            self.end = duration

    @property
    def w(self):
        return self.size[0]

    @property
    def h(self):
        return self.size[1]

    @property
    def aspect_ratio(self):
        return self.w / float(self.h)

    # ===============================================================
    # EXPORT OPERATIONS

    @convert_to_seconds(["t"])
    @convert_masks_to_RGB
    def save_frame(self, filename, t=0, withmask=True):
        """ Save a clip's frame to an image file.

        Saves the frame of clip corresponding to time ``t`` in
        'filename'. ``t`` can be expressed in seconds (15.35), in
        (min, sec), in (hour, min, sec), or as a string: '01:03:05.35'.

        If ``withmask`` is ``True`` the mask is saved in
        the alpha layer of the picture (only works with PNGs).

        """

        im = self.get_frame(t)
        if withmask and self.mask is not None:
            mask = 255 * self.mask.get_frame(t)
            im = np.dstack([im, mask]).astype("uint8")
        else:
            im = im.astype("uint8")

        imsave(filename, im)

    @requires_duration
    @use_clip_fps_by_default
    @convert_masks_to_RGB
    def write_videofile(
        self,
        filename,
        fps=None,
        codec=None,
        bitrate=None,
        audio=True,
        audio_fps=44100,
        preset="medium",
        audio_nbytes=4,
        audio_codec=None,
        audio_bitrate=None,
        audio_bufsize=2000,
        temp_audiofile=None,
        rewrite_audio=True,
        remove_temp=True,
        write_logfile=False,
        verbose=True,
        threads=None,
        ffmpeg_params=None,
        logger="bar",
    ):
        """Write the clip to a videofile.

        Parameters
        -----------

        filename
          Name of the video file to write in.
          The extension must correspond to the "codec" used (see below),
          or simply be '.avi' (which will work with any codec).

        fps
          Number of frames per second in the resulting video file. If None is
          provided, and the clip has an fps attribute, this fps will be used.

        codec
          Codec to use for image encoding. Can be any codec supported
          by ffmpeg. If the filename is has extension '.mp4', '.ogv', '.webm',
          the codec will be set accordingly, but you can still set it if you
          don't like the default. For other extensions, the output filename
          must be set accordingly.

          Some examples of codecs are:

          ``'libx264'`` (default codec for file extension ``.mp4``)
          makes well-compressed videos (quality tunable using 'bitrate').


          ``'mpeg4'`` (other codec for extension ``.mp4``) can be an alternative
          to ``'libx264'``, and produces higher quality videos by default.


          ``'rawvideo'`` (use file extension ``.avi``) will produce
          a video of perfect quality, of possibly very huge size.


          ``png`` (use file extension ``.avi``) will produce a video
          of perfect quality, of smaller size than with ``rawvideo``.


          ``'libvorbis'`` (use file extension ``.ogv``) is a nice video
          format, which is completely free/ open source. However not
          everyone has the codecs installed by default on their machine.


          ``'libvpx'`` (use file extension ``.webm``) is tiny a video
          format well indicated for web videos (with HTML5). Open source.


        audio
          Either ``True``, ``False``, or a file name.
          If ``True`` and the clip has an audio clip attached, this
          audio clip will be incorporated as a soundtrack in the movie.
          If ``audio`` is the name of an audio file, this audio file
          will be incorporated as a soundtrack in the movie.

        audiofps
          frame rate to use when generating the sound.

        temp_audiofile
          the name of the temporary audiofile to be generated and
          incorporated in the the movie, if any.

        audio_codec
          Which audio codec should be used. Examples are 'libmp3lame'
          for '.mp3', 'libvorbis' for 'ogg', 'libfdk_aac':'m4a',
          'pcm_s16le' for 16-bit wav and 'pcm_s32le' for 32-bit wav.
          Default is 'libmp3lame', unless the video extension is 'ogv'
          or 'webm', at which case the default is 'libvorbis'.

        audio_bitrate
          Audio bitrate, given as a string like '50k', '500k', '3000k'.
          Will determine the size/quality of audio in the output file.
          Note that it mainly an indicative goal, the bitrate won't
          necessarily be the this in the final file.

        preset
          Sets the time that FFMPEG will spend optimizing the compression.
          Choices are: ultrafast, superfast, veryfast, faster, fast, medium,
          slow, slower, veryslow, placebo. Note that this does not impact
          the quality of the video, only the size of the video file. So
          choose ultrafast when you are in a hurry and file size does not
          matter.

        threads
          Number of threads to use for ffmpeg. Can speed up the writing of
          the video on multicore computers.

        ffmpeg_params
          Any additional ffmpeg parameters you would like to pass, as a list
          of terms, like ['-option1', 'value1', '-option2', 'value2'].

        write_logfile
          If true, will write log files for the audio and the video.
          These will be files ending with '.log' with the name of the
          output file in them.

        logger
          Either "bar" for progress bar or None or any Proglog logger.

        verbose (deprecated, kept for compatibility)
          Formerly used for toggling messages on/off. Use logger=None now.

        Examples
        ========

        >>> from moviepy.editor import VideoFileClip
        >>> clip = VideoFileClip("myvideo.mp4").subclip(100,120)
        >>> clip.write_videofile("my_new_video.mp4")
        >>> clip.close()

        """
        name, ext = os.path.splitext(os.path.basename(filename))
        ext = ext[1:].lower()
        logger = proglog.default_bar_logger(logger)

        if codec is None:

            try:
                codec = extensions_dict[ext]["codec"][0]
            except KeyError:
                raise ValueError(
                    "MoviePy couldn't find the codec associated "
                    "with the filename. Provide the 'codec' "
                    "parameter in write_videofile."
                )

        if audio_codec is None:
            if ext in ["ogv", "webm"]:
                audio_codec = "libvorbis"
            else:
                audio_codec = "libmp3lame"
        elif audio_codec == "raw16":
            audio_codec = "pcm_s16le"
        elif audio_codec == "raw32":
            audio_codec = "pcm_s32le"

        audiofile = audio if isinstance(audio, str) else None
        make_audio = (
            (audiofile is None) and (audio == True) and (self.audio is not None)
        )

        if make_audio and temp_audiofile:
            # The audio will be the clip's audio
            audiofile = temp_audiofile
        elif make_audio:
            audio_ext = find_extension(audio_codec)
            audiofile = name + Clip._TEMP_FILES_PREFIX + "wvf_snd.%s" % audio_ext

        # enough cpu for multiprocessing ? USELESS RIGHT NOW, WILL COME AGAIN
        # enough_cpu = (multiprocessing.cpu_count() > 1)
        logger(message="Moviepy - Building video %s." % filename)
        if make_audio:
            self.audio.write_audiofile(
                audiofile,
                audio_fps,
                audio_nbytes,
                audio_bufsize,
                audio_codec,
                bitrate=audio_bitrate,
                write_logfile=write_logfile,
                verbose=verbose,
                logger=logger,
            )

        ffmpeg_write_video(
            self,
            filename,
            fps,
            codec,
            bitrate=bitrate,
            preset=preset,
            write_logfile=write_logfile,
            audiofile=audiofile,
            verbose=verbose,
            threads=threads,
            ffmpeg_params=ffmpeg_params,
            logger=logger,
        )

        if remove_temp and make_audio:
            if os.path.exists(audiofile):
                os.remove(audiofile)
        logger(message="Moviepy - video ready %s" % filename)

    @requires_duration
    @use_clip_fps_by_default
    @convert_masks_to_RGB
    def write_images_sequence(
        self, nameformat, fps=None, verbose=True, withmask=True, logger="bar"
    ):
        """ Writes the videoclip to a sequence of image files.

        Parameters
        -----------

        nameformat
          A filename specifying the numerotation format and extension
          of the pictures. For instance "frame%03d.png" for filenames
          indexed with 3 digits and PNG format. Also possible:
          "some_folder/frame%04d.jpeg", etc.

        fps
          Number of frames per second to consider when writing the
          clip. If not specified, the clip's ``fps`` attribute will
          be used if it has one.

        withmask
          will save the clip's mask (if any) as an alpha canal (PNGs only).

        verbose
          Boolean indicating whether to print information.

        logger
          Either 'bar' (progress bar) or None or any Proglog logger.


        Returns
        --------

        names_list
          A list of all the files generated.

        Notes
        ------

        The resulting image sequence can be read using e.g. the class
        ``ImageSequenceClip``.

        """
        logger = proglog.default_bar_logger(logger)
        logger(message="Moviepy - Writing frames %s." % nameformat)

        tt = np.arange(0, self.duration, 1.0 / fps)

        filenames = []
        for i, t in logger.iter_bar(t=list(enumerate(tt))):
            name = nameformat % i
            filenames.append(name)
            self.save_frame(name, t, withmask=withmask)
        logger(message="Moviepy - Done writing frames %s." % nameformat)

        return filenames

    @requires_duration
    @convert_masks_to_RGB
    def write_gif(
        self,
        filename,
        fps=None,
        program="imageio",
        opt="nq",
        fuzz=1,
        verbose=True,
        loop=0,
        dispose=False,
        colors=None,
        tempfiles=False,
        logger="bar",
    ):
        """ Write the VideoClip to a GIF file.

        Converts a VideoClip into an animated GIF using ImageMagick
        or ffmpeg.

        Parameters
        -----------

        filename
          Name of the resulting gif file.

        fps
          Number of frames per second (see note below). If it
          isn't provided, then the function will look for the clip's
          ``fps`` attribute (VideoFileClip, for instance, have one).

        program
          Software to use for the conversion, either 'imageio' (this will use
          the library FreeImage through ImageIO), or 'ImageMagick', or 'ffmpeg'.

        opt
          Optimalization to apply. If program='imageio', opt must be either 'wu'
          (Wu) or 'nq' (Neuquant). If program='ImageMagick',
          either 'optimizeplus' or 'OptimizeTransparency'.

        fuzz
          (ImageMagick only) Compresses the GIF by considering that
          the colors that are less than fuzz% different are in fact
          the same.

        tempfiles
          Writes every frame to a file instead of passing them in the RAM.
          Useful on computers with little RAM. Can only be used with
          ImageMagick' or 'ffmpeg'.

        progress_bar
          If True, displays a progress bar


        Notes
        -----

        The gif will be playing the clip in real time (you can
        only change the frame rate). If you want the gif to be played
        slower than the clip you will use ::

            >>> # slow down clip 50% and make it a gif
            >>> myClip.speedx(0.5).to_gif('myClip.gif')

        """
        # A little sketchy at the moment, maybe move all that in write_gif,
        #  refactor a little... we will see.

        if program == "imageio":
            write_gif_with_image_io(
                self,
                filename,
                fps=fps,
                opt=opt,
                loop=loop,
                verbose=verbose,
                colors=colors,
                logger=logger,
            )
        elif tempfiles:
            # convert imageio opt variable to something that can be used with
            # ImageMagick
            opt = "optimizeplus" if opt == "nq" else "OptimizeTransparency"
            write_gif_with_tempfiles(
                self,
                filename,
                fps=fps,
                program=program,
                opt=opt,
                fuzz=fuzz,
                verbose=verbose,
                loop=loop,
                dispose=dispose,
                colors=colors,
                logger=logger,
            )
        else:
            # convert imageio opt variable to something that can be used with
            # ImageMagick
            opt = "optimizeplus" if opt == "nq" else "OptimizeTransparency"
            write_gif(
                self,
                filename,
                fps=fps,
                program=program,
                opt=opt,
                fuzz=fuzz,
                verbose=verbose,
                loop=loop,
                dispose=dispose,
                colors=colors,
                logger=logger,
            )

    # -----------------------------------------------------------------
    # F I L T E R I N G

    def subfx(self, fx, ta=0, tb=None, **kwargs):
        """Apply a transformation to a part of the clip.

        Returns a new clip in which the function ``fun`` (clip->clip)
        has been applied to the subclip between times `ta` and `tb`
        (in seconds).

        Examples
        ---------

        >>> # The scene between times t=3s and t=6s in ``clip`` will be
        >>> # be played twice slower in ``newclip``
        >>> newclip = clip.subapply(lambda c:c.speedx(0.5) , 3,6)

        """
        left = self.subclip(0, ta) if ta else None
        center = self.subclip(ta, tb).fx(fx, **kwargs)
        right = self.subclip(t_start=tb) if tb else None

        clips = [c for c in (left, center, right) if c]

        # beurk, have to find other solution
        from moviepy.video.compositing.concatenate import concatenate_videoclips

        return concatenate_videoclips(clips).set_start(self.start)

    # IMAGE FILTERS

    def fl_image(self, image_func, apply_to=None):
        """
        Modifies the images of a clip by replacing the frame
        `get_frame(t)` by another frame,  `image_func(get_frame(t))`
        """
        apply_to = apply_to or []
        return self.fl(lambda gf, t: image_func(gf(t)), apply_to)

    # --------------------------------------------------------------
    # C O M P O S I T I N G

    def fill_array(self, pre_array, shape=(0, 0)):
        pre_shape = pre_array.shape
        dx = shape[0] - pre_shape[0]
        dy = shape[1] - pre_shape[1]
        post_array = pre_array
        if dx < 0:
            post_array = pre_array[: shape[0]]
        elif dx > 0:
            x_1 = [[[1, 1, 1]] * pre_shape[1]] * dx
            post_array = np.vstack((pre_array, x_1))
        if dy < 0:
            post_array = post_array[:, : shape[1]]
        elif dy > 0:
            x_1 = [[[1, 1, 1]] * dy] * post_array.shape[0]
            post_array = np.hstack((post_array, x_1))
        return post_array

    def blit_on(self, picture, t):
        """
        Returns the result of the blit of the clip's frame at time `t`
        on the given `picture`, the position of the clip being given
        by the clip's ``pos`` attribute. Meant for compositing.
        """
        hf, wf = framesize = picture.shape[:2]

        if self.ismask and picture.max():
            return np.minimum(1, picture + self.blit_on(np.zeros(framesize), t))

        ct = t - self.start  # clip time

        # GET IMAGE AND MASK IF ANY

        img = self.get_frame(ct)
        mask = self.mask.get_frame(ct) if self.mask else None

        if mask is not None and (
            (img.shape[0] != mask.shape[0]) or (img.shape[1] != mask.shape[1])
        ):
            img = self.fill_array(img, mask.shape)

        hi, wi = img.shape[:2]

        # SET POSITION
        pos = self.pos(ct)

        # preprocess short writings of the position
        if isinstance(pos, str):
            pos = {
                "center": ["center", "center"],
                "left": ["left", "center"],
                "right": ["right", "center"],
                "top": ["center", "top"],
                "bottom": ["center", "bottom"],
            }[pos]
        else:
            pos = list(pos)

        # is the position relative (given in % of the clip's size) ?
        if self.relative_pos:
            for i, dim in enumerate([wf, hf]):
                if not isinstance(pos[i], str):
                    pos[i] = dim * pos[i]

        if isinstance(pos[0], str):
            D = {"left": 0, "center": (wf - wi) / 2, "right": wf - wi}
            pos[0] = D[pos[0]]

        if isinstance(pos[1], str):
            D = {"top": 0, "center": (hf - hi) / 2, "bottom": hf - hi}
            pos[1] = D[pos[1]]

        pos = map(int, pos)

        return blit(img, picture, pos, mask=mask, ismask=self.ismask)

    def add_mask(self):
        """Add a mask VideoClip to the VideoClip.

        Returns a copy of the clip with a completely opaque mask
        (made of ones). This makes computations slower compared to
        having a None mask but can be useful in many cases. Choose

        Set ``constant_size`` to  `False` for clips with moving
        image size.
        """
        if self.has_constant_size:
            mask = ColorClip(self.size, 1.0, ismask=True)
            return self.set_mask(mask.set_duration(self.duration))
        else:
            make_frame = lambda t: np.ones(self.get_frame(t).shape[:2], dtype=float)
            mask = VideoClip(ismask=True, make_frame=make_frame)
            return self.set_mask(mask.set_duration(self.duration))

    def on_color(self, size=None, color=(0, 0, 0), pos=None, col_opacity=None):
        """Place the clip on a colored background.

        Returns a clip made of the current clip overlaid on a color
        clip of a possibly bigger size. Can serve to flatten transparent
        clips.

        Parameters
        -----------

        size
          Size (width, height) in pixels of the final clip.
          By default it will be the size of the current clip.

        color
          Background color of the final clip ([R,G,B]).

        pos
          Position of the clip in the final clip. 'center' is the default

        col_opacity
          Parameter in 0..1 indicating the opacity of the colored
          background.

        """
        from .compositing.CompositeVideoClip import CompositeVideoClip

        if size is None:
            size = self.size
        if pos is None:
            pos = "center"
        colorclip = ColorClip(size, color=color)

        if col_opacity is not None:
            colorclip = ColorClip(
                size, color=color, duration=self.duration
            ).set_opacity(col_opacity)
            result = CompositeVideoClip([colorclip, self.set_position(pos)])
        else:
            result = CompositeVideoClip(
                [self.set_position(pos)], size=size, bg_color=color
            )

        if (
            isinstance(self, ImageClip)
            and (not hasattr(pos, "__call__"))
            and ((self.mask is None) or isinstance(self.mask, ImageClip))
        ):
            new_result = result.to_ImageClip()
            if result.mask is not None:
                new_result.mask = result.mask.to_ImageClip()
            return new_result.set_duration(result.duration)

        return result

    @outplace
    def set_make_frame(self, mf):
        """Change the clip's ``get_frame``.

        Returns a copy of the VideoClip instance, with the make_frame
        attribute set to `mf`.
        """
        self.make_frame = mf
        self.size = self.get_frame(0).shape[:2][::-1]

    @outplace
    def set_audio(self, audioclip):
        """Attach an AudioClip to the VideoClip.

        Returns a copy of the VideoClip instance, with the `audio`
        attribute set to ``audio``, which must be an AudioClip instance.
        """
        self.audio = audioclip

    @outplace
    def set_mask(self, mask):
        """Set the clip's mask.

        Returns a copy of the VideoClip with the mask attribute set to
        ``mask``, which must be a greyscale (values in 0-1) VideoClip"""
        assert mask is None or mask.ismask
        self.mask = mask

    @add_mask_if_none
    @outplace
    def set_opacity(self, op):
        """Set the opacity/transparency level of the clip.

        Returns a semi-transparent copy of the clip where the mask is
        multiplied by ``op`` (any float, normally between 0 and 1).
        """
        self.mask = self.mask.fl_image(lambda pic: op * pic)

    @apply_to_mask
    @outplace
    def set_position(self, pos, relative=False):
        """Set the clip's position in compositions.

        Sets the position that the clip will have when included
        in compositions. The argument ``pos`` can be either a couple
        ``(x,y)`` or a function ``t-> (x,y)``. `x` and `y` mark the
        location of the top left corner of the clip, and can be
        of several types.

        Examples
        ----------

        >>> clip.set_position((45,150)) # x=45, y=150
        >>>
        >>> # clip horizontally centered, at the top of the picture
        >>> clip.set_position(("center","top"))
        >>>
        >>> # clip is at 40% of the width, 70% of the height:
        >>> clip.set_position((0.4,0.7), relative=True)
        >>>
        >>> # clip's position is horizontally centered, and moving up !
        >>> clip.set_position(lambda t: ('center', 50+t) )

        """
        self.relative_pos = relative
        if hasattr(pos, "__call__"):
            self.pos = pos
        else:
            self.pos = lambda t: pos

    # --------------------------------------------------------------
    # CONVERSIONS TO OTHER TYPES

    @convert_to_seconds(["t"])
    def to_ImageClip(self, t=0, with_mask=True, duration=None):
        """
        Returns an ImageClip made out of the clip's frame at time ``t``,
        which can be expressed in seconds (15.35), in (min, sec),
        in (hour, min, sec), or as a string: '01:03:05.35'.
        """
        newclip = ImageClip(self.get_frame(t), ismask=self.ismask, duration=duration)
        if with_mask and self.mask is not None:
            newclip.mask = self.mask.to_ImageClip(t)
        return newclip

    def to_mask(self, canal=0):
        """Return a mask a video clip made from the clip."""
        if self.ismask:
            return self
        else:
            newclip = self.fl_image(lambda pic: 1.0 * pic[:, :, canal] / 255)
            newclip.ismask = True
            return newclip

    def to_RGB(self):
        """Return a non-mask video clip made from the mask video clip."""
        if self.ismask:
            f = lambda pic: np.dstack(3 * [255 * pic]).astype("uint8")
            newclip = self.fl_image(f)
            newclip.ismask = False
            return newclip
        else:
            return self

    # ----------------------------------------------------------------
    # Audio

    @outplace
    def without_audio(self):
        """Remove the clip's audio.

        Return a copy of the clip with audio set to None.

        """
        self.audio = None

    @outplace
    def afx(self, fun, *a, **k):
        """Transform the clip's audio.

        Return a new clip whose audio has been transformed by ``fun``.

        """
        self.audio = self.audio.fx(fun, *a, **k)


class DataVideoClip(VideoClip):
    """
    Class of video clips whose successive frames are functions
    of successive datasets

    Parameters
    -----------
    data
      A liste of datasets, each dataset being used for one frame of the clip

    data_to_frame
      A function d -> video frame, where d is one element of the list `data`

    fps
      Number of frames per second in the animation

    Examples
    ---------
    """

    def __init__(self, data, data_to_frame, fps, ismask=False, has_constant_size=True):
        self.data = data
        self.data_to_frame = data_to_frame
        self.fps = fps
        make_frame = lambda t: self.data_to_frame(self.data[int(self.fps * t)])
        VideoClip.__init__(
            self,
            make_frame,
            ismask=ismask,
            duration=1.0 * len(data) / fps,
            has_constant_size=has_constant_size,
        )


class UpdatedVideoClip(VideoClip):
    """
    Class of clips whose make_frame requires some objects to
    be updated. Particularly practical in science where some
    algorithm needs to make some steps before a new frame can
    be generated.

    UpdatedVideoClips have the following make_frame:

    >>> def make_frame(t):
    >>>     while self.world.clip_t < t:
    >>>         world.update() # updates, and increases world.clip_t
    >>>     return world.to_frame()

    Parameters
    -----------

    world
      An object with the following attributes:
      - world.clip_t : the clip's time corresponding to the
          world's state
      - world.update() : update the world's state, (including
        increasing world.clip_t of one time step)
      - world.to_frame() : renders a frame depending on the world's state

    ismask
      True if the clip is a WxH mask with values in 0-1

    duration
      Duration of the clip, in seconds

    """

    def __init__(self, world, ismask=False, duration=None):
        self.world = world

        def make_frame(t):
            while self.world.clip_t < t:
                world.update()
            return world.to_frame()

        VideoClip.__init__(
            self, make_frame=make_frame, ismask=ismask, duration=duration
        )


"""---------------------------------------------------------------------

    ImageClip (base class for all 'static clips') and its subclasses
    ColorClip and TextClip.
    I would have liked to put these in a separate file but Python is bad
    at cyclic imports.

---------------------------------------------------------------------"""


class ImageClip(VideoClip):
    """Class for non-moving VideoClips.

    A video clip originating from a picture. This clip will simply
    display the given picture at all times.

    Examples
    ---------

    >>> clip = ImageClip("myHouse.jpeg")
    >>> clip = ImageClip( someArray ) # a Numpy array represent

    Parameters
    -----------

    img
      Any picture file (png, tiff, jpeg, etc.) or any array representing
      an RGB image (for instance a frame from a VideoClip).

    ismask
      Set this parameter to `True` if the clip is a mask.

    transparent
      Set this parameter to `True` (default) if you want the alpha layer
      of the picture (if it exists) to be used as a mask.

    Attributes
    -----------

    img
      Array representing the image of the clip.

    """

    def __init__(
        self, img, ismask=False, transparent=True, fromalpha=False, duration=None
    ):
        VideoClip.__init__(self, ismask=ismask, duration=duration)

        if isinstance(img, str):
            img = imread(img)

        if len(img.shape) == 3:  # img is (now) a RGB(a) numpy array

            if img.shape[2] == 4:
                if fromalpha:
                    img = 1.0 * img[:, :, 3] / 255
                elif ismask:
                    img = 1.0 * img[:, :, 0] / 255
                elif transparent:
                    self.mask = ImageClip(1.0 * img[:, :, 3] / 255, ismask=True)
                    img = img[:, :, :3]
            elif ismask:
                img = 1.0 * img[:, :, 0] / 255

        # if the image was just a 2D mask, it should arrive here
        # unchanged
        self.make_frame = lambda t: img
        self.size = img.shape[:2][::-1]
        self.img = img

    def fl(self, fl, apply_to=None, keep_duration=True):
        """General transformation filter.

        Equivalent to VideoClip.fl . The result is no more an
        ImageClip, it has the class VideoClip (since it may be animated)
        """
        if apply_to is None:
            apply_to = []
        # When we use fl on an image clip it may become animated.
        # Therefore the result is not an ImageClip, just a VideoClip.
        newclip = VideoClip.fl(self, fl, apply_to=apply_to, keep_duration=keep_duration)
        newclip.__class__ = VideoClip
        return newclip

    @outplace
    def fl_image(self, image_func, apply_to=None):
        """Image-transformation filter.

        Does the same as VideoClip.fl_image, but for ImageClip the
        tranformed clip is computed once and for all at the beginning,
        and not for each 'frame'.
        """
        if apply_to is None:
            apply_to = []
        arr = image_func(self.get_frame(0))
        self.size = arr.shape[:2][::-1]
        self.make_frame = lambda t: arr
        self.img = arr

        for attr in apply_to:
            a = getattr(self, attr, None)
            if a is not None:
                new_a = a.fl_image(image_func)
                setattr(self, attr, new_a)

    @outplace
    def fl_time(self, time_func, apply_to=None, keep_duration=False):
        """Time-transformation filter.

        Applies a transformation to the clip's timeline
        (see Clip.fl_time).

        This method does nothing for ImageClips (but it may affect their
        masks or their audios). The result is still an ImageClip.
        """
        if apply_to is None:
            apply_to = ["mask", "audio"]
        for attr in apply_to:
            a = getattr(self, attr, None)
            if a is not None:
                new_a = a.fl_time(time_func)
                setattr(self, attr, new_a)


# ##
#
# The old functions to_videofile, to_gif, to_images sequences have been
# replaced by the more explicite write_videofile, write_gif, etc.

VideoClip.set_pos = deprecated_version_of(VideoClip.set_position, "set_pos")
VideoClip.to_videofile = deprecated_version_of(
    VideoClip.write_videofile, "to_videofile"
)
VideoClip.to_gif = deprecated_version_of(VideoClip.write_gif, "to_gif")
VideoClip.to_images_sequence = deprecated_version_of(
    VideoClip.write_images_sequence, "to_images_sequence"
)


class ColorClip(ImageClip):
    """An ImageClip showing just one color.

    Parameters
    -----------

    size
      Size (width, height) in pixels of the clip.

    color
      If argument ``ismask`` is False, ``color`` indicates
      the color in RGB of the clip (default is black). If `ismask``
      is True, ``color`` must be  a float between 0 and 1 (default is 1)

    ismask
      Set to true if the clip will be used as a mask.

    col
      Has been deprecated. Do not use.
    """

    def __init__(self, size, color=None, ismask=False, duration=None, col=None):
        if col is not None:
            warnings.warn(
                "The `ColorClip` parameter `col` has been deprecated."
                " Please use `color` instead.",
                DeprecationWarning,
            )
            if color is not None:
                warnings.warn(
                    "The arguments `color` and `col` have both been "
                    "passed to `ColorClip` so `col` has been ignored.",
                    UserWarning,
                )
            else:
                color = col
        w, h = size
        shape = (h, w) if np.isscalar(color) else (h, w, len(color))
        ImageClip.__init__(
            self, np.tile(color, w * h).reshape(shape), ismask=ismask, duration=duration
        )


class TextClip(ImageClip):
    """Class for autogenerated text clips.

    Creates an ImageClip originating from a script-generated text image.
    Requires ImageMagick.

    Parameters
    -----------

    txt
      A string of the text to write. Can be replaced by argument
      ``filename``.

    filename
      The name of a file in which there is the text to write.
      Can be provided instead of argument ``txt``

    size
      Size of the picture in pixels. Can be auto-set if
      method='label', but mandatory if method='caption'.
      the height can be None, it will then be auto-determined.

    bg_color
      Color of the background. See ``TextClip.list('color')``
      for a list of acceptable names.

    color
      Color of the text. See ``TextClip.list('color')`` for a
      list of acceptable names.

    font
      Name of the font to use. See ``TextClip.list('font')`` for
      the list of fonts you can use on your computer.

    stroke_color
      Color of the stroke (=contour line) of the text. If ``None``,
      there will be no stroke.

    stroke_width
      Width of the stroke, in pixels. Can be a float, like 1.5.

    method
      Either 'label' (default, the picture will be autosized so as to fit
      exactly the size) or 'caption' (the text will be drawn in a picture
      with fixed size provided with the ``size`` argument). If `caption`,
      the text will be wrapped automagically (sometimes it is buggy, not
      my fault, complain to the ImageMagick crew) and can be aligned or
      centered (see parameter ``align``).

    kerning
      Changes the default spacing between letters. For
      instance ``kerning=-1`` will make the letters 1 pixel nearer from
      ach other compared to the default spacing.

    align
      center | East | West | South | North . Will only work if ``method``
      is set to ``caption``

    transparent
      ``True`` (default) if you want to take into account the
      transparency in the image.

    """

    def __init__(
        self,
        txt=None,
        filename=None,
        size=None,
        color="black",
        bg_color="transparent",
        fontsize=None,
        font="Courier",
        stroke_color=None,
        stroke_width=1,
        method="label",
        kerning=None,
        align="center",
        interline=None,
        tempfilename=None,
        temptxt=None,
        transparent=True,
        remove_temp=True,
        print_cmd=False,
    ):

        if txt is not None:
            if temptxt is None:
                temptxt_fd, temptxt = tempfile.mkstemp(suffix=".txt")
                try:  # only in Python3 will this work
                    os.write(temptxt_fd, bytes(txt, "UTF8"))
                except TypeError:  # oops, fall back to Python2
                    os.write(temptxt_fd, txt)
                os.close(temptxt_fd)
            txt = "@" + temptxt
        else:
            # use a file instead of a text.
            txt = "@%" + filename

        if size is not None:
            size = (
                "" if size[0] is None else str(size[0]),
                "" if size[1] is None else str(size[1]),
            )

        cmd = [
            IMAGEMAGICK_BINARY,
            "-background",
            bg_color,
            "-fill",
            color,
            "-font",
            font,
        ]

        if fontsize is not None:
            cmd += ["-pointsize", "%d" % fontsize]
        if kerning is not None:
            cmd += ["-kerning", "%0.1f" % kerning]
        if stroke_color is not None:
            cmd += ["-stroke", stroke_color, "-strokewidth", "%.01f" % stroke_width]
        if size is not None:
            cmd += ["-size", "%sx%s" % (size[0], size[1])]
        if align is not None:
            cmd += ["-gravity", align]
        if interline is not None:
            cmd += ["-interline-spacing", "%d" % interline]

        if tempfilename is None:
            tempfile_fd, tempfilename = tempfile.mkstemp(suffix=".png")
            os.close(tempfile_fd)

        cmd += [
            "%s:%s" % (method, txt),
            "-type",
            "truecolormatte",
            "PNG32:%s" % tempfilename,
        ]

        if print_cmd:
            print(" ".join(cmd))

        try:
            subprocess_call(cmd, logger=None)
        except (IOError, OSError) as err:
            error = (
                "MoviePy Error: creation of {filename} failed because of the"
                f"following error:\n\n{err}.\n\n."
                "This error can be due to the fact that ImageMagick "
                "is not installed on your computer, or (for Windows "
                "users) that you didn't specify the path to the "
                "ImageMagick binary. Check the documentation."
            )
            raise IOError(error)

        ImageClip.__init__(self, tempfilename, transparent=transparent)
        self.txt = txt
        self.color = color
        self.stroke_color = stroke_color

        if remove_temp:
            if os.path.exists(tempfilename):
                os.remove(tempfilename)
            if os.path.exists(temptxt):
                os.remove(temptxt)

    @staticmethod
    def list(arg):
        """Returns a list of all valid entries for the ``font`` or ``color`` argument of
        ``TextClip``"""

        popen_params = {"stdout": sp.PIPE, "stderr": sp.DEVNULL, "stdin": sp.DEVNULL}

        if os.name == "nt":
            popen_params["creationflags"] = 0x08000000

<<<<<<< HEAD
        process = sp.Popen([IMAGEMAGICK_BINARY, "-list", arg], **popen_params)
        result = process.communicate()[0]
=======
        process = sp.Popen(
            [get_setting("IMAGEMAGICK_BINARY"), "-list", arg], **popen_params
        )
        result = process.communicate()[0].decode()
>>>>>>> 4106b4c4
        lines = result.splitlines()

        if arg == "font":
            return [l[8:] for l in lines if l.startswith("  Font:")]
        elif arg == "color":
            return [l.split(" ")[0] for l in lines[5:]]
        else:
            raise Exception("Moviepy Error: Argument must equal 'font' or 'color'")

    @staticmethod
    def search(string, arg):
        """Returns the of all valid entries which contain ``string`` for the
           argument ``arg`` of ``TextClip``, for instance

           >>> # Find all the available fonts which contain "Courier"
           >>> print(TextClip.search('Courier', 'font'))

        """
        string = string.lower()
        names_list = TextClip.list(arg)
        return [name for name in names_list if string in name.lower()]<|MERGE_RESOLUTION|>--- conflicted
+++ resolved
@@ -1275,15 +1275,8 @@
         if os.name == "nt":
             popen_params["creationflags"] = 0x08000000
 
-<<<<<<< HEAD
         process = sp.Popen([IMAGEMAGICK_BINARY, "-list", arg], **popen_params)
-        result = process.communicate()[0]
-=======
-        process = sp.Popen(
-            [get_setting("IMAGEMAGICK_BINARY"), "-list", arg], **popen_params
-        )
         result = process.communicate()[0].decode()
->>>>>>> 4106b4c4
         lines = result.splitlines()
 
         if arg == "font":
