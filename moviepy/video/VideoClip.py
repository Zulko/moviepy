"""
This module implements VideoClip (base class for video clips) and its
main subclasses:
- Animated clips:     VideofileClip, ImageSequenceClip
- Static image clips: ImageClip, ColorClip, TextClip,
"""
import os
import subprocess as sp
import tempfile

import numpy as np
import proglog
from imageio import imread, imsave
from moviepy.Clip import Clip
from moviepy.config import IMAGEMAGICK_BINARY
from moviepy.decorators import (
    add_mask_if_none,
    apply_to_mask,
    convert_masks_to_RGB,
    convert_path_to_string,
    convert_parameter_to_seconds,
    outplace,
    requires_duration,
    use_clip_fps_by_default,
)
from moviepy.tools import extensions_dict, find_extension, subprocess_call
from moviepy.video.io.ffmpeg_writer import ffmpeg_write_video
from moviepy.video.io.gif_writers import (
    write_gif,
    write_gif_with_image_io,
    write_gif_with_tempfiles,
)
from moviepy.video.tools.drawing import blit
from PIL import Image


class VideoClip(Clip):
    """Base class for video clips.

    See ``VideoFileClip``, ``ImageClip`` etc. for more user-friendly
    classes.


    Parameters
    -----------

    is_mask
      `True` if the clip is going to be used as a mask.


    Attributes
    ----------

    size
      The size of the clip, (width,heigth), in pixels.

    w, h
      The width and height of the clip, in pixels.

    is_mask
      Boolean set to `True` if the clip is a mask.

    make_frame
      A function ``t-> frame at time t`` where ``frame`` is a
      w*h*3 RGB array.

    mask (default None)
      VideoClip mask attached to this clip. If mask is ``None``,
                The video clip is fully opaque.

    audio (default None)
      An AudioClip instance containing the audio of the video clip.

    pos
      A function ``t->(x,y)`` where ``x,y`` is the position
      of the clip when it is composed with other clips.
      See ``VideoClip.set_pos`` for more details

    relative_pos
      See variable ``pos``.

    layer
      Indicates which clip is rendered on top when two clips overlap in
      a CompositeVideoClip. The highest number is rendered on top.
      Default is 0.

    """

    def __init__(
        self, make_frame=None, is_mask=False, duration=None, has_constant_size=True
    ):
        super().__init__()
        self.mask = None
        self.audio = None
        self.pos = lambda t: (0, 0)
        self.relative_pos = False
        self.layer = 0
        if make_frame:
            self.make_frame = make_frame
            self.size = self.get_frame(0).shape[:2][::-1]
        self.is_mask = is_mask
        self.has_constant_size = has_constant_size
        if duration is not None:
            self.duration = duration
            self.end = duration

    @property
    def w(self):
        return self.size[0]

    @property
    def h(self):
        return self.size[1]

    @property
    def aspect_ratio(self):
        return self.w / float(self.h)

    # ===============================================================
    # EXPORT OPERATIONS

    @convert_parameter_to_seconds(["t"])
    @convert_masks_to_RGB
    def save_frame(self, filename, t=0, with_mask=True):
        """Save a clip's frame to an image file.

        Saves the frame of clip corresponding to time ``t`` in
        'filename'. ``t`` can be expressed in seconds (15.35), in
        (min, sec), in (hour, min, sec), or as a string: '01:03:05.35'.

        If ``with_mask`` is ``True`` the mask is saved in
        the alpha layer of the picture (only works with PNGs).

        """

        im = self.get_frame(t)
        if with_mask and self.mask is not None:
            mask = 255 * self.mask.get_frame(t)
            im = np.dstack([im, mask]).astype("uint8")
        else:
            im = im.astype("uint8")

        imsave(filename, im)

    @requires_duration
    @use_clip_fps_by_default
    @convert_masks_to_RGB
    @convert_path_to_string(["filename", "temp_audiofile", "temp_audiofile_path"])
    def write_videofile(
        self,
        filename,
        fps=None,
        codec=None,
        bitrate=None,
        audio=True,
        audio_fps=44100,
        preset="medium",
        audio_nbytes=4,
        audio_codec=None,
        audio_bitrate=None,
        audio_bufsize=2000,
        temp_audiofile=None,
        temp_audiofile_path="",
        rewrite_audio=True,
        remove_temp=True,
        write_logfile=False,
        threads=None,
        ffmpeg_params=None,
        logger="bar",
        pixel_format=None,
    ):
        """Write the clip to a videofile.

        Parameters
        -----------

        filename
          Name of the video file to write in, as a string or a path-like object.
          The extension must correspond to the "codec" used (see below),
          or simply be '.avi' (which will work with any codec).

        fps
          Number of frames per second in the resulting video file. If None is
          provided, and the clip has an fps attribute, this fps will be used.

        codec
          Codec to use for image encoding. Can be any codec supported
          by ffmpeg. If the filename is has extension '.mp4', '.ogv', '.webm',
          the codec will be set accordingly, but you can still set it if you
          don't like the default. For other extensions, the output filename
          must be set accordingly.

          Some examples of codecs are:

          ``'libx264'`` (default codec for file extension ``.mp4``)
          makes well-compressed videos (quality tunable using 'bitrate').


          ``'mpeg4'`` (other codec for extension ``.mp4``) can be an alternative
          to ``'libx264'``, and produces higher quality videos by default.


          ``'rawvideo'`` (use file extension ``.avi``) will produce
          a video of perfect quality, of possibly very huge size.


          ``png`` (use file extension ``.avi``) will produce a video
          of perfect quality, of smaller size than with ``rawvideo``.


          ``'libvorbis'`` (use file extension ``.ogv``) is a nice video
          format, which is completely free/ open source. However not
          everyone has the codecs installed by default on their machine.


          ``'libvpx'`` (use file extension ``.webm``) is tiny a video
          format well indicated for web videos (with HTML5). Open source.


        audio
          Either ``True``, ``False``, or a file name.
          If ``True`` and the clip has an audio clip attached, this
          audio clip will be incorporated as a soundtrack in the movie.
          If ``audio`` is the name of an audio file, this audio file
          will be incorporated as a soundtrack in the movie.

        audio_fps
          frame rate to use when generating the sound.

        temp_audiofile
          the name of the temporary audiofile, as a string or path-like object, to be created and
          then used to write the complete video, if any.

        temp_audiofile_path
          the location that the temporary audiofile is placed, as a
          string or path-like object. Defaults to the current working directory.

        audio_codec
          Which audio codec should be used. Examples are 'libmp3lame'
          for '.mp3', 'libvorbis' for 'ogg', 'libfdk_aac':'m4a',
          'pcm_s16le' for 16-bit wav and 'pcm_s32le' for 32-bit wav.
          Default is 'libmp3lame', unless the video extension is 'ogv'
          or 'webm', at which case the default is 'libvorbis'.

        audio_bitrate
          Audio bitrate, given as a string like '50k', '500k', '3000k'.
          Will determine the size/quality of audio in the output file.
          Note that it mainly an indicative goal, the bitrate won't
          necessarily be the this in the final file.

        preset
          Sets the time that FFMPEG will spend optimizing the compression.
          Choices are: ultrafast, superfast, veryfast, faster, fast, medium,
          slow, slower, veryslow, placebo. Note that this does not impact
          the quality of the video, only the size of the video file. So
          choose ultrafast when you are in a hurry and file size does not
          matter.

        threads
          Number of threads to use for ffmpeg. Can speed up the writing of
          the video on multicore computers.

        ffmpeg_params
          Any additional ffmpeg parameters you would like to pass, as a list
          of terms, like ['-option1', 'value1', '-option2', 'value2'].

        write_logfile
          If true, will write log files for the audio and the video.
          These will be files ending with '.log' with the name of the
          output file in them.

        logger
          Either "bar" for progress bar or None or any Proglog logger.

        pixel_format
          Pixel format for the output video file.

        Examples
        ========

        >>> from moviepy.editor import VideoFileClip
        >>> clip = VideoFileClip("myvideo.mp4").subclip(100,120)
        >>> clip.write_videofile("my_new_video.mp4")
        >>> clip.close()

        """
        name, ext = os.path.splitext(os.path.basename(filename))
        ext = ext[1:].lower()
        logger = proglog.default_bar_logger(logger)

        if codec is None:

            try:
                codec = extensions_dict[ext]["codec"][0]
            except KeyError:
                raise ValueError(
                    "MoviePy couldn't find the codec associated "
                    "with the filename. Provide the 'codec' "
                    "parameter in write_videofile."
                )

        if audio_codec is None:
            if ext in ["ogv", "webm"]:
                audio_codec = "libvorbis"
            else:
                audio_codec = "libmp3lame"
        elif audio_codec == "raw16":
            audio_codec = "pcm_s16le"
        elif audio_codec == "raw32":
            audio_codec = "pcm_s32le"

        audiofile = audio if isinstance(audio, str) else None
        make_audio = (
            (audiofile is None) and (audio is True) and (self.audio is not None)
        )

        if make_audio and temp_audiofile:
            # The audio will be the clip's audio
            audiofile = temp_audiofile
        elif make_audio:
            audio_ext = find_extension(audio_codec)
            audiofile = os.path.join(
                temp_audiofile_path,
                name + Clip._TEMP_FILES_PREFIX + "wvf_snd.%s" % audio_ext,
            )

        # enough cpu for multiprocessing ? USELESS RIGHT NOW, WILL COME AGAIN
        # enough_cpu = (multiprocessing.cpu_count() > 1)
        logger(message="Moviepy - Building video %s." % filename)
        if make_audio:
            self.audio.write_audiofile(
                audiofile,
                audio_fps,
                audio_nbytes,
                audio_bufsize,
                audio_codec,
                bitrate=audio_bitrate,
                write_logfile=write_logfile,
                logger=logger,
            )

        ffmpeg_write_video(
            self,
            filename,
            fps,
            codec,
            bitrate=bitrate,
            preset=preset,
            write_logfile=write_logfile,
            audiofile=audiofile,
            threads=threads,
            ffmpeg_params=ffmpeg_params,
            logger=logger,
            pixel_format=pixel_format,
        )

        if remove_temp and make_audio:
            if os.path.exists(audiofile):
                os.remove(audiofile)
        logger(message="Moviepy - video ready %s" % filename)

    @requires_duration
    @use_clip_fps_by_default
    @convert_masks_to_RGB
    def write_images_sequence(
        self, name_format, fps=None, with_mask=True, logger="bar"
    ):
        """Writes the videoclip to a sequence of image files.

        Parameters
        -----------

        name_format
          A filename specifying the numerotation format and extension
          of the pictures. For instance "frame%03d.png" for filenames
          indexed with 3 digits and PNG format. Also possible:
          "some_folder/frame%04d.jpeg", etc.

        fps
          Number of frames per second to consider when writing the
          clip. If not specified, the clip's ``fps`` attribute will
          be used if it has one.

        with_mask
          will save the clip's mask (if any) as an alpha canal (PNGs only).

        logger
          Either 'bar' (progress bar) or None or any Proglog logger.


        Returns
        --------

        names_list
          A list of all the files generated.

        Notes
        ------

        The resulting image sequence can be read using e.g. the class
        ``ImageSequenceClip``.

        """
        logger = proglog.default_bar_logger(logger)
        # Fails on GitHub macos CI
        # logger(message="Moviepy - Writing frames %s." % name_format)

        timings = np.arange(0, self.duration, 1.0 / fps)

        filenames = []
        for i, t in logger.iter_bar(t=list(enumerate(timings))):
            name = name_format % i
            filenames.append(name)
            self.save_frame(name, t, with_mask=with_mask)
        # logger(message="Moviepy - Done writing frames %s." % name_format)

        return filenames

    @requires_duration
    @convert_masks_to_RGB
    @convert_path_to_string("filename")
    def write_gif(
        self,
        filename,
        fps=None,
        program="imageio",
        opt="nq",
        fuzz=1,
        loop=0,
        dispose=False,
        colors=None,
        tempfiles=False,
        logger="bar",
        pixel_format=None,
    ):
        """Write the VideoClip to a GIF file.

        Converts a VideoClip into an animated GIF using ImageMagick
        or ffmpeg.

        Parameters
        -----------

        filename
          Name of the resulting gif file, as a string or a path-like object.

        fps
          Number of frames per second (see note below). If it
          isn't provided, then the function will look for the clip's
          ``fps`` attribute (VideoFileClip, for instance, have one).

        program
          Software to use for the conversion, either 'imageio' (this will use
          the library FreeImage through ImageIO), or 'ImageMagick', or 'ffmpeg'.

        opt
          Optimalization to apply. If program='imageio', opt must be either 'wu'
          (Wu) or 'nq' (Neuquant). If program='ImageMagick',
          either 'optimizeplus' or 'OptimizeTransparency'.

        fuzz
          (ImageMagick only) Compresses the GIF by considering that
          the colors that are less than fuzz% different are in fact
          the same.

        tempfiles
          Writes every frame to a file instead of passing them in the RAM.
          Useful on computers with little RAM. Can only be used with
          ImageMagick' or 'ffmpeg'.

        progress_bar
          If True, displays a progress bar

        pixel_format
          Pixel format for the output gif file. If is not specified
          'rgb24' will be used as the default format unless ``clip.mask``
          exist, then 'rgba' will be used. This option is only going to
          be accepted if ``program=ffmpeg`` or when ``tempfiles=True``


        Notes
        -----

        The gif will be playing the clip in real time (you can
        only change the frame rate). If you want the gif to be played
        slower than the clip you will use ::

            >>> # slow down clip 50% and make it a gif
            >>> myClip.speedx(0.5).to_gif('myClip.gif')

        """
        # A little sketchy at the moment, maybe move all that in write_gif,
        #  refactor a little... we will see.

        if program == "imageio":
            write_gif_with_image_io(
                self,
                filename,
                fps=fps,
                opt=opt,
                loop=loop,
                colors=colors,
                logger=logger,
            )
        elif tempfiles:
            # convert imageio opt variable to something that can be used with
            # ImageMagick
            opt = "optimizeplus" if opt == "nq" else "OptimizeTransparency"
            write_gif_with_tempfiles(
                self,
                filename,
                fps=fps,
                program=program,
                opt=opt,
                fuzz=fuzz,
                loop=loop,
                dispose=dispose,
                colors=colors,
                logger=logger,
                pixel_format=pixel_format,
            )
        else:
            # convert imageio opt variable to something that can be used with
            # ImageMagick
            opt = "optimizeplus" if opt == "nq" else "OptimizeTransparency"
            write_gif(
                self,
                filename,
                fps=fps,
                program=program,
                opt=opt,
                fuzz=fuzz,
                loop=loop,
                dispose=dispose,
                colors=colors,
                logger=logger,
                pixel_format=pixel_format,
            )

    # -----------------------------------------------------------------
    # F I L T E R I N G

    def subfx(self, fx, start_time=0, end_time=None, **kwargs):
        """Apply a transformation to a part of the clip.

        Returns a new clip in which the function ``fun`` (clip->clip)
        has been applied to the subclip between times `start_time` and `end_time`
        (in seconds).

        Examples
        ---------

        >>> # The scene between times t=3s and t=6s in ``clip`` will be
        >>> # be played twice slower in ``new_clip``
        >>> new_clip = clip.subapply(lambda c:c.speedx(0.5) , 3,6)

        """
<<<<<<< HEAD
        left = None if (ta == 0) else self.subclip(0, ta)
        center = self.subclip(ta, tb).fx(fx, **kwargs)
        right = None if (tb is None) else self.subclip(t_start=tb)

        clips = [c for c in [left, center, right] if c is not None]
=======
        left = self.subclip(0, start_time) if start_time else None
        center = self.subclip(start_time, end_time).fx(fx, **kwargs)
        right = self.subclip(start_time=end_time) if end_time else None

        clips = [clip for clip in (left, center, right) if clip]
>>>>>>> 15c87d5f

        # beurk, have to find other solution
        from moviepy.video.compositing.concatenate import concatenate_videoclips

        return concatenate_videoclips(clips).with_start(self.start)

    # IMAGE FILTERS

    def image_transform(self, image_func, apply_to=None):
        """
        Modifies the images of a clip by replacing the frame
        `get_frame(t)` by another frame,  `image_func(get_frame(t))`
        """
        apply_to = apply_to or []
        return self.transform(lambda get_frame, t: image_func(get_frame(t)), apply_to)

    # --------------------------------------------------------------
    # C O M P O S I T I N G

    def fill_array(self, pre_array, shape=(0, 0)):
        pre_shape = pre_array.shape
        dx = shape[0] - pre_shape[0]
        dy = shape[1] - pre_shape[1]
        post_array = pre_array
        if dx < 0:
            post_array = pre_array[: shape[0]]
        elif dx > 0:
            x_1 = [[[1, 1, 1]] * pre_shape[1]] * dx
            post_array = np.vstack((pre_array, x_1))
        if dy < 0:
            post_array = post_array[:, : shape[1]]
        elif dy > 0:
            x_1 = [[[1, 1, 1]] * dy] * post_array.shape[0]
            post_array = np.hstack((post_array, x_1))
        return post_array

    def blit_on(self, picture, t):
        """
        Returns the result of the blit of the clip's frame at time `t`
        on the given `picture`, the position of the clip being given
        by the clip's ``pos`` attribute. Meant for compositing.
        """
<<<<<<< HEAD
        hf, wf = picture.size
=======
        hf, wf = framesize = picture.shape[:2]

        if self.is_mask and picture.max():
            return np.minimum(1, picture + self.blit_on(np.zeros(framesize), t))
>>>>>>> 15c87d5f

        ct = t - self.start  # clip time

        # GET IMAGE AND MASK IF ANY
        img = self.get_frame(ct).astype("uint8")
        im_img = Image.fromarray(img)

        if self.mask is not None:
            mask = self.mask.get_frame(ct)
            im_mask = Image.fromarray(255 * mask).convert("L")

            if im_img.size != im_mask.size:
                bg_size = (
                    max(im_img.size[0], im_mask.size[0]),
                    max(im_img.size[1], im_mask.size[1]),
                )

                im_img_bg = Image.new("RGB", bg_size, "black")
                im_img_bg.paste(im_img, (0, 0))

                im_mask_bg = Image.new("L", bg_size, 0)
                im_mask_bg.paste(im_mask, (0, 0))

                im_img, im_mask = im_img_bg, im_mask_bg

        else:
            im_mask = None

        hi, wi = im_img.size
        # SET POSITION
        pos = self.pos(ct)

        # preprocess short writings of the position
        if isinstance(pos, str):
            pos = {
                "center": ["center", "center"],
                "left": ["left", "center"],
                "right": ["right", "center"],
                "top": ["center", "top"],
                "bottom": ["center", "bottom"],
            }[pos]
        else:
            pos = list(pos)

        # is the position relative (given in % of the clip's size) ?
        if self.relative_pos:
            for i, dim in enumerate([wf, hf]):
                if not isinstance(pos[i], str):
                    pos[i] = dim * pos[i]

        if isinstance(pos[0], str):
            D = {"left": 0, "center": (wf - wi) / 2, "right": wf - wi}
            pos[0] = D[pos[0]]

        if isinstance(pos[1], str):
            D = {"top": 0, "center": (hf - hi) / 2, "bottom": hf - hi}
            pos[1] = D[pos[1]]

        pos = map(int, pos)
<<<<<<< HEAD
        return blit(im_img, picture, pos, mask=im_mask)
=======

        return blit(img, picture, pos, mask=mask, is_mask=self.is_mask)
>>>>>>> 15c87d5f

    def add_mask(self):
        """Add a mask VideoClip to the VideoClip.

        Returns a copy of the clip with a completely opaque mask
        (made of ones). This makes computations slower compared to
        having a None mask but can be useful in many cases. Choose

        Set ``constant_size`` to  `False` for clips with moving
        image size.
        """
        if self.has_constant_size:
            mask = ColorClip(self.size, 1.0, is_mask=True)
            return self.with_mask(mask.with_duration(self.duration))
        else:

            def make_frame(t):
                return np.ones(self.get_frame(t).shape[:2], dtype=float)

            mask = VideoClip(is_mask=True, make_frame=make_frame)
            return self.with_mask(mask.with_duration(self.duration))

    def on_color(self, size=None, color=(0, 0, 0), pos=None, col_opacity=None):
        """Place the clip on a colored background.

        Returns a clip made of the current clip overlaid on a color
        clip of a possibly bigger size. Can serve to flatten transparent
        clips.

        Parameters
        -----------

        size
          Size (width, height) in pixels of the final clip.
          By default it will be the size of the current clip.

        color
          Background color of the final clip ([R,G,B]).

        pos
          Position of the clip in the final clip. 'center' is the default

        col_opacity
          Parameter in 0..1 indicating the opacity of the colored
          background.

        """
        from .compositing.CompositeVideoClip import CompositeVideoClip

        if size is None:
            size = self.size
        if pos is None:
            pos = "center"
        colorclip = ColorClip(size, color=color)

        if col_opacity is not None:
            colorclip = ColorClip(
                size, color=color, duration=self.duration
            ).with_opacity(col_opacity)
            result = CompositeVideoClip([colorclip, self.with_position(pos)])
        else:
            result = CompositeVideoClip(
                [self.with_position(pos)], size=size, bg_color=color
            )

        if (
            isinstance(self, ImageClip)
            and (not hasattr(pos, "__call__"))
            and ((self.mask is None) or isinstance(self.mask, ImageClip))
        ):
            new_result = result.to_ImageClip()
            if result.mask is not None:
                new_result.mask = result.mask.to_ImageClip()
            return new_result.with_duration(result.duration)

        return result

    @outplace
    def with_make_frame(self, mf):
        """Change the clip's ``get_frame``.

        Returns a copy of the VideoClip instance, with the make_frame
        attribute set to `mf`.
        """
        self.make_frame = mf
        self.size = self.get_frame(0).shape[:2][::-1]

    @outplace
    def with_audio(self, audioclip):
        """Attach an AudioClip to the VideoClip.

        Returns a copy of the VideoClip instance, with the `audio`
        attribute set to ``audio``, which must be an AudioClip instance.
        """
        self.audio = audioclip

    @outplace
    def with_mask(self, mask):
        """Set the clip's mask.

        Returns a copy of the VideoClip with the mask attribute set to
        ``mask``, which must be a greyscale (values in 0-1) VideoClip"""
        assert mask is None or mask.is_mask
        self.mask = mask

    @add_mask_if_none
    @outplace
    def with_opacity(self, opacity):
        """Set the opacity/transparency level of the clip.

        Returns a semi-transparent copy of the clip where the mask is
        multiplied by ``op`` (any float, normally between 0 and 1).
        """
        self.mask = self.mask.image_transform(lambda pic: opacity * pic)

    @apply_to_mask
    @outplace
    def with_position(self, pos, relative=False):
        """Set the clip's position in compositions.

        Sets the position that the clip will have when included
        in compositions. The argument ``pos`` can be either a couple
        ``(x,y)`` or a function ``t-> (x,y)``. `x` and `y` mark the
        location of the top left corner of the clip, and can be
        of several types.

        Examples
        ----------

        >>> clip.with_position((45,150)) # x=45, y=150
        >>>
        >>> # clip horizontally centered, at the top of the picture
        >>> clip.with_position(("center","top"))
        >>>
        >>> # clip is at 40% of the width, 70% of the height:
        >>> clip.with_position((0.4,0.7), relative=True)
        >>>
        >>> # clip's position is horizontally centered, and moving up !
        >>> clip.with_position(lambda t: ('center', 50+t) )

        """
        self.relative_pos = relative
        if hasattr(pos, "__call__"):
            self.pos = pos
        else:
            self.pos = lambda t: pos

    @apply_to_mask
    @outplace
    def with_layer(self, layer):
        """Set the clip's layer in compositions. Clips with a greater ``layer``
        attribute will be displayed on top of others.

        Note: Only has effect when the clip is used in a CompositeVideoClip."""
        self.layer = layer

    # --------------------------------------------------------------
    # CONVERSIONS TO OTHER TYPES

    @convert_parameter_to_seconds(["t"])
    def to_ImageClip(self, t=0, with_mask=True, duration=None):
        """
        Returns an ImageClip made out of the clip's frame at time ``t``,
        which can be expressed in seconds (15.35), in (min, sec),
        in (hour, min, sec), or as a string: '01:03:05.35'.
        """
        new_clip = ImageClip(self.get_frame(t), is_mask=self.is_mask, duration=duration)
        if with_mask and self.mask is not None:
            new_clip.mask = self.mask.to_ImageClip(t)
        return new_clip

    def to_mask(self, canal=0):
        """Return a mask a video clip made from the clip."""
        if self.is_mask:
            return self
        else:
            new_clip = self.image_transform(lambda pic: 1.0 * pic[:, :, canal] / 255)
            new_clip.is_mask = True
            return new_clip

    def to_RGB(self):
        """Return a non-mask video clip made from the mask video clip."""
        if self.is_mask:
            new_clip = self.image_transform(
                lambda pic: np.dstack(3 * [255 * pic]).astype("uint8")
            )
            new_clip.is_mask = False
            return new_clip
        else:
            return self

    # ----------------------------------------------------------------
    # Audio

    @outplace
    def without_audio(self):
        """Remove the clip's audio.

        Return a copy of the clip with audio set to None.

        """
        self.audio = None

    @outplace
    def afx(self, fun, *args, **kwargs):
        """Transform the clip's audio.

        Return a new clip whose audio has been transformed by ``fun``.

        """
        self.audio = self.audio.fx(fun, *args, **kwargs)


class DataVideoClip(VideoClip):
    """
    Class of video clips whose successive frames are functions
    of successive datasets

    Parameters
    -----------
    data
      A liste of datasets, each dataset being used for one frame of the clip

    data_to_frame
      A function d -> video frame, where d is one element of the list `data`

    fps
      Number of frames per second in the animation

    Examples
    ---------
    """

    def __init__(self, data, data_to_frame, fps, is_mask=False, has_constant_size=True):
        self.data = data
        self.data_to_frame = data_to_frame
        self.fps = fps

        def make_frame(t):
            return self.data_to_frame(self.data[int(self.fps * t)])

        VideoClip.__init__(
            self,
            make_frame,
            is_mask=is_mask,
            duration=1.0 * len(data) / fps,
            has_constant_size=has_constant_size,
        )


class UpdatedVideoClip(VideoClip):
    """
    Class of clips whose make_frame requires some objects to
    be updated. Particularly practical in science where some
    algorithm needs to make some steps before a new frame can
    be generated.

    UpdatedVideoClips have the following make_frame:

    >>> def make_frame(t):
    >>>     while self.world.clip_t < t:
    >>>         world.update() # updates, and increases world.clip_t
    >>>     return world.to_frame()

    Parameters
    -----------

    world
      An object with the following attributes:
      - world.clip_t : the clip's time corresponding to the
          world's state
      - world.update() : update the world's state, (including
        increasing world.clip_t of one time step)
      - world.to_frame() : renders a frame depending on the world's state

    is_mask
      True if the clip is a WxH mask with values in 0-1

    duration
      Duration of the clip, in seconds

    """

    def __init__(self, world, is_mask=False, duration=None):
        self.world = world

        def make_frame(t):
            while self.world.clip_t < t:
                world.update()
            return world.to_frame()

        VideoClip.__init__(
            self, make_frame=make_frame, is_mask=is_mask, duration=duration
        )


"""---------------------------------------------------------------------

    ImageClip (base class for all 'static clips') and its subclasses
    ColorClip and TextClip.
    I would have liked to put these in a separate file but Python is bad
    at cyclic imports.

---------------------------------------------------------------------"""


class ImageClip(VideoClip):
    """Class for non-moving VideoClips.

    A video clip originating from a picture. This clip will simply
    display the given picture at all times.

    Examples
    ---------

    >>> clip = ImageClip("myHouse.jpeg")
    >>> clip = ImageClip( someArray ) # a Numpy array represent

    Parameters
    -----------

    img
      Any picture file (png, tiff, jpeg, etc.) as a string or a path-like object,
      or any array representing an RGB image (for instance a frame from a VideoClip).

    is_mask
      Set this parameter to `True` if the clip is a mask.

    transparent
      Set this parameter to `True` (default) if you want the alpha layer
      of the picture (if it exists) to be used as a mask.

    Attributes
    -----------

    img
      Array representing the image of the clip.

    """

    def __init__(
        self, img, is_mask=False, transparent=True, fromalpha=False, duration=None
    ):
        VideoClip.__init__(self, is_mask=is_mask, duration=duration)

        if not isinstance(img, np.ndarray):
            # img is a string or path-like object, so read it in from disk
            img = imread(img)

        if len(img.shape) == 3:  # img is (now) a RGB(a) numpy array

            if img.shape[2] == 4:
                if fromalpha:
                    img = 1.0 * img[:, :, 3] / 255
                elif is_mask:
                    img = 1.0 * img[:, :, 0] / 255
                elif transparent:
                    self.mask = ImageClip(1.0 * img[:, :, 3] / 255, is_mask=True)
                    img = img[:, :, :3]
            elif is_mask:
                img = 1.0 * img[:, :, 0] / 255

        # if the image was just a 2D mask, it should arrive here
        # unchanged
        self.make_frame = lambda t: img
        self.size = img.shape[:2][::-1]
        self.img = img

    def transform(self, func, apply_to=None, keep_duration=True):
        """General transformation filter.

        Equivalent to VideoClip.transform. The result is no more an
        ImageClip, it has the class VideoClip (since it may be animated)
        """
        if apply_to is None:
            apply_to = []
        # When we use transform on an image clip it may become animated.
        # Therefore the result is not an ImageClip, just a VideoClip.
        new_clip = VideoClip.transform(
            self, func, apply_to=apply_to, keep_duration=keep_duration
        )
        new_clip.__class__ = VideoClip
        return new_clip

    @outplace
    def image_transform(self, image_func, apply_to=None):
        """Image-transformation filter.

        Does the same as VideoClip.image_transform, but for ImageClip the
        tranformed clip is computed once and for all at the beginning,
        and not for each 'frame'.
        """
        if apply_to is None:
            apply_to = []
        arr = image_func(self.get_frame(0))
        self.size = arr.shape[:2][::-1]
        self.make_frame = lambda t: arr
        self.img = arr

        for attr in apply_to:
            a = getattr(self, attr, None)
            if a is not None:
                new_a = a.image_transform(image_func)
                setattr(self, attr, new_a)

    @outplace
    def time_transform(self, time_func, apply_to=None, keep_duration=False):
        """Time-transformation filter.

        Applies a transformation to the clip's timeline
        (see Clip.time_transform).

        This method does nothing for ImageClips (but it may affect their
        masks or their audios). The result is still an ImageClip.
        """
        if apply_to is None:
            apply_to = ["mask", "audio"]
        for attr in apply_to:
            a = getattr(self, attr, None)
            if a is not None:
                new_a = a.time_transform(time_func)
                setattr(self, attr, new_a)


class ColorClip(ImageClip):
    """An ImageClip showing just one color.

    Parameters
    -----------

    size
      Size (width, height) in pixels of the clip.

    color
      If argument ``is_mask`` is False, ``color`` indicates
      the color in RGB of the clip (default is black). If `is_mask``
      is True, ``color`` must be  a float between 0 and 1 (default is 1)

    is_mask
      Set to true if the clip will be used as a mask.

    """

    def __init__(self, size, color=None, is_mask=False, duration=None):
        w, h = size

        if is_mask:
            shape = (h, w)
            if color is None:
                color = 0
            elif not np.isscalar(color):
                raise Exception("Color has to be a scalar when mask is true")
        else:
            if color is None:
                color = (0, 0, 0)
            elif not hasattr(color, "__getitem__"):
                raise Exception("Color has to contain RGB of the clip")
            shape = (h, w, len(color))

        super().__init__(
            np.tile(color, w * h).reshape(shape), is_mask=is_mask, duration=duration
        )


class TextClip(ImageClip):
    """Class for autogenerated text clips.

    Creates an ImageClip originating from a script-generated text image.
    Requires ImageMagick.

    Parameters
    -----------

    text
      A string of the text to write. Can be replaced by argument
      ``filename``.

    filename
      The name of a file in which there is the text to write,
      as a string or a path-like object.
      Can be provided instead of argument ``txt``

    size
      Size of the picture in pixels. Can be auto-set if
      method='label', but mandatory if method='caption'.
      the height can be None, it will then be auto-determined.

    bg_color
      Color of the background. See ``TextClip.list('color')``
      for a list of acceptable names.

    color
      Color of the text. See ``TextClip.list('color')`` for a
      list of acceptable names.

    font
      Name of the font to use. See ``TextClip.list('font')`` for
      the list of fonts you can use on your computer.

    stroke_color
      Color of the stroke (=contour line) of the text. If ``None``,
      there will be no stroke.

    stroke_width
      Width of the stroke, in pixels. Can be a float, like 1.5.

    method
      Either 'label' (default, the picture will be autosized so as to fit
      exactly the size) or 'caption' (the text will be drawn in a picture
      with fixed size provided with the ``size`` argument). If `caption`,
      the text will be wrapped automagically (sometimes it is buggy, not
      my fault, complain to the ImageMagick crew) and can be aligned or
      centered (see parameter ``align``).

    kerning
      Changes the default spacing between letters. For
      instance ``kerning=-1`` will make the letters 1 pixel nearer from
      ach other compared to the default spacing.

    align
      center | East | West | South | North . Will only work if ``method``
      is set to ``caption``

    transparent
      ``True`` (default) if you want to take into account the
      transparency in the image.

    """

    @convert_path_to_string("filename")
    def __init__(
        self,
        text=None,
        filename=None,
        size=None,
        color="black",
        bg_color="transparent",
        font_size=None,
        font="Courier",
        stroke_color=None,
        stroke_width=1,
        method="label",
        kerning=None,
        align="center",
        interline=None,
        tempfilename=None,
        temptxt=None,
        transparent=True,
        remove_temp=True,
        print_cmd=False,
    ):

        if text is not None:
            if temptxt is None:
                temptxt_fd, temptxt = tempfile.mkstemp(suffix=".txt")
                try:  # only in Python3 will this work
                    os.write(temptxt_fd, bytes(text, "UTF8"))
                except TypeError:  # oops, fall back to Python2
                    os.write(temptxt_fd, text)
                os.close(temptxt_fd)
            text = "@" + temptxt
        else:
            # use a file instead of a text.
            text = "@%" + filename

        if size is not None:
            size = (
                "" if size[0] is None else str(size[0]),
                "" if size[1] is None else str(size[1]),
            )

        cmd = [
            IMAGEMAGICK_BINARY,
            "-background",
            bg_color,
            "-fill",
            color,
            "-font",
            font,
        ]

        if font_size is not None:
            cmd += ["-pointsize", "%d" % font_size]
        if kerning is not None:
            cmd += ["-kerning", "%0.1f" % kerning]
        if stroke_color is not None:
            cmd += ["-stroke", stroke_color, "-strokewidth", "%.01f" % stroke_width]
        if size is not None:
            cmd += ["-size", "%sx%s" % (size[0], size[1])]
        if align is not None:
            cmd += ["-gravity", align]
        if interline is not None:
            cmd += ["-interline-spacing", "%d" % interline]

        if tempfilename is None:
            tempfile_fd, tempfilename = tempfile.mkstemp(suffix=".png")
            os.close(tempfile_fd)

        cmd += [
            "%s:%s" % (method, text),
            "-type",
            "truecolormatte",
            "PNG32:%s" % tempfilename,
        ]

        if print_cmd:
            print(" ".join(cmd))

        try:
            subprocess_call(cmd, logger=None)
        except (IOError, OSError) as err:
            error = (
                f"MoviePy Error: creation of {filename} failed because of the "
                f"following error:\n\n{err}.\n\n."
                "This error can be due to the fact that ImageMagick "
                "is not installed on your computer, or (for Windows "
                "users) that you didn't specify the path to the "
                "ImageMagick binary. Check the documentation."
            )
            raise IOError(error)

        ImageClip.__init__(self, tempfilename, transparent=transparent)
        self.text = text
        self.color = color
        self.stroke_color = stroke_color

        if remove_temp:
            if tempfilename is not None and os.path.exists(tempfilename):
                os.remove(tempfilename)
            if temptxt is not None and os.path.exists(temptxt):
                os.remove(temptxt)

    @staticmethod
    def list(arg):
        """Returns a list of all valid entries for the ``font`` or ``color`` argument of
        ``TextClip``"""

        popen_params = {"stdout": sp.PIPE, "stderr": sp.DEVNULL, "stdin": sp.DEVNULL}

        if os.name == "nt":
            popen_params["creationflags"] = 0x08000000

        process = sp.Popen(
            [IMAGEMAGICK_BINARY, "-list", arg], encoding="utf-8", **popen_params
        )
        result = process.communicate()[0]
        lines = result.splitlines()

        if arg == "font":
            # Slice removes first 8 characters: "  Font: "
            return [l[8:] for l in lines if l.startswith("  Font:")]
        elif arg == "color":
            # Each line is of the format "aqua  srgb(0,255,255)  SVG" so split on space and take
            # the first item to get the color name.
            # The first 5 lines are header information, not colors, so ignore
            return [l.split(" ")[0] for l in lines[5:]]
        else:
            raise Exception("Moviepy Error: Argument must equal 'font' or 'color'")

    @staticmethod
    def search(string, arg):
        """Returns the of all valid entries which contain ``string`` for the
        argument ``arg`` of ``TextClip``, for instance

        >>> # Find all the available fonts which contain "Courier"
        >>> print(TextClip.search('Courier', 'font'))

        """
        string = string.lower()
        names_list = TextClip.list(arg)
        return [name for name in names_list if string in name.lower()]


class BitmapClip(VideoClip):
    @convert_parameter_to_seconds(["duration"])
    def __init__(
        self, bitmap_frames, *, fps=None, duration=None, color_dict=None, is_mask=False
    ):
        """
        Creates a VideoClip object from a bitmap representation. Primarily used in the test suite.

        Parameters
        -----------

        bitmap_frames
          A list of frames. Each frame is a list of strings. Each string represents a row of colors.
          Each color represents an (r, g, b) tuple.
          Example input (2 frames, 5x3 pixel size):
          [["RRRRR",
            "RRBRR",
            "RRBRR"],
           ["RGGGR",
            "RGGGR",
            "RGGGR"]]

        fps
          The number of frames per second to display the clip at. `duration` will calculated from the total number of frames.
          If both `fps` and `duration` are set, `duration` will be ignored.

        duration
          The total duration of the clip. `fps` will be calculated from the total number of frames.
          If both `fps` and `duration` are set, `duration` will be ignored.

        color_dict
          A dictionary that can be used to set specific (r, g, b) values that correspond
          to the letters used in ``bitmap_frames``.
          eg ``{"A": (50, 150, 150)}``.

          Defaults to
          ::
          {
            "R": (255, 0, 0),
            "G": (0, 255, 0),
            "B": (0, 0, 255),
            "O": (0, 0, 0),  # "O" represents black
            "W": (255, 255, 255),
            "A": (89, 225, 62),  # "A", "C", "D", "E", "F" represent arbitrary colors
            "C": (113, 157, 108),
            "D": (215, 182, 143),
            "E": (57, 26, 252),
          }

        is_mask
          Set to ``True`` if the clip is going to be used as a mask.

        """
        assert fps is not None or duration is not None

        if color_dict:
            self.color_dict = color_dict
        else:
            self.color_dict = {
                "R": (255, 0, 0),
                "G": (0, 255, 0),
                "B": (0, 0, 255),
                "O": (0, 0, 0),
                "W": (255, 255, 255),
                "A": (89, 225, 62),
                "C": (113, 157, 108),
                "D": (215, 182, 143),
                "E": (57, 26, 252),
                "F": (225, 135, 33),
            }

        frame_list = []
        for input_frame in bitmap_frames:
            output_frame = []
            for row in input_frame:
                output_frame.append([self.color_dict[color] for color in row])
            frame_list.append(np.array(output_frame))

        frame_array = np.array(frame_list)
        self.total_frames = len(frame_array)

        if fps is None:
            fps = self.total_frames / duration
        else:
            duration = self.total_frames / fps

        VideoClip.__init__(
            self,
            make_frame=lambda t: frame_array[int(t * fps)],
            is_mask=is_mask,
            duration=duration,
        )
        self.fps = fps

    def to_bitmap(self, color_dict=None):
        """
        Returns a valid bitmap list that represents each frame of the clip.
        If `color_dict` is not specified, then it will use the same `color_dict`
        that was used to create the clip.
        """
        color_dict = color_dict or self.color_dict

        bitmap = []
        for frame in self.iter_frames():
            bitmap.append([])
            for line in frame:
                bitmap[-1].append("")
                for pixel in line:
                    letter = list(color_dict.keys())[
                        list(color_dict.values()).index(tuple(pixel))
                    ]
                    bitmap[-1][-1] += letter

        return bitmap<|MERGE_RESOLUTION|>--- conflicted
+++ resolved
@@ -555,19 +555,11 @@
         >>> new_clip = clip.subapply(lambda c:c.speedx(0.5) , 3,6)
 
         """
-<<<<<<< HEAD
-        left = None if (ta == 0) else self.subclip(0, ta)
-        center = self.subclip(ta, tb).fx(fx, **kwargs)
-        right = None if (tb is None) else self.subclip(t_start=tb)
-
-        clips = [c for c in [left, center, right] if c is not None]
-=======
-        left = self.subclip(0, start_time) if start_time else None
+        left = None if (start_time == 0) else self.subclip(0, start_time)
         center = self.subclip(start_time, end_time).fx(fx, **kwargs)
-        right = self.subclip(start_time=end_time) if end_time else None
-
-        clips = [clip for clip in (left, center, right) if clip]
->>>>>>> 15c87d5f
+        right = None if (end_time is None) else self.subclip(start_time=end_time)
+
+        clips = [clip for clip in [left, center, right] if clip is not None]
 
         # beurk, have to find other solution
         from moviepy.video.compositing.concatenate import concatenate_videoclips
@@ -610,14 +602,7 @@
         on the given `picture`, the position of the clip being given
         by the clip's ``pos`` attribute. Meant for compositing.
         """
-<<<<<<< HEAD
         hf, wf = picture.size
-=======
-        hf, wf = framesize = picture.shape[:2]
-
-        if self.is_mask and picture.max():
-            return np.minimum(1, picture + self.blit_on(np.zeros(framesize), t))
->>>>>>> 15c87d5f
 
         ct = t - self.start  # clip time
 
@@ -677,12 +662,7 @@
             pos[1] = D[pos[1]]
 
         pos = map(int, pos)
-<<<<<<< HEAD
         return blit(im_img, picture, pos, mask=im_mask)
-=======
-
-        return blit(img, picture, pos, mask=mask, is_mask=self.is_mask)
->>>>>>> 15c87d5f
 
     def add_mask(self):
         """Add a mask VideoClip to the VideoClip.
