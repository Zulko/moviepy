"""
This module implements VideoClip (base class for video clips) and its
main subclasses:
- Animated clips:     VideofileClip, ImageSequenceClip
- Static image clips: ImageClip, ColorClip, TextClip,
"""
import os
import subprocess as sp
import tempfile
import warnings

import numpy as np
import proglog
from imageio import imread, imsave

<<<<<<< HEAD
from ..Clip import Clip
from ..config import IMAGEMAGICK_BINARY
from ..decorators import (
=======
from moviepy.Clip import Clip
from moviepy.config import get_setting
from moviepy.decorators import (
>>>>>>> 00693440
    add_mask_if_none,
    apply_to_mask,
    convert_masks_to_RGB,
    convert_to_seconds,
    outplace,
    requires_duration,
    use_clip_fps_by_default,
)
from moviepy.tools import (
    extensions_dict,
    find_extension,
    subprocess_call,
)
from moviepy.video.io.ffmpeg_writer import ffmpeg_write_video
from moviepy.video.io.gif_writers import (
    write_gif,
    write_gif_with_image_io,
    write_gif_with_tempfiles,
)
from moviepy.video.tools.drawing import blit


class VideoClip(Clip):
    """Base class for video clips.

    See ``VideoFileClip``, ``ImageClip`` etc. for more user-friendly
    classes.


    Parameters
    -----------

    ismask
      `True` if the clip is going to be used as a mask.


    Attributes
    ----------

    size
      The size of the clip, (width,heigth), in pixels.

    w, h
      The width and height of the clip, in pixels.

    ismask
      Boolean set to `True` if the clip is a mask.

    make_frame
      A function ``t-> frame at time t`` where ``frame`` is a
      w*h*3 RGB array.

    mask (default None)
      VideoClip mask attached to this clip. If mask is ``None``,
                The video clip is fully opaque.

    audio (default None)
      An AudioClip instance containing the audio of the video clip.

    pos
      A function ``t->(x,y)`` where ``x,y`` is the position
      of the clip when it is composed with other clips.
      See ``VideoClip.set_pos`` for more details

    relative_pos
      See variable ``pos``.

    """

    def __init__(
        self, make_frame=None, ismask=False, duration=None, has_constant_size=True
    ):
        Clip.__init__(self)
        self.mask = None
        self.audio = None
        self.pos = lambda t: (0, 0)
        self.relative_pos = False
        if make_frame:
            self.make_frame = make_frame
            self.size = self.get_frame(0).shape[:2][::-1]
        self.ismask = ismask
        self.has_constant_size = has_constant_size
        if duration is not None:
            self.duration = duration
            self.end = duration

    @property
    def w(self):
        return self.size[0]

    @property
    def h(self):
        return self.size[1]

    @property
    def aspect_ratio(self):
        return self.w / float(self.h)

    # ===============================================================
    # EXPORT OPERATIONS

    @convert_to_seconds(["t"])
    @convert_masks_to_RGB
    def save_frame(self, filename, t=0, withmask=True):
        """ Save a clip's frame to an image file.

        Saves the frame of clip corresponding to time ``t`` in
        'filename'. ``t`` can be expressed in seconds (15.35), in
        (min, sec), in (hour, min, sec), or as a string: '01:03:05.35'.

        If ``withmask`` is ``True`` the mask is saved in
        the alpha layer of the picture (only works with PNGs).

        """

        im = self.get_frame(t)
        if withmask and self.mask is not None:
            mask = 255 * self.mask.get_frame(t)
            im = np.dstack([im, mask]).astype("uint8")
        else:
            im = im.astype("uint8")

        imsave(filename, im)

    @requires_duration
    @use_clip_fps_by_default
    @convert_masks_to_RGB
    def write_videofile(
        self,
        filename,
        fps=None,
        codec=None,
        bitrate=None,
        audio=True,
        audio_fps=44100,
        preset="medium",
        audio_nbytes=4,
        audio_codec=None,
        audio_bitrate=None,
        audio_bufsize=2000,
        temp_audiofile=None,
        rewrite_audio=True,
        remove_temp=True,
        write_logfile=False,
        threads=None,
        ffmpeg_params=None,
        logger="bar",
    ):
        """Write the clip to a videofile.

        Parameters
        -----------

        filename
          Name of the video file to write in.
          The extension must correspond to the "codec" used (see below),
          or simply be '.avi' (which will work with any codec).

        fps
          Number of frames per second in the resulting video file. If None is
          provided, and the clip has an fps attribute, this fps will be used.

        codec
          Codec to use for image encoding. Can be any codec supported
          by ffmpeg. If the filename is has extension '.mp4', '.ogv', '.webm',
          the codec will be set accordingly, but you can still set it if you
          don't like the default. For other extensions, the output filename
          must be set accordingly.

          Some examples of codecs are:

          ``'libx264'`` (default codec for file extension ``.mp4``)
          makes well-compressed videos (quality tunable using 'bitrate').


          ``'mpeg4'`` (other codec for extension ``.mp4``) can be an alternative
          to ``'libx264'``, and produces higher quality videos by default.


          ``'rawvideo'`` (use file extension ``.avi``) will produce
          a video of perfect quality, of possibly very huge size.


          ``png`` (use file extension ``.avi``) will produce a video
          of perfect quality, of smaller size than with ``rawvideo``.


          ``'libvorbis'`` (use file extension ``.ogv``) is a nice video
          format, which is completely free/ open source. However not
          everyone has the codecs installed by default on their machine.


          ``'libvpx'`` (use file extension ``.webm``) is tiny a video
          format well indicated for web videos (with HTML5). Open source.


        audio
          Either ``True``, ``False``, or a file name.
          If ``True`` and the clip has an audio clip attached, this
          audio clip will be incorporated as a soundtrack in the movie.
          If ``audio`` is the name of an audio file, this audio file
          will be incorporated as a soundtrack in the movie.

        audiofps
          frame rate to use when generating the sound.

        temp_audiofile
          the name of the temporary audiofile to be generated and
          incorporated in the the movie, if any.

        audio_codec
          Which audio codec should be used. Examples are 'libmp3lame'
          for '.mp3', 'libvorbis' for 'ogg', 'libfdk_aac':'m4a',
          'pcm_s16le' for 16-bit wav and 'pcm_s32le' for 32-bit wav.
          Default is 'libmp3lame', unless the video extension is 'ogv'
          or 'webm', at which case the default is 'libvorbis'.

        audio_bitrate
          Audio bitrate, given as a string like '50k', '500k', '3000k'.
          Will determine the size/quality of audio in the output file.
          Note that it mainly an indicative goal, the bitrate won't
          necessarily be the this in the final file.

        preset
          Sets the time that FFMPEG will spend optimizing the compression.
          Choices are: ultrafast, superfast, veryfast, faster, fast, medium,
          slow, slower, veryslow, placebo. Note that this does not impact
          the quality of the video, only the size of the video file. So
          choose ultrafast when you are in a hurry and file size does not
          matter.

        threads
          Number of threads to use for ffmpeg. Can speed up the writing of
          the video on multicore computers.

        ffmpeg_params
          Any additional ffmpeg parameters you would like to pass, as a list
          of terms, like ['-option1', 'value1', '-option2', 'value2'].

        write_logfile
          If true, will write log files for the audio and the video.
          These will be files ending with '.log' with the name of the
          output file in them.

        logger
          Either "bar" for progress bar or None or any Proglog logger.

        Examples
        ========

        >>> from moviepy.editor import VideoFileClip
        >>> clip = VideoFileClip("myvideo.mp4").subclip(100,120)
        >>> clip.write_videofile("my_new_video.mp4")
        >>> clip.close()

        """
        name, ext = os.path.splitext(os.path.basename(filename))
        ext = ext[1:].lower()
        logger = proglog.default_bar_logger(logger)

        if codec is None:

            try:
                codec = extensions_dict[ext]["codec"][0]
            except KeyError:
                raise ValueError(
                    "MoviePy couldn't find the codec associated "
                    "with the filename. Provide the 'codec' "
                    "parameter in write_videofile."
                )

        if audio_codec is None:
            if ext in ["ogv", "webm"]:
                audio_codec = "libvorbis"
            else:
                audio_codec = "libmp3lame"
        elif audio_codec == "raw16":
            audio_codec = "pcm_s16le"
        elif audio_codec == "raw32":
            audio_codec = "pcm_s32le"

        audiofile = audio if isinstance(audio, str) else None
        make_audio = (
            (audiofile is None) and (audio == True) and (self.audio is not None)
        )

        if make_audio and temp_audiofile:
            # The audio will be the clip's audio
            audiofile = temp_audiofile
        elif make_audio:
            audio_ext = find_extension(audio_codec)
            audiofile = name + Clip._TEMP_FILES_PREFIX + "wvf_snd.%s" % audio_ext

        # enough cpu for multiprocessing ? USELESS RIGHT NOW, WILL COME AGAIN
        # enough_cpu = (multiprocessing.cpu_count() > 1)
        logger(message="Moviepy - Building video %s." % filename)
        if make_audio:
            self.audio.write_audiofile(
                audiofile,
                audio_fps,
                audio_nbytes,
                audio_bufsize,
                audio_codec,
                bitrate=audio_bitrate,
                write_logfile=write_logfile,
                logger=logger,
            )

        ffmpeg_write_video(
            self,
            filename,
            fps,
            codec,
            bitrate=bitrate,
            preset=preset,
            write_logfile=write_logfile,
            audiofile=audiofile,
            threads=threads,
            ffmpeg_params=ffmpeg_params,
            logger=logger,
        )

        if remove_temp and make_audio:
            if os.path.exists(audiofile):
                os.remove(audiofile)
        logger(message="Moviepy - video ready %s" % filename)

    @requires_duration
    @use_clip_fps_by_default
    @convert_masks_to_RGB
    def write_images_sequence(self, nameformat, fps=None, withmask=True, logger="bar"):
        """ Writes the videoclip to a sequence of image files.

        Parameters
        -----------

        nameformat
          A filename specifying the numerotation format and extension
          of the pictures. For instance "frame%03d.png" for filenames
          indexed with 3 digits and PNG format. Also possible:
          "some_folder/frame%04d.jpeg", etc.

        fps
          Number of frames per second to consider when writing the
          clip. If not specified, the clip's ``fps`` attribute will
          be used if it has one.

        withmask
          will save the clip's mask (if any) as an alpha canal (PNGs only).

        logger
          Either 'bar' (progress bar) or None or any Proglog logger.


        Returns
        --------

        names_list
          A list of all the files generated.

        Notes
        ------

        The resulting image sequence can be read using e.g. the class
        ``ImageSequenceClip``.

        """
        logger = proglog.default_bar_logger(logger)
        logger(message="Moviepy - Writing frames %s." % nameformat)

        tt = np.arange(0, self.duration, 1.0 / fps)

        filenames = []
        for i, t in logger.iter_bar(t=list(enumerate(tt))):
            name = nameformat % i
            filenames.append(name)
            self.save_frame(name, t, withmask=withmask)
        logger(message="Moviepy - Done writing frames %s." % nameformat)

        return filenames

    @requires_duration
    @convert_masks_to_RGB
    def write_gif(
        self,
        filename,
        fps=None,
        program="imageio",
        opt="nq",
        fuzz=1,
        loop=0,
        dispose=False,
        colors=None,
        tempfiles=False,
        logger="bar",
    ):
        """ Write the VideoClip to a GIF file.

        Converts a VideoClip into an animated GIF using ImageMagick
        or ffmpeg.

        Parameters
        -----------

        filename
          Name of the resulting gif file.

        fps
          Number of frames per second (see note below). If it
          isn't provided, then the function will look for the clip's
          ``fps`` attribute (VideoFileClip, for instance, have one).

        program
          Software to use for the conversion, either 'imageio' (this will use
          the library FreeImage through ImageIO), or 'ImageMagick', or 'ffmpeg'.

        opt
          Optimalization to apply. If program='imageio', opt must be either 'wu'
          (Wu) or 'nq' (Neuquant). If program='ImageMagick',
          either 'optimizeplus' or 'OptimizeTransparency'.

        fuzz
          (ImageMagick only) Compresses the GIF by considering that
          the colors that are less than fuzz% different are in fact
          the same.

        tempfiles
          Writes every frame to a file instead of passing them in the RAM.
          Useful on computers with little RAM. Can only be used with
          ImageMagick' or 'ffmpeg'.

        progress_bar
          If True, displays a progress bar


        Notes
        -----

        The gif will be playing the clip in real time (you can
        only change the frame rate). If you want the gif to be played
        slower than the clip you will use ::

            >>> # slow down clip 50% and make it a gif
            >>> myClip.speedx(0.5).to_gif('myClip.gif')

        """
        # A little sketchy at the moment, maybe move all that in write_gif,
        #  refactor a little... we will see.

        if program == "imageio":
            write_gif_with_image_io(
                self,
                filename,
                fps=fps,
                opt=opt,
                loop=loop,
                colors=colors,
                logger=logger,
            )
        elif tempfiles:
            # convert imageio opt variable to something that can be used with
            # ImageMagick
            opt = "optimizeplus" if opt == "nq" else "OptimizeTransparency"
            write_gif_with_tempfiles(
                self,
                filename,
                fps=fps,
                program=program,
                opt=opt,
                fuzz=fuzz,
                loop=loop,
                dispose=dispose,
                colors=colors,
                logger=logger,
            )
        else:
            # convert imageio opt variable to something that can be used with
            # ImageMagick
            opt = "optimizeplus" if opt == "nq" else "OptimizeTransparency"
            write_gif(
                self,
                filename,
                fps=fps,
                program=program,
                opt=opt,
                fuzz=fuzz,
                loop=loop,
                dispose=dispose,
                colors=colors,
                logger=logger,
            )

    # -----------------------------------------------------------------
    # F I L T E R I N G

    def subfx(self, fx, ta=0, tb=None, **kwargs):
        """Apply a transformation to a part of the clip.

        Returns a new clip in which the function ``fun`` (clip->clip)
        has been applied to the subclip between times `ta` and `tb`
        (in seconds).

        Examples
        ---------

        >>> # The scene between times t=3s and t=6s in ``clip`` will be
        >>> # be played twice slower in ``newclip``
        >>> newclip = clip.subapply(lambda c:c.speedx(0.5) , 3,6)

        """
        left = self.subclip(0, ta) if ta else None
        center = self.subclip(ta, tb).fx(fx, **kwargs)
        right = self.subclip(t_start=tb) if tb else None

        clips = [c for c in (left, center, right) if c]

        # beurk, have to find other solution
        from moviepy.video.compositing.concatenate import concatenate_videoclips

        return concatenate_videoclips(clips).set_start(self.start)

    # IMAGE FILTERS

    def fl_image(self, image_func, apply_to=None):
        """
        Modifies the images of a clip by replacing the frame
        `get_frame(t)` by another frame,  `image_func(get_frame(t))`
        """
        apply_to = apply_to or []
        return self.fl(lambda gf, t: image_func(gf(t)), apply_to)

    # --------------------------------------------------------------
    # C O M P O S I T I N G

    def fill_array(self, pre_array, shape=(0, 0)):
        pre_shape = pre_array.shape
        dx = shape[0] - pre_shape[0]
        dy = shape[1] - pre_shape[1]
        post_array = pre_array
        if dx < 0:
            post_array = pre_array[: shape[0]]
        elif dx > 0:
            x_1 = [[[1, 1, 1]] * pre_shape[1]] * dx
            post_array = np.vstack((pre_array, x_1))
        if dy < 0:
            post_array = post_array[:, : shape[1]]
        elif dy > 0:
            x_1 = [[[1, 1, 1]] * dy] * post_array.shape[0]
            post_array = np.hstack((post_array, x_1))
        return post_array

    def blit_on(self, picture, t):
        """
        Returns the result of the blit of the clip's frame at time `t`
        on the given `picture`, the position of the clip being given
        by the clip's ``pos`` attribute. Meant for compositing.
        """
        hf, wf = framesize = picture.shape[:2]

        if self.ismask and picture.max():
            return np.minimum(1, picture + self.blit_on(np.zeros(framesize), t))

        ct = t - self.start  # clip time

        # GET IMAGE AND MASK IF ANY

        img = self.get_frame(ct)
        mask = self.mask.get_frame(ct) if self.mask else None

        if mask is not None and (
            (img.shape[0] != mask.shape[0]) or (img.shape[1] != mask.shape[1])
        ):
            img = self.fill_array(img, mask.shape)

        hi, wi = img.shape[:2]

        # SET POSITION
        pos = self.pos(ct)

        # preprocess short writings of the position
        if isinstance(pos, str):
            pos = {
                "center": ["center", "center"],
                "left": ["left", "center"],
                "right": ["right", "center"],
                "top": ["center", "top"],
                "bottom": ["center", "bottom"],
            }[pos]
        else:
            pos = list(pos)

        # is the position relative (given in % of the clip's size) ?
        if self.relative_pos:
            for i, dim in enumerate([wf, hf]):
                if not isinstance(pos[i], str):
                    pos[i] = dim * pos[i]

        if isinstance(pos[0], str):
            D = {"left": 0, "center": (wf - wi) / 2, "right": wf - wi}
            pos[0] = D[pos[0]]

        if isinstance(pos[1], str):
            D = {"top": 0, "center": (hf - hi) / 2, "bottom": hf - hi}
            pos[1] = D[pos[1]]

        pos = map(int, pos)

        return blit(img, picture, pos, mask=mask, ismask=self.ismask)

    def add_mask(self):
        """Add a mask VideoClip to the VideoClip.

        Returns a copy of the clip with a completely opaque mask
        (made of ones). This makes computations slower compared to
        having a None mask but can be useful in many cases. Choose

        Set ``constant_size`` to  `False` for clips with moving
        image size.
        """
        if self.has_constant_size:
            mask = ColorClip(self.size, 1.0, ismask=True)
            return self.set_mask(mask.set_duration(self.duration))
        else:
            make_frame = lambda t: np.ones(self.get_frame(t).shape[:2], dtype=float)
            mask = VideoClip(ismask=True, make_frame=make_frame)
            return self.set_mask(mask.set_duration(self.duration))

    def on_color(self, size=None, color=(0, 0, 0), pos=None, col_opacity=None):
        """Place the clip on a colored background.

        Returns a clip made of the current clip overlaid on a color
        clip of a possibly bigger size. Can serve to flatten transparent
        clips.

        Parameters
        -----------

        size
          Size (width, height) in pixels of the final clip.
          By default it will be the size of the current clip.

        color
          Background color of the final clip ([R,G,B]).

        pos
          Position of the clip in the final clip. 'center' is the default

        col_opacity
          Parameter in 0..1 indicating the opacity of the colored
          background.

        """
        from .compositing.CompositeVideoClip import CompositeVideoClip

        if size is None:
            size = self.size
        if pos is None:
            pos = "center"
        colorclip = ColorClip(size, color=color)

        if col_opacity is not None:
            colorclip = ColorClip(
                size, color=color, duration=self.duration
            ).set_opacity(col_opacity)
            result = CompositeVideoClip([colorclip, self.set_position(pos)])
        else:
            result = CompositeVideoClip(
                [self.set_position(pos)], size=size, bg_color=color
            )

        if (
            isinstance(self, ImageClip)
            and (not hasattr(pos, "__call__"))
            and ((self.mask is None) or isinstance(self.mask, ImageClip))
        ):
            new_result = result.to_ImageClip()
            if result.mask is not None:
                new_result.mask = result.mask.to_ImageClip()
            return new_result.set_duration(result.duration)

        return result

    @outplace
    def set_make_frame(self, mf):
        """Change the clip's ``get_frame``.

        Returns a copy of the VideoClip instance, with the make_frame
        attribute set to `mf`.
        """
        self.make_frame = mf
        self.size = self.get_frame(0).shape[:2][::-1]

    @outplace
    def set_audio(self, audioclip):
        """Attach an AudioClip to the VideoClip.

        Returns a copy of the VideoClip instance, with the `audio`
        attribute set to ``audio``, which must be an AudioClip instance.
        """
        self.audio = audioclip

    @outplace
    def set_mask(self, mask):
        """Set the clip's mask.

        Returns a copy of the VideoClip with the mask attribute set to
        ``mask``, which must be a greyscale (values in 0-1) VideoClip"""
        assert mask is None or mask.ismask
        self.mask = mask

    @add_mask_if_none
    @outplace
    def set_opacity(self, op):
        """Set the opacity/transparency level of the clip.

        Returns a semi-transparent copy of the clip where the mask is
        multiplied by ``op`` (any float, normally between 0 and 1).
        """
        self.mask = self.mask.fl_image(lambda pic: op * pic)

    @apply_to_mask
    @outplace
    def set_position(self, pos, relative=False):
        """Set the clip's position in compositions.

        Sets the position that the clip will have when included
        in compositions. The argument ``pos`` can be either a couple
        ``(x,y)`` or a function ``t-> (x,y)``. `x` and `y` mark the
        location of the top left corner of the clip, and can be
        of several types.

        Examples
        ----------

        >>> clip.set_position((45,150)) # x=45, y=150
        >>>
        >>> # clip horizontally centered, at the top of the picture
        >>> clip.set_position(("center","top"))
        >>>
        >>> # clip is at 40% of the width, 70% of the height:
        >>> clip.set_position((0.4,0.7), relative=True)
        >>>
        >>> # clip's position is horizontally centered, and moving up !
        >>> clip.set_position(lambda t: ('center', 50+t) )

        """
        self.relative_pos = relative
        if hasattr(pos, "__call__"):
            self.pos = pos
        else:
            self.pos = lambda t: pos

    # --------------------------------------------------------------
    # CONVERSIONS TO OTHER TYPES

    @convert_to_seconds(["t"])
    def to_ImageClip(self, t=0, with_mask=True, duration=None):
        """
        Returns an ImageClip made out of the clip's frame at time ``t``,
        which can be expressed in seconds (15.35), in (min, sec),
        in (hour, min, sec), or as a string: '01:03:05.35'.
        """
        newclip = ImageClip(self.get_frame(t), ismask=self.ismask, duration=duration)
        if with_mask and self.mask is not None:
            newclip.mask = self.mask.to_ImageClip(t)
        return newclip

    def to_mask(self, canal=0):
        """Return a mask a video clip made from the clip."""
        if self.ismask:
            return self
        else:
            newclip = self.fl_image(lambda pic: 1.0 * pic[:, :, canal] / 255)
            newclip.ismask = True
            return newclip

    def to_RGB(self):
        """Return a non-mask video clip made from the mask video clip."""
        if self.ismask:
            f = lambda pic: np.dstack(3 * [255 * pic]).astype("uint8")
            newclip = self.fl_image(f)
            newclip.ismask = False
            return newclip
        else:
            return self

    # ----------------------------------------------------------------
    # Audio

    @outplace
    def without_audio(self):
        """Remove the clip's audio.

        Return a copy of the clip with audio set to None.

        """
        self.audio = None

    @outplace
    def afx(self, fun, *a, **k):
        """Transform the clip's audio.

        Return a new clip whose audio has been transformed by ``fun``.

        """
        self.audio = self.audio.fx(fun, *a, **k)


class DataVideoClip(VideoClip):
    """
    Class of video clips whose successive frames are functions
    of successive datasets

    Parameters
    -----------
    data
      A liste of datasets, each dataset being used for one frame of the clip

    data_to_frame
      A function d -> video frame, where d is one element of the list `data`

    fps
      Number of frames per second in the animation

    Examples
    ---------
    """

    def __init__(self, data, data_to_frame, fps, ismask=False, has_constant_size=True):
        self.data = data
        self.data_to_frame = data_to_frame
        self.fps = fps
        make_frame = lambda t: self.data_to_frame(self.data[int(self.fps * t)])
        VideoClip.__init__(
            self,
            make_frame,
            ismask=ismask,
            duration=1.0 * len(data) / fps,
            has_constant_size=has_constant_size,
        )


class UpdatedVideoClip(VideoClip):
    """
    Class of clips whose make_frame requires some objects to
    be updated. Particularly practical in science where some
    algorithm needs to make some steps before a new frame can
    be generated.

    UpdatedVideoClips have the following make_frame:

    >>> def make_frame(t):
    >>>     while self.world.clip_t < t:
    >>>         world.update() # updates, and increases world.clip_t
    >>>     return world.to_frame()

    Parameters
    -----------

    world
      An object with the following attributes:
      - world.clip_t : the clip's time corresponding to the
          world's state
      - world.update() : update the world's state, (including
        increasing world.clip_t of one time step)
      - world.to_frame() : renders a frame depending on the world's state

    ismask
      True if the clip is a WxH mask with values in 0-1

    duration
      Duration of the clip, in seconds

    """

    def __init__(self, world, ismask=False, duration=None):
        self.world = world

        def make_frame(t):
            while self.world.clip_t < t:
                world.update()
            return world.to_frame()

        VideoClip.__init__(
            self, make_frame=make_frame, ismask=ismask, duration=duration
        )


"""---------------------------------------------------------------------

    ImageClip (base class for all 'static clips') and its subclasses
    ColorClip and TextClip.
    I would have liked to put these in a separate file but Python is bad
    at cyclic imports.

---------------------------------------------------------------------"""


class ImageClip(VideoClip):
    """Class for non-moving VideoClips.

    A video clip originating from a picture. This clip will simply
    display the given picture at all times.

    Examples
    ---------

    >>> clip = ImageClip("myHouse.jpeg")
    >>> clip = ImageClip( someArray ) # a Numpy array represent

    Parameters
    -----------

    img
      Any picture file (png, tiff, jpeg, etc.) or any array representing
      an RGB image (for instance a frame from a VideoClip).

    ismask
      Set this parameter to `True` if the clip is a mask.

    transparent
      Set this parameter to `True` (default) if you want the alpha layer
      of the picture (if it exists) to be used as a mask.

    Attributes
    -----------

    img
      Array representing the image of the clip.

    """

    def __init__(
        self, img, ismask=False, transparent=True, fromalpha=False, duration=None
    ):
        VideoClip.__init__(self, ismask=ismask, duration=duration)

        if isinstance(img, str):
            img = imread(img)

        if len(img.shape) == 3:  # img is (now) a RGB(a) numpy array

            if img.shape[2] == 4:
                if fromalpha:
                    img = 1.0 * img[:, :, 3] / 255
                elif ismask:
                    img = 1.0 * img[:, :, 0] / 255
                elif transparent:
                    self.mask = ImageClip(1.0 * img[:, :, 3] / 255, ismask=True)
                    img = img[:, :, :3]
            elif ismask:
                img = 1.0 * img[:, :, 0] / 255

        # if the image was just a 2D mask, it should arrive here
        # unchanged
        self.make_frame = lambda t: img
        self.size = img.shape[:2][::-1]
        self.img = img

    def fl(self, fl, apply_to=None, keep_duration=True):
        """General transformation filter.

        Equivalent to VideoClip.fl . The result is no more an
        ImageClip, it has the class VideoClip (since it may be animated)
        """
        if apply_to is None:
            apply_to = []
        # When we use fl on an image clip it may become animated.
        # Therefore the result is not an ImageClip, just a VideoClip.
        newclip = VideoClip.fl(self, fl, apply_to=apply_to, keep_duration=keep_duration)
        newclip.__class__ = VideoClip
        return newclip

    @outplace
    def fl_image(self, image_func, apply_to=None):
        """Image-transformation filter.

        Does the same as VideoClip.fl_image, but for ImageClip the
        tranformed clip is computed once and for all at the beginning,
        and not for each 'frame'.
        """
        if apply_to is None:
            apply_to = []
        arr = image_func(self.get_frame(0))
        self.size = arr.shape[:2][::-1]
        self.make_frame = lambda t: arr
        self.img = arr

        for attr in apply_to:
            a = getattr(self, attr, None)
            if a is not None:
                new_a = a.fl_image(image_func)
                setattr(self, attr, new_a)

    @outplace
    def fl_time(self, time_func, apply_to=None, keep_duration=False):
        """Time-transformation filter.

        Applies a transformation to the clip's timeline
        (see Clip.fl_time).

        This method does nothing for ImageClips (but it may affect their
        masks or their audios). The result is still an ImageClip.
        """
        if apply_to is None:
            apply_to = ["mask", "audio"]
        for attr in apply_to:
            a = getattr(self, attr, None)
            if a is not None:
                new_a = a.fl_time(time_func)
                setattr(self, attr, new_a)


class ColorClip(ImageClip):
    """An ImageClip showing just one color.

    Parameters
    -----------

    size
      Size (width, height) in pixels of the clip.

    color
      If argument ``ismask`` is False, ``color`` indicates
      the color in RGB of the clip (default is black). If `ismask``
      is True, ``color`` must be  a float between 0 and 1 (default is 1)

    ismask
      Set to true if the clip will be used as a mask.

    """

    def __init__(self, size, color=None, ismask=False, duration=None):
        w, h = size
        shape = (h, w) if np.isscalar(color) else (h, w, len(color))
        super().__init__(
            np.tile(color, w * h).reshape(shape), ismask=ismask, duration=duration
        )


class TextClip(ImageClip):
    """Class for autogenerated text clips.

    Creates an ImageClip originating from a script-generated text image.
    Requires ImageMagick.

    Parameters
    -----------

    txt
      A string of the text to write. Can be replaced by argument
      ``filename``.

    filename
      The name of a file in which there is the text to write.
      Can be provided instead of argument ``txt``

    size
      Size of the picture in pixels. Can be auto-set if
      method='label', but mandatory if method='caption'.
      the height can be None, it will then be auto-determined.

    bg_color
      Color of the background. See ``TextClip.list('color')``
      for a list of acceptable names.

    color
      Color of the text. See ``TextClip.list('color')`` for a
      list of acceptable names.

    font
      Name of the font to use. See ``TextClip.list('font')`` for
      the list of fonts you can use on your computer.

    stroke_color
      Color of the stroke (=contour line) of the text. If ``None``,
      there will be no stroke.

    stroke_width
      Width of the stroke, in pixels. Can be a float, like 1.5.

    method
      Either 'label' (default, the picture will be autosized so as to fit
      exactly the size) or 'caption' (the text will be drawn in a picture
      with fixed size provided with the ``size`` argument). If `caption`,
      the text will be wrapped automagically (sometimes it is buggy, not
      my fault, complain to the ImageMagick crew) and can be aligned or
      centered (see parameter ``align``).

    kerning
      Changes the default spacing between letters. For
      instance ``kerning=-1`` will make the letters 1 pixel nearer from
      ach other compared to the default spacing.

    align
      center | East | West | South | North . Will only work if ``method``
      is set to ``caption``

    transparent
      ``True`` (default) if you want to take into account the
      transparency in the image.

    """

    def __init__(
        self,
        txt=None,
        filename=None,
        size=None,
        color="black",
        bg_color="transparent",
        fontsize=None,
        font="Courier",
        stroke_color=None,
        stroke_width=1,
        method="label",
        kerning=None,
        align="center",
        interline=None,
        tempfilename=None,
        temptxt=None,
        transparent=True,
        remove_temp=True,
        print_cmd=False,
    ):

        if txt is not None:
            if temptxt is None:
                temptxt_fd, temptxt = tempfile.mkstemp(suffix=".txt")
                try:  # only in Python3 will this work
                    os.write(temptxt_fd, bytes(txt, "UTF8"))
                except TypeError:  # oops, fall back to Python2
                    os.write(temptxt_fd, txt)
                os.close(temptxt_fd)
            txt = "@" + temptxt
        else:
            # use a file instead of a text.
            txt = "@%" + filename

        if size is not None:
            size = (
                "" if size[0] is None else str(size[0]),
                "" if size[1] is None else str(size[1]),
            )

        cmd = [
            IMAGEMAGICK_BINARY,
            "-background",
            bg_color,
            "-fill",
            color,
            "-font",
            font,
        ]

        if fontsize is not None:
            cmd += ["-pointsize", "%d" % fontsize]
        if kerning is not None:
            cmd += ["-kerning", "%0.1f" % kerning]
        if stroke_color is not None:
            cmd += ["-stroke", stroke_color, "-strokewidth", "%.01f" % stroke_width]
        if size is not None:
            cmd += ["-size", "%sx%s" % (size[0], size[1])]
        if align is not None:
            cmd += ["-gravity", align]
        if interline is not None:
            cmd += ["-interline-spacing", "%d" % interline]

        if tempfilename is None:
            tempfile_fd, tempfilename = tempfile.mkstemp(suffix=".png")
            os.close(tempfile_fd)

        cmd += [
            "%s:%s" % (method, txt),
            "-type",
            "truecolormatte",
            "PNG32:%s" % tempfilename,
        ]

        if print_cmd:
            print(" ".join(cmd))

        try:
            subprocess_call(cmd, logger=None)
        except (IOError, OSError) as err:
            error = (
                f"MoviePy Error: creation of {filename} failed because of the "
                f"following error:\n\n{err}.\n\n."
                "This error can be due to the fact that ImageMagick "
                "is not installed on your computer, or (for Windows "
                "users) that you didn't specify the path to the "
                "ImageMagick binary. Check the documentation."
            )
            raise IOError(error)

        ImageClip.__init__(self, tempfilename, transparent=transparent)
        self.txt = txt
        self.color = color
        self.stroke_color = stroke_color

        if remove_temp:
            if os.path.exists(tempfilename):
                os.remove(tempfilename)
            if os.path.exists(temptxt):
                os.remove(temptxt)

    @staticmethod
    def list(arg):
        """Returns a list of all valid entries for the ``font`` or ``color`` argument of
        ``TextClip``"""

        popen_params = {"stdout": sp.PIPE, "stderr": sp.DEVNULL, "stdin": sp.DEVNULL}

        if os.name == "nt":
            popen_params["creationflags"] = 0x08000000

<<<<<<< HEAD
        process = sp.Popen([IMAGEMAGICK_BINARY, "-list", arg], **popen_params)
        result = process.communicate()[0].decode()
=======
        process = sp.Popen(
            [get_setting("IMAGEMAGICK_BINARY"), "-list", arg],
            encoding="utf-8",
            **popen_params,
        )
        result = process.communicate()[0]
>>>>>>> 00693440
        lines = result.splitlines()

        if arg == "font":
            # Slice removes first 8 characters: "  Font: "
            return [l[8:] for l in lines if l.startswith("  Font:")]
        elif arg == "color":
            # Each line is of the format "aqua  srgb(0,255,255)  SVG" so split on space and take
            # the first item to get the color name.
            # The first 5 lines are header information, not colors, so ignore
            return [l.split(" ")[0] for l in lines[5:]]
        else:
            raise Exception("Moviepy Error: Argument must equal 'font' or 'color'")

    @staticmethod
    def search(string, arg):
        """Returns the of all valid entries which contain ``string`` for the
           argument ``arg`` of ``TextClip``, for instance

           >>> # Find all the available fonts which contain "Courier"
           >>> print(TextClip.search('Courier', 'font'))

        """
        string = string.lower()
        names_list = TextClip.list(arg)
        return [name for name in names_list if string in name.lower()]<|MERGE_RESOLUTION|>--- conflicted
+++ resolved
@@ -13,15 +13,9 @@
 import proglog
 from imageio import imread, imsave
 
-<<<<<<< HEAD
-from ..Clip import Clip
-from ..config import IMAGEMAGICK_BINARY
-from ..decorators import (
-=======
 from moviepy.Clip import Clip
-from moviepy.config import get_setting
+from moviepy.config import IMAGEMAGICK_BINARY
 from moviepy.decorators import (
->>>>>>> 00693440
     add_mask_if_none,
     apply_to_mask,
     convert_masks_to_RGB,
@@ -1238,17 +1232,12 @@
         if os.name == "nt":
             popen_params["creationflags"] = 0x08000000
 
-<<<<<<< HEAD
-        process = sp.Popen([IMAGEMAGICK_BINARY, "-list", arg], **popen_params)
-        result = process.communicate()[0].decode()
-=======
         process = sp.Popen(
-            [get_setting("IMAGEMAGICK_BINARY"), "-list", arg],
+            [IMAGEMAGICK_BINARY, "-list", arg],
             encoding="utf-8",
             **popen_params,
         )
         result = process.communicate()[0]
->>>>>>> 00693440
         lines = result.splitlines()
 
         if arg == "font":
