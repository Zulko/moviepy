--- conflicted
+++ resolved
@@ -12,6 +12,7 @@
 from copy import copy
 
 from tqdm import tqdm
+from scipy import sparse
 import numpy as np
 
 from imageio import imread, imsave
@@ -922,7 +923,6 @@
         if isinstance(img, str):
             img = imread(img)
 
-<<<<<<< HEAD
         size = None
         reshape_size = False
 
@@ -933,8 +933,6 @@
             img = sparse.csr_matrix((np.prod(reshape_size), 1))
             self.mask = ImageClip(np.zeros(reshape_size[:2], dtype=np.uint8), ismask=True)
 
-=======
->>>>>>> ad18e39a
         if len(img.shape) == 3:  # img is (now) a RGB(a) numpy array
 
             if img.shape[2] == 4:
@@ -943,9 +941,7 @@
                 elif ismask:
                     img = 1.0 * img[:, :, 0] / 255
                 elif transparent:
-                    self.mask = ImageClip(
-<<<<<<< HEAD
-                        img[:, :, 3], ismask=True)
+                    self.mask = ImageClip(img[:, :, 3], ismask=True)
                     if img.sum() == 0:
                         reshape_size = (img.shape[0], img.shape[1], 3)
                         size = img.shape[:2][::-1]
@@ -958,19 +954,12 @@
                 size = reshape_size[:2][::-1]
                 img = sparse.csr_matrix((img.shape[0], img.shape[1] * img.shape[2]), dtype=np.int8)
 
-=======
-                        1.0 * img[:, :, 3] / 255, ismask=True)
-                    img = img[:, :, :3]
->>>>>>> ad18e39a
             elif ismask:
                 img = 1.0 * img[:, :, 0] / 255
 
-<<<<<<< HEAD
-        if size is None:
-            size = img.shape[:2][::-1]
-
-=======
->>>>>>> ad18e39a
+        if not size:
+            size = img.shape[:2][::-1] 
+
         # if the image was just a 2D mask, it should arrive here
         # unchanged
         self.make_frame = lambda t: img
