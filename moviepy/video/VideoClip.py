--- conflicted
+++ resolved
@@ -820,17 +820,6 @@
     def to_RGB(self):
         """Return a non-mask video clip made from the mask video clip."""
         if self.ismask:
-<<<<<<< HEAD
-
-            def f(pic):
-                return np.dstack(3 * [255 * pic]).astype("uint8")
-
-            newclip = self.fl_image(f)
-=======
-            newclip = self.fl_image(
-                lambda pic: np.dstack(3 * [255 * pic]).astype("uint8")
-            )
->>>>>>> 3b25a768
             newclip.ismask = False
             return newclip
         else:
