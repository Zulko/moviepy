"""
Here is the current catalogue. These are meant
to be used with clip.fx. There are available as transfx.crossfadein etc.
if you load them with ``from moviepy.editor import *``
"""

from moviepy.decorators import requires_duration, add_mask_if_none
from .CompositeVideoClip import CompositeVideoClip
from moviepy.video.fx.fadein import fadein
from moviepy.video.fx.fadeout import fadeout


@requires_duration
@add_mask_if_none
def crossfadein(clip, duration):
    """ Makes the clip appear progressively, over ``duration`` seconds.
    Only works when the clip is included in a CompositeVideoClip.
    """
    clip.mask.duration = clip.duration
    newclip = clip.copy()
    newclip.mask = clip.mask.fx(fadein, duration)
    return newclip


@requires_duration
@add_mask_if_none
def crossfadeout(clip, duration):
    """ Makes the clip disappear progressively, over ``duration`` seconds.
    Only works when the clip is included in a CompositeVideoClip.
    """
    clip.mask.duration = clip.duration
    newclip = clip.copy()
    newclip.mask = clip.mask.fx(fadeout, duration)
    return newclip


def slide_in(clip, duration, side):
    """ Makes the clip arrive from one side of the screen.

    Only works when the clip is included in a CompositeVideoClip,
    and if the clip has the same size as the whole composition.

    Parameters
    ===========

    clip
      A video clip.

    duration
      Time taken for the clip to be fully visible

    side
      Side of the screen where the clip comes from. One of
      'top' | 'bottom' | 'left' | 'right'

    Examples
    =========

    >>> from moviepy.editor import *
    >>> clips = [... make a list of clips]
    >>> slided_clips = [CompositeVideoClip([
                            clip.fx( transfx.slide_in, 1, 'left')])
                        for clip in clips]
    >>> final_clip = concatenate( slided_clips)

    """
    w, h = clip.size
    pos_dict = {'left': lambda t: (min(0, w*(t/duration-1)), 'center'),
                'right': lambda t: (max(0, w*(1-t/duration)), 'center'),
                'top': lambda t: ('center', min(0, h*(t/duration-1))),
                'bottom': lambda t: ('center', max(0, h*(1-t/duration)))}

    return clip.set_pos(pos_dict[side])


@requires_duration
def slide_out(clip, duration, side):
    """ Makes the clip go away by one side of the screen.

    Only works when the clip is included in a CompositeVideoClip,
    and if the clip has the same size as the whole composition.

    Parameters
    ===========

    clip
      A video clip.

    duration
      Time taken for the clip to fully disappear.

    side
      Side of the screen where the clip goes. One of
      'top' | 'bottom' | 'left' | 'right'

    Examples
    =========

    >>> from moviepy.editor import *
    >>> clips = [... make a list of clips]
    >>> slided_clips = [CompositeVideoClip([
                            clip.fx( transfx.slide_in, 1, 'left')])
                        for clip in clips]
    >>> final_clip = concatenate( slided_clips, padding=-1)

    """

<<<<<<< HEAD
    w,h = clip.size
    ts = clip.duration - duration # start time of the effect.
    pos_dict = {'left' : lambda t: (min(0,w*(-(t-ts)/duration)),'center'),
                'right' : lambda t: (max(0,w*((t-ts)/duration)),'center'),
                'top' : lambda t: ('center',min(0,h*(-(t-ts)/duration))),
                'bottom': lambda t: ('center',max(0,h*((t-ts)/duration))) }
=======
    w, h = clip.size
    ts = clip.duration - duration  # start time of the effect.
    pos_dict = {'left': lambda t: (min(0, w*(1-(t-ts)/duration)), 'center'),
                'right': lambda t: (max(0, w*((t-ts)/duration-1)), 'center'),
                'top': lambda t: ('center', min(0, h*(1-(t-ts)/duration))),
                'bottom': lambda t: ('center', max(0, h*((t-ts)/duration-1)))}
>>>>>>> 956c4625

    return clip.set_pos(pos_dict[side])


@requires_duration
def make_loopable(clip, cross_duration):
    """ Makes the clip fade in progressively at its own end, this way
    it can be looped indefinitely. ``cross`` is the duration in seconds
    of the fade-in.  """
    d = clip.duration
    clip2 = clip.fx(crossfadein, cross_duration).set_start(d - cross_duration)
    return CompositeVideoClip([clip, clip2]).subclip(cross_duration, d)<|MERGE_RESOLUTION|>--- conflicted
+++ resolved
@@ -105,21 +105,12 @@
 
     """
 
-<<<<<<< HEAD
     w,h = clip.size
     ts = clip.duration - duration # start time of the effect.
     pos_dict = {'left' : lambda t: (min(0,w*(-(t-ts)/duration)),'center'),
                 'right' : lambda t: (max(0,w*((t-ts)/duration)),'center'),
                 'top' : lambda t: ('center',min(0,h*(-(t-ts)/duration))),
                 'bottom': lambda t: ('center',max(0,h*((t-ts)/duration))) }
-=======
-    w, h = clip.size
-    ts = clip.duration - duration  # start time of the effect.
-    pos_dict = {'left': lambda t: (min(0, w*(1-(t-ts)/duration)), 'center'),
-                'right': lambda t: (max(0, w*((t-ts)/duration-1)), 'center'),
-                'top': lambda t: ('center', min(0, h*(1-(t-ts)/duration))),
-                'bottom': lambda t: ('center', max(0, h*((t-ts)/duration-1)))}
->>>>>>> 956c4625
 
     return clip.set_pos(pos_dict[side])
 
