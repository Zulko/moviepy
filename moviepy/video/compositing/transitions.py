--- conflicted
+++ resolved
@@ -9,11 +9,7 @@
 from moviepy.video.fx.fadeout import fadeout
 
 
-<<<<<<< HEAD
 __all__ = ["crossfadein", "crossfadeout", "slide_in", "slide_out"]
-=======
-__all__ = ["crossfadein", "crossfadeout", "slide_in", "slide_out", "make_loopable"]
->>>>>>> 8cc3eebb
 
 
 @requires_duration
