"""Here is the current catalogue. These are meant to be used with ``clip.fx``
There are available as ``transfx.crossfadein`` etc.
"""

from moviepy.decorators import add_mask_if_none, requires_duration
from moviepy.video.fx.fadein import fadein
from moviepy.video.fx.fadeout import fadeout


__all__ = ["crossfadein", "crossfadeout", "slide_in", "slide_out"]


@requires_duration
@add_mask_if_none
def crossfadein(clip, duration):
    """Makes the clip appear progressively, over ``duration`` seconds.
    Only works when the clip is included in a CompositeVideoClip.
    """
    clip.mask.duration = clip.duration
    new_clip = clip.copy()
    new_clip.mask = clip.mask.fx(fadein, duration)
    return new_clip


@requires_duration
@add_mask_if_none
def crossfadeout(clip, duration):
    """Makes the clip disappear progressively, over ``duration`` seconds.
    Only works when the clip is included in a CompositeVideoClip.
    """
    clip.mask.duration = clip.duration
    new_clip = clip.copy()
    new_clip.mask = clip.mask.fx(fadeout, duration)
    return new_clip


def slide_in(clip, duration, side):
    """Makes the clip arrive from one side of the screen.

    Only works when the clip is included in a CompositeVideoClip,
    and if the clip has the same size as the whole composition.

    Parameters
    ----------

    clip
      A video clip.

    duration
      Time taken for the clip to be fully visible

    side
      Side of the screen where the clip comes from. One of
      'top' | 'bottom' | 'left' | 'right'

    Examples
    --------

    >>> from moviepy import *
    >>> clips = [... make a list of clips]
    >>> slided_clips = [CompositeVideoClip([
                            clip.fx(transfx.slide_in, duration=1, side='left')])
                        for clip in clips]
    >>> final_clip = concatenate_videoclips( slided_clips, padding=-1)

    """
    w, h = clip.size
    pos_dict = {
        "left": lambda t: (min(0, w * (t / duration - 1)), "center"),
        "right": lambda t: (max(0, w * (1 - t / duration)), "center"),
        "top": lambda t: ("center", min(0, h * (t / duration - 1))),
        "bottom": lambda t: ("center", max(0, h * (1 - t / duration))),
    }

    return clip.with_position(pos_dict[side])


@requires_duration
def slide_out(clip, duration, side):
    """Makes the clip go away by one side of the screen.

    Only works when the clip is included in a CompositeVideoClip,
    and if the clip has the same size as the whole composition.

    Parameters
    ----------

    clip
      A video clip.

    duration
      Time taken for the clip to fully disappear.

    side
      Side of the screen where the clip goes. One of
      'top' | 'bottom' | 'left' | 'right'

    Examples
    --------

    >>> from moviepy import *
    >>> clips = [... make a list of clips]
    >>> slided_clips = [CompositeVideoClip([
                            clip.fx(transfx.slide_out, duration=1, side='left')])
                        for clip in clips]
    >>> final_clip = concatenate_videoclips( slided_clips, padding=-1)

    """
    w, h = clip.size
    ts = clip.duration - duration  # start time of the effect.
    pos_dict = {
        "left": lambda t: (min(0, w * (-(t - ts) / duration)), "center"),
        "right": lambda t: (max(0, w * ((t - ts) / duration)), "center"),
        "top": lambda t: ("center", min(0, h * (-(t - ts) / duration))),
        "bottom": lambda t: ("center", max(0, h * ((t - ts) / duration))),
    }

<<<<<<< HEAD
    return clip.with_position(pos_dict[side])


@requires_duration
def make_loopable(clip, overlap_duration):
    """Makes the clip fade in progressively at its own end, this way
    it can be looped indefinitely. ``overlap_duration`` is the duration in seconds
    of the fade-in.
    """
    clip2 = clip.fx(crossfadein, overlap_duration).with_start(
        clip.duration - overlap_duration
    )
    return CompositeVideoClip([clip, clip2]).subclip(overlap_duration, clip.duration)
=======
    return clip.with_position(pos_dict[side])
>>>>>>> 22037d95
<|MERGE_RESOLUTION|>--- conflicted
+++ resolved
@@ -115,20 +115,4 @@
         "bottom": lambda t: ("center", max(0, h * ((t - ts) / duration))),
     }
 
-<<<<<<< HEAD
-    return clip.with_position(pos_dict[side])
-
-
-@requires_duration
-def make_loopable(clip, overlap_duration):
-    """Makes the clip fade in progressively at its own end, this way
-    it can be looped indefinitely. ``overlap_duration`` is the duration in seconds
-    of the fade-in.
-    """
-    clip2 = clip.fx(crossfadein, overlap_duration).with_start(
-        clip.duration - overlap_duration
-    )
-    return CompositeVideoClip([clip, clip2]).subclip(overlap_duration, clip.duration)
-=======
-    return clip.with_position(pos_dict[side])
->>>>>>> 22037d95
+    return clip.with_position(pos_dict[side])