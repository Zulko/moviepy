--- conflicted
+++ resolved
@@ -9,12 +9,7 @@
 
 class CompositeVideoClip(VideoClip):
 
-<<<<<<< HEAD
-    """ 
-=======
     """
->>>>>>> 3a6f0148
-
     A VideoClip made of other videoclips displayed together. This is the
     base class for most compositions.
 
@@ -51,11 +46,7 @@
       Set to True if the first clip in the list should be used as the
       'background' on which all other clips are blitted. That first clip must
       have the same size as the final clip. If it has no transparency, the final
-<<<<<<< HEAD
-      clip will have no mask. 
-=======
       clip will have no mask.
->>>>>>> 3a6f0148
 
     The clip with the highest FPS will be the FPS of the composite clip.
 
@@ -123,8 +114,9 @@
                 maskclips, self.size, ismask=True, bg_color=0.0
             )
 
-<<<<<<< HEAD
     def make_frame(self, t):
+        """The clips playing at time `t` are blitted over one another."""
+
         f = self.bg.get_frame(t).astype("uint8")
         im = Image.fromarray(f)
 
@@ -132,11 +124,6 @@
             f_mask = self.bg.mask.get_frame(t)
             im_mask = Image.fromarray(255 * f_mask).convert("L")
             im = im.putalpha(im_mask)
-=======
-        def make_frame(t):
-            """The clips playing at time `t` are blitted over one
-            another."""
->>>>>>> 3a6f0148
 
         for c in self.playing_clips(t):
             im = c.blit_on(im, t)
