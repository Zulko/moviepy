import numpy as np

<<<<<<< HEAD
import sys
PY3 = sys.version_info.major >= 3
=======
from moviepy.compat import PY3
>>>>>>> 54bdeebb

if PY3:
   from functools import reduce

from moviepy.tools import deprecated_version_of
from moviepy.video.VideoClip import VideoClip, ColorClip
from moviepy.video.compositing.CompositeVideoClip import CompositeVideoClip
from moviepy.audio.AudioClip import CompositeAudioClip

from moviepy.video.compositing.on_color import on_color

def concatenate_videoclips(clips, method="chain", transition=None,
                           bg_color=None, ismask=False, padding = 0):
    """ Concatenates several video clips

    Returns a video clip made by clip by concatenating several video clips.
    (Concatenated means that they will be played one after another).

    There are two methods:

    - method="chain": will produce a clip that simply outputs
      the frames of the succesive clips, without any correction if they are
      not of the same size of anything. If none of the clips have masks the
      resulting clip has no mask, else the mask is a concatenation of masks
      (using completely opaque for clips that don't have masks, obviously).
      If you have clips of different size and you want to write directly the
      result of the concatenation to a file, use the method "compose" instead.

    - method="compose", if the clips do not have the same
      resolution, the final resolution will be such that no clip has
       to be resized.
       As a consequence the final clip has the height of the highest
       clip and the width of the widest clip of the list. All the
       clips with smaller dimensions will appear centered. The border
       will be transparent if mask=True, else it will be of the
       color specified by ``bg_color``.

    The clip with the highest FPS will be the FPS of the result clip.

    Parameters
    -----------

    clips
      A list of video clips which must all have their ``duration``
      attributes set.

    method
      "chain" or "compose": see above.

    transition
      A clip that will be played between each two clips of the list.

    bg_color
      Only for method='compose'. Color of the background.
      Set to None for a transparent clip

    padding
      Only for method='compose'. Duration during two consecutive clips.
      Note that for negative padding, a clip will partly play at the same
      time as the clip it follows (negative padding is cool for clips who fade
      in on one another). A non-null padding automatically sets the method to
      `compose`.

    """

    if transition is not None:
        l = [[v, transition] for v in clips[:-1]]
        clips = reduce(lambda x, y: x + y, l) + [clips[-1]]
        transition = None


    tt = np.cumsum([0] + [c.duration for c in clips])

    sizes = [v.size for v in clips]


    w = max([r[0] for r in sizes])
    h = max([r[1] for r in sizes])

    tt = np.maximum(0, tt + padding*np.arange(len(tt)))

    if method == "chain":
        def make_frame(t):
            i = max([i for i, e in enumerate(tt) if e <= t])
            return clips[i].get_frame(t - tt[i])

        result = VideoClip(ismask = ismask, make_frame = make_frame)
        if any([c.mask is not None for c in clips]):
            masks = [c.mask if (c.mask is not None) else
                     ColorClip([1,1], col=1, ismask=True, duration=c.duration)
                 #ColorClip(c.size, col=1, ismask=True).set_duration(c.duration)
                     for c in clips]
            result.mask = concatenate_videoclips(masks, method="chain", ismask=True)
            result.clips = clips


    elif method == "compose":
        result = CompositeVideoClip( [c.set_start(t).set_pos('center')
                                for (c, t) in zip(clips, tt)],
               size = (w, h), bg_color=bg_color, ismask=ismask)

    result.tt = tt

    result.start_times = tt[:-1]
    result.start, result.duration, result.end = 0, tt[-1] , tt[-1]

    audio_t = [(c.audio,t) for c,t in zip(clips,tt) if c.audio is not None]
    if len(audio_t)>0:
        result.audio = CompositeAudioClip([a.set_start(t)
                                for a,t in audio_t])

    result.fps = max(set([c.fps for c in clips if hasattr(c,'fps')]))

    return result


concatenate = deprecated_version_of(concatenate_videoclips, "concatenate_videoclips")<|MERGE_RESOLUTION|>--- conflicted
+++ resolved
@@ -1,11 +1,6 @@
 import numpy as np
 
-<<<<<<< HEAD
-import sys
-PY3 = sys.version_info.major >= 3
-=======
 from moviepy.compat import PY3
->>>>>>> 54bdeebb
 
 if PY3:
    from functools import reduce
@@ -25,7 +20,6 @@
     (Concatenated means that they will be played one after another).
 
     There are two methods:
-
     - method="chain": will produce a clip that simply outputs
       the frames of the succesive clips, without any correction if they are
       not of the same size of anything. If none of the clips have masks the
@@ -33,7 +27,6 @@
       (using completely opaque for clips that don't have masks, obviously).
       If you have clips of different size and you want to write directly the
       result of the concatenation to a file, use the method "compose" instead.
-
     - method="compose", if the clips do not have the same
       resolution, the final resolution will be such that no clip has
        to be resized.
@@ -42,19 +35,15 @@
        clips with smaller dimensions will appear centered. The border
        will be transparent if mask=True, else it will be of the
        color specified by ``bg_color``.
-
-    The clip with the highest FPS will be the FPS of the result clip.
-
+    If all clips with a fps attribute have the same fps, it becomes the fps of
+    the result.
     Parameters
     -----------
-
     clips
       A list of video clips which must all have their ``duration``
       attributes set.
-
     method
       "chain" or "compose": see above.
-
     transition
       A clip that will be played between each two clips of the list.
 
@@ -117,7 +106,9 @@
         result.audio = CompositeAudioClip([a.set_start(t)
                                 for a,t in audio_t])
 
-    result.fps = max(set([c.fps for c in clips if hasattr(c,'fps')]))
+    fps_list = list(set([c.fps for c in clips if hasattr(c,'fps')]))
+    if len(fps_list)==1:
+        result.fps= fps_list[0]
 
     return result
 
