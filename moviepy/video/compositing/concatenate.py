import numpy as np

from moviepy.audio.AudioClip import CompositeAudioClip
from moviepy.tools import deprecated_version_of
from moviepy.video.compositing.CompositeVideoClip import CompositeVideoClip
from moviepy.video.compositing.on_color import on_color
from moviepy.video.VideoClip import ColorClip, VideoClip

try:               # Python 2
   reduce
except NameError:  # Python 3
   from functools import reduce

<<<<<<< HEAD
from moviepy.tools import deprecated_version_of
from moviepy.video.VideoClip import VideoClip, ColorClip
from moviepy.video.compositing.CompositeVideoClip import CompositeVideoClip
from moviepy.audio.AudioClip import CompositeAudioClip
from moviepy.video.compositing.on_color import on_color
=======

>>>>>>> 1c368a19


def concatenate_videoclips(clips, method="chain", transition=None,
                           bg_color=None, ismask=False, padding = 0):
    """ Concatenates several video clips

    Returns a video clip made by clip by concatenating several video clips.
    (Concatenated means that they will be played one after another).

    There are two methods:

    - method="chain": will produce a clip that simply outputs
      the frames of the succesive clips, without any correction if they are
      not of the same size of anything. If none of the clips have masks the
      resulting clip has no mask, else the mask is a concatenation of masks
      (using completely opaque for clips that don't have masks, obviously).
      If you have clips of different size and you want to write directly the
      result of the concatenation to a file, use the method "compose" instead.

    - method="compose", if the clips do not have the same
      resolution, the final resolution will be such that no clip has
       to be resized.
       As a consequence the final clip has the height of the highest
       clip and the width of the widest clip of the list. All the
       clips with smaller dimensions will appear centered. The border
       will be transparent if mask=True, else it will be of the
       color specified by ``bg_color``.

    The clip with the highest FPS will be the FPS of the result clip.

    Parameters
    -----------
    clips
      A list of video clips which must all have their ``duration``
      attributes set.
    method
      "chain" or "compose": see above.
    transition
      A clip that will be played between each two clips of the list.

    bg_color
      Only for method='compose'. Color of the background.
      Set to None for a transparent clip

    padding
      Only for method='compose'. Duration during two consecutive clips.
      Note that for negative padding, a clip will partly play at the same
      time as the clip it follows (negative padding is cool for clips who fade
      in on one another). A non-null padding automatically sets the method to
      `compose`.

    """

    if transition is not None:
        l = [[v, transition] for v in clips[:-1]]
        clips = reduce(lambda x, y: x + y, l) + [clips[-1]]
        transition = None

    tt = np.cumsum([0] + [c.duration for c in clips])

    sizes = [v.size for v in clips]

    w = max(r[0] for r in sizes)
    h = max(r[1] for r in sizes)

    tt = np.maximum(0, tt + padding * np.arange(len(tt)))

    if method == "chain":
        def make_frame(t):
            i = max([i for i, e in enumerate(tt) if e <= t])
            return clips[i].get_frame(t - tt[i])

        def get_mask(c):
            mask = c.mask or ColorClip([1, 1], color=1, ismask=True)
            if mask.duration is None:
               mask.duration = c.duration
            return mask

        result = VideoClip(ismask = ismask, make_frame = make_frame)
        if any([c.mask is not None for c in clips]):
            masks = [get_mask(c) for c in clips]
            result.mask = concatenate_videoclips(masks, method="chain",
                                                 ismask=True)
            result.clips = clips
    elif method == "compose":
        result = CompositeVideoClip( [c.set_start(t).set_position('center')
                                for (c, t) in zip(clips, tt)],
               size = (w, h), bg_color=bg_color, ismask=ismask)
    else:
        raise Exception("Moviepy Error: The 'method' argument of "
                        "concatenate_videoclips must be 'chain' or 'compose'")

    result.tt = tt

    result.start_times = tt[:-1]
    result.start, result.duration, result.end = 0, tt[-1] , tt[-1]

    audio_t = [(c.audio,t) for c,t in zip(clips,tt) if c.audio is not None]
    if audio_t:
        result.audio = CompositeAudioClip([a.set_start(t)
                                for a,t in audio_t])

    fpss = [c.fps for c in clips if getattr(c, 'fps', None)]
    result.fps = max(fpss) if fpss else None
    return result


concatenate = deprecated_version_of(concatenate_videoclips,
                                    oldname="concatenate")<|MERGE_RESOLUTION|>--- conflicted
+++ resolved
@@ -10,16 +10,6 @@
    reduce
 except NameError:  # Python 3
    from functools import reduce
-
-<<<<<<< HEAD
-from moviepy.tools import deprecated_version_of
-from moviepy.video.VideoClip import VideoClip, ColorClip
-from moviepy.video.compositing.CompositeVideoClip import CompositeVideoClip
-from moviepy.audio.AudioClip import CompositeAudioClip
-from moviepy.video.compositing.on_color import on_color
-=======
-
->>>>>>> 1c368a19
 
 
 def concatenate_videoclips(clips, method="chain", transition=None,
