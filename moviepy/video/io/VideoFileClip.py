--- conflicted
+++ resolved
@@ -98,19 +98,12 @@
         VideoClip.__init__(self)
 
         # Make a reader
-<<<<<<< HEAD
-        pixel_format = "rgba" if has_mask else "rgb24"
-        self.reader = FFMPEG_VideoReader(
-            filename,
-            pixel_format=pixel_format,
-=======
         if not pix_fmt:
             pix_fmt = "rgba" if has_mask else "rgb24"
         self.reader = FFMPEG_VideoReader(
             filename,
             decode_file=decode_file,
             pix_fmt=pix_fmt,
->>>>>>> 0e4bf6d1
             target_resolution=target_resolution,
             resize_algo=resize_algorithm,
             fps_source=fps_source,
