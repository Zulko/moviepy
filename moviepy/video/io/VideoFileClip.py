--- conflicted
+++ resolved
@@ -15,11 +15,7 @@
         >>> clip = VideoFileClip("myHolidays.mp4")
         >>> clip.close()
         >>> with VideoFileClip("myMaskVideo.avi") as clip2:
-<<<<<<< HEAD
-        >>>    pass  # Implicit close called by contex manager.
-=======
         >>>    pass  # Implicit close called by context manager.
->>>>>>> 6cbd4f34
 
 
     Parameters
@@ -88,11 +84,8 @@
         VideoClip.__init__(self)
 
         # Make a reader
-<<<<<<< HEAD
-        pix_fmt= "rgba" if has_mask else "rgb24"
-=======
         pix_fmt = "rgba" if has_mask else "rgb24"
->>>>>>> 6cbd4f34
+
         self.reader = FFMPEG_VideoReader(filename, pix_fmt=pix_fmt,
                                          target_resolution=target_resolution,
                                          resize_algo=resize_algorithm,
