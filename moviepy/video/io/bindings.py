--- conflicted
+++ resolved
@@ -28,11 +28,5 @@
 
     #  exports the canvas to a string buffer and then to a numpy nd.array
     buf = canvas.tostring_rgb()
-<<<<<<< HEAD
     image= np.frombuffer(buf, dtype=np.uint8)
-    return image.reshape(h,w,3)
-
-=======
-    image= np.fromstring(buf,dtype=np.uint8)
-    return image.reshape(h,w,3)
->>>>>>> 1c368a19
+    return image.reshape(h,w,3)