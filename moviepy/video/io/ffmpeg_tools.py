--- conflicted
+++ resolved
@@ -30,23 +30,13 @@
     name, ext = os.path.splitext(filename)
     if not targetname:
         T1, T2 = [int(1000*t) for t in [t1, t2]]
-<<<<<<< HEAD
         targetname = "%sSUB%d_%d.%s"%(name, T1, T2, ext)
-    
-    cmd = [get_setting("FFMPEG_BINARY"),"-y",
-      "-i", filename,
-      "-ss", "%0.2f"%t1,
-      "-t", "%0.2f"%(t2-t1),
-      targetname]
-=======
-        targetname = "%sSUB%d_%d.%s" % (name, T1, T2, ext)
     
     cmd = [get_setting("FFMPEG_BINARY"),"-y",
            "-i", filename,
            "-ss", "%0.2f"%t1,
            "-t", "%0.2f"%(t2-t1),
-           "-vcodec", "copy", "-acodec", "copy", targetname]
->>>>>>> 497c8524
+           targetname]
     
     subprocess_call(cmd)
 
