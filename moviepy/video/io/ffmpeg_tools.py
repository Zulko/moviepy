""" Misc. bindings to ffmpeg and ImageMagick."""

import os
import subprocess as sp
import sys

from moviepy.config import get_setting
<<<<<<< HEAD
from moviepy.compat import fspath
=======
from moviepy.tools import subprocess_call
>>>>>>> a16a107d


def ffmpeg_movie_from_frames(filename, folder, fps, digits=6, bitrate='v'):
    """
    Writes a movie out of the frames (picture files) in a folder.
    Almost deprecated.
    """
    folder = fspath(folder)
    s = "%" + "%02d" % digits + "d.png"
    cmd = [get_setting("FFMPEG_BINARY"), "-y", "-f","image2",
             "-r", "%d"%fps,
             "-i", os.path.join(folder,folder) + '/' + s,
             "-b", "%dk"%bitrate,
             "-r", "%d"%fps,
             fspath(filename)]
    
    subprocess_call(cmd)


def ffmpeg_extract_subclip(filename, t1, t2, targetname=None):
    """ Makes a new video file playing video file ``filename`` between
        the times ``t1`` and ``t2``. """
    filename = fspath(filename)
    name, ext = os.path.splitext(filename)
    if not targetname:
        T1, T2 = [int(1000*t) for t in [t1, t2]]
        targetname = "%sSUB%d_%d.%s" % (name, T1, T2, ext)
    
    cmd = [get_setting("FFMPEG_BINARY"),"-y",
           "-ss", "%0.2f"%t1,
           "-i", filename,
           "-t", "%0.2f"%(t2-t1),
           "-vcodec", "copy", "-acodec", "copy", targetname]
    
    subprocess_call(cmd)


def ffmpeg_merge_video_audio(video,audio,output, vcodec='copy',
                             acodec='copy', ffmpeg_output=False,
                             logger = 'bar'):
    """ merges video file ``video`` and audio file ``audio`` into one
        movie file ``output``. """
    cmd = [get_setting("FFMPEG_BINARY"), "-y", "-i", fspath(audio),"-i", fspath(video),
             "-vcodec", vcodec, "-acodec", acodec, output]
             
    subprocess_call(cmd, logger = logger)
    

def ffmpeg_extract_audio(inputfile,output,bitrate=3000,fps=44100):
    """ extract the sound from a video file and save it in ``output`` """
    cmd = [get_setting("FFMPEG_BINARY"), "-y", "-i", inputfile, "-ab", "%dk"%bitrate,
         "-ar", "%d"%fps, output]
    subprocess_call(cmd)
    

def ffmpeg_resize(video,output,size):
    """ resizes ``video`` to new size ``size`` and write the result
        in file ``output``. """
    cmd= [get_setting("FFMPEG_BINARY"), "-i", video, "-vf", "scale=%d:%d"%(size[0], size[1]),
             fspath(output)]
             
    subprocess_call(cmd)<|MERGE_RESOLUTION|>--- conflicted
+++ resolved
@@ -5,11 +5,8 @@
 import sys
 
 from moviepy.config import get_setting
-<<<<<<< HEAD
 from moviepy.compat import fspath
-=======
 from moviepy.tools import subprocess_call
->>>>>>> a16a107d
 
 
 def ffmpeg_movie_from_frames(filename, folder, fps, digits=6, bitrate='v'):
