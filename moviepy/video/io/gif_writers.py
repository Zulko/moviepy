--- conflicted
+++ resolved
@@ -215,13 +215,9 @@
     delay = 100.0 / fps
     logger = proglog.default_bar_logger(logger)
     if clip.mask is None:
-<<<<<<< HEAD
         with_mask = False
-=======
-        withmask = False
     if not pix_fmt:
-        pix_fmt = "rgba" if withmask else "rgb24"
->>>>>>> 0e4bf6d1
+        pix_fmt = "rgba" if with_mask else "rgb24"
 
     cmd1 = [
         FFMPEG_BINARY,
@@ -237,11 +233,7 @@
         "-s",
         "%dx%d" % (clip.w, clip.h),
         "-pix_fmt",
-<<<<<<< HEAD
-        ("rgba" if with_mask else "rgb24"),
-=======
         (pix_fmt),
->>>>>>> 0e4bf6d1
         "-i",
         "-",
     ]
@@ -259,11 +251,7 @@
             cmd1
             + [
                 "-pix_fmt",
-<<<<<<< HEAD
-                ("rgba" if with_mask else "rgb24"),
-=======
                 (pix_fmt),
->>>>>>> 0e4bf6d1
                 "-r",
                 "%.02f" % fps,
                 filename,
