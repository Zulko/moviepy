"""
On the long term this will implement several methods to make videos
out of VideoClips
"""

import subprocess as sp

<<<<<<< HEAD
import os
=======
import numpy as np


>>>>>>> 70892d95
try:
    from subprocess import DEVNULL  # py3k
except ImportError:
<<<<<<< HEAD
    DEVNULL = open(os.devnull, 'wb')
=======
    import os
>>>>>>> 70892d95

    DEVNULL = open(os.devnull, 'wb')

from moviepy.config import get_setting
from moviepy.tools import verbose_print


class FFMPEG_VideoWriter:
    """ A class for FFMPEG-based video writing.

    A class to write videos using ffmpeg. ffmpeg will write in a large
    choice of formats.

    Parameters
    -----------

    filename
      Any filename like 'video.mp4' etc. but if you want to avoid
      complications it is recommended to use the generic extension
      '.avi' for all your videos.

    size
      Size (width,height) of the output video in pixels.

    fps
      Frames per second in the output video file.

    codec
      FFMPEG codec. It seems that in terms of quality the hierarchy is
      'rawvideo' = 'png' > 'mpeg4' > 'libx264'
      'png' manages the same lossless quality as 'rawvideo' but yields
      smaller files. Type ``ffmpeg -codecs`` in a terminal to get a list
      of accepted codecs.

      Note for default 'libx264': by default the pixel format yuv420p
      is used. If the video dimensions are not both even (e.g. 720x405)
      another pixel format is used, and this can cause problem in some
      video readers.

    audiofile
<<<<<<< HEAD
      Optional: The name of an audio file that will be incorporated to the video.

=======
      Optional: The name of an audio file that will be incorporated
      to the video.
     
>>>>>>> 70892d95
    preset
      Sets the time that FFMPEG will take to compress the video. The slower,
      the better the compression rate. Possibilities are: ultrafast,superfast,
      veryfast, faster, fast, medium (default), slow, slower, veryslow,
      placebo.

    bitrate
      Only relevant for codecs which accept a bitrate. "5000k" offers
      nice results in general.

    withmask
      Boolean. Set to ``True`` if there is a mask in the video to be
      encoded.

    """


<<<<<<< HEAD

    def __init__(self, filename, size, fps, codec="libx264", audiofile=None,
                 preset="medium", bitrate=None, withmask=False,
                 logfile=None, threads=None):
=======
    def __init__(self, filename, size, fps, codec="libx264", audiofile=None,
                 preset="medium", bitrate=None, withmask=False,
                 logfile=None, ffmpeg_params=None):
>>>>>>> 70892d95

        if logfile is None:
            logfile = sp.PIPE

        self.filename = filename
        self.codec = codec
        self.ext = self.filename.split(".")[-1]

<<<<<<< HEAD
        cmd = (
            [ get_setting("FFMPEG_BINARY"), '-y']
            +["-loglevel", "error" if logfile==sp.PIPE else "info",
            "-f", 'rawvideo',
            "-vcodec","rawvideo",
            '-s', "%dx%d"%(size[0],size[1]),
            '-pix_fmt', "rgba" if withmask else "rgb24",
            '-r', "%.02f"%fps,
            '-i', '-', '-an']
            + (["-i", audiofile, "-acodec", "copy"] if (audiofile is not None) else [])
            +['-vcodec', codec,
            '-preset', preset]
            + (['-b:v', bitrate] if (bitrate is not None) else [])
            + (["-threads", str(threads)] if threads is not None else [])
            # http://trac.ffmpeg.org/ticket/658
            + (['-pix_fmt', 'yuv420p']
                  if ((codec == 'libx264') and
                     (size[0]%2 == 0) and
                     (size[1]%2 == 0))

               else [])
            + [ '-r', "%.02f"%fps, filename ]
            )

        popen_params = {"stdout": DEVNULL,
                        "stderr": logfile,
                        "stdin": sp.PIPE}
        
        # This was added so that no extra unwanted window opens on windows
        # when the child process is created
        if os.name == "nt":
            popen_params["creationflags"] = 0x08000000

        self.proc = sp.Popen(cmd, **popen_params)


    def write_frame(self,img_array):
=======
        # order is important
        cmd = [
            FFMPEG_BINARY,
            '-y',
            '-loglevel', 'error' if logfile == sp.PIPE else 'info',
            '-f', 'rawvideo',
            '-vcodec', 'rawvideo',
            '-s', '%dx%d' % (size[0], size[1]),
            '-pix_fmt', 'rgba' if withmask else 'rgb24',
            '-r', '%.02f' % fps,
            '-i', '-', '-an',
        ]
        if audiofile is not None:
            cmd.extend([
                '-i', audiofile,
                '-acodec', 'copy'
            ])
        cmd.extend([
            '-vcodec', codec,
            '-preset', preset,
        ])
        if ffmpeg_params is not None:
            cmd.extend(ffmpeg_params)
        if bitrate is not None:
            cmd.extend([
                '-b', bitrate
            ])
        if ((codec == 'libx264') and
                (size[0] % 2 == 0) and
                (size[1] % 2 == 0)):
            cmd.extend([
                '-pix_fmt', 'yuv420p'
            ])
        cmd.extend([
            filename
        ])

        self.proc = sp.Popen(cmd, stdin=sp.PIPE,
                             stderr=logfile,
                             stdout=DEVNULL)


    def write_frame(self, img_array):
>>>>>>> 70892d95
        """ Writes one frame in the file."""
        try:
            self.proc.stdin.write(img_array.tostring())
        except IOError as err:
            ffmpeg_error = self.proc.stderr.read()
            error = (str(err) + ("\n\nMoviePy error: FFMPEG encountered "
                                 "the following error while writing file %s:"
                                 "\n\n %s" % (self.filename, ffmpeg_error)))

            if "Unknown encoder" in ffmpeg_error:

<<<<<<< HEAD
                error = error+("\n\nThe video export "
                  "failed because FFMPEG didn't find the specified "
                  "codec for video encoding (%s). Please install "
                  "this codec or change the codec when calling "
                  "write_videofile. For instance:\n"
                  "  >>> clip.write_videofile('myvid.webm', codec='libvpx')")%(self.codec)

            elif "incorrect codec parameters ?" in ffmpeg_error:

                 error = error+("\n\nThe video export "
                  "failed, possibly because the codec specified for "
                  "the video (%s) is not compatible with the given "
                  "extension (%s). Please specify a valid 'codec' "
                  "argument in write_videofile. This would be 'libx264' "
                  "or 'mpeg4' for mp4, 'libtheora' for ogv, 'libvpx for webm. "
                  "Another possible reason is that the audio codec was not "
                  "compatible with the video codec. For instance the video "
                  "extensions 'ogv' and 'webm' only allow 'libvorbis' (default) as a"
                  "video codec."
                  )%(self.codec, self.ext)

            elif  "encoder setup failed":

                error = error+("\n\nThe video export "
                  "failed, possibly because the bitrate you specified "
                  "was too high or too low for the video codec.")
=======
                error = error + ("\n\nThe video export "
                                 "failed because FFMPEG didn't find the specified "
                                 "codec for video encoding (%s). Please install "
                                 "this codec or change the codec when calling "
                                 "write_videofile. For instance:\n"
                                 "  >>> clip.write_videofile('myvid.webm', codec='libvpx')") \
                                % (self.codec)

            elif "incorrect codec parameters ?" in ffmpeg_error:

                error = error + ("\n\nThe video export "
                                 "failed, possibly because the codec specified for "
                                 "the video (%s) is not compatible with the given "
                                 "extension (%s). Please specify a valid 'codec' "
                                 "argument in write_videofile. This would be 'libx264' "
                                 "or 'mpeg4' for mp4, 'libtheora' for ogv, 'libvpx for webm. "
                                 "Another possible reason is that the audio codec was not "
                                 "compatible with the video codec. For instance the video "
                                 "extensions 'ogv' and 'webm' only allow 'libvorbis' "
                                 "(default) as a video codec."
                                ) % (self.codec, self.ext)

            elif "encoder setup failed":

                error = error + ("\n\nThe video export "
                                 "failed, possibly because the bitrate you specified "
                                 "was too high or too low for the video codec.")
>>>>>>> 70892d95

            raise IOError(error)

    def close(self):
        self.proc.stdin.close()
        if self.proc.stderr is not None:
            self.proc.stderr.close()
        self.proc.wait()

        del self.proc

<<<<<<< HEAD
def ffmpeg_write_video(clip, filename, fps, codec="libx264", bitrate=None,
                       preset="medium", withmask=False, write_logfile=False,
                       audiofile=None, verbose=True, threads=None):

=======

def ffmpeg_write_video(clip, filename, fps, codec="libx264", bitrate=None,
                       preset="medium", withmask=False, write_logfile=False,
                       audiofile=None, verbose=True, ffmpeg_params=None):
>>>>>>> 70892d95
    if write_logfile:
        logfile = open(filename + ".log", 'w+')
    else:
        logfile = None

    verbose_print(verbose, "\nWriting video into %s\n" % filename)
    writer = FFMPEG_VideoWriter(filename, clip.size, fps, codec=codec,
                                preset=preset, bitrate=bitrate,
                                logfile=logfile, audiofile=audiofile,
                                ffmpeg_params=ffmpeg_params)

<<<<<<< HEAD
    verbose_print(verbose, "\nWriting video into %s\n"%filename)
    writer = FFMPEG_VideoWriter(filename, clip.size, fps, codec = codec,
                                preset=preset, bitrate=bitrate, logfile=logfile,
                                audiofile=audiofile, threads=threads)

    nframes = int(clip.duration*fps)

    for t,frame in clip.iter_frames(progress_bar=True, with_times=True,
                                    fps=fps):
        if withmask:
            mask = 255*clip.mask.get_frame(t)
            frame = np.dstack([frame,mask])
=======
    for t, frame in clip.iter_frames(progress_bar=True, with_times=True,
                                     fps=fps):
        if withmask:
            mask = 255 * clip.mask.get_frame(t)
            frame = np.dstack([frame, mask])
>>>>>>> 70892d95

        writer.write_frame(frame.astype("uint8"))

    writer.close()

    if write_logfile:
<<<<<<< HEAD
      logfile.close()

    verbose_print(verbose, "Done writing video in %s !"%filename)
=======
        logfile.close()

    verbose_print(verbose, "Done writing video in %s !" % filename)
>>>>>>> 70892d95


def ffmpeg_write_image(filename, image, logfile=False):
    """ Writes an image (HxWx3 or HxWx4 numpy array) to a file, using
        ffmpeg. """

<<<<<<< HEAD

    cmd = [ get_setting("FFMPEG_BINARY"), '-y',
           '-s', "%dx%d"%(image.shape[:2][::-1]),
           "-f", 'rawvideo',
           '-pix_fmt', "rgba" if (image.shape[2] == 4) else "rgb24",
           '-i','-', filename]
=======
    cmd = [FFMPEG_BINARY, '-y',
           '-s', "%dx%d" % (image.shape[:2][::-1]),
           "-f", 'rawvideo',
           '-pix_fmt', "rgba" if (image.shape[2] == 4) else "rgb24",
           '-i', '-', filename]
>>>>>>> 70892d95

    if logfile:
        log_file = open(filename + ".log", 'w+')
    else:
        log_file = sp.PIPE

    proc = sp.Popen(cmd, stdin=sp.PIPE, stderr=log_file)
    proc.communicate(image.tostring())  # proc.wait()

<<<<<<< HEAD
    popen_params = {"stdout": DEVNULL,
                    "stderr": log_file,
                    "stdin": sp.PIPE}

    if os.name == "nt":
        popen_params["creationflags"] = 0x08000000

    proc = sp.Popen(cmd, **popen_params)
    proc.communicate(image.tostring()) # proc.wait()

=======
>>>>>>> 70892d95
    if proc.returncode:
        err = "\n".join(["MoviePy running : %s" % cmd,
                         "WARNING: this command returned an error:",
                         proc.stderr.read().decode('utf8')])
        raise IOError(err)

<<<<<<< HEAD


=======
>>>>>>> 70892d95
    del proc<|MERGE_RESOLUTION|>--- conflicted
+++ resolved
@@ -4,23 +4,12 @@
 """
 
 import subprocess as sp
-
-<<<<<<< HEAD
 import os
-=======
 import numpy as np
 
-
->>>>>>> 70892d95
 try:
     from subprocess import DEVNULL  # py3k
 except ImportError:
-<<<<<<< HEAD
-    DEVNULL = open(os.devnull, 'wb')
-=======
-    import os
->>>>>>> 70892d95
-
     DEVNULL = open(os.devnull, 'wb')
 
 from moviepy.config import get_setting
@@ -60,14 +49,9 @@
       video readers.
 
     audiofile
-<<<<<<< HEAD
-      Optional: The name of an audio file that will be incorporated to the video.
-
-=======
       Optional: The name of an audio file that will be incorporated
       to the video.
-     
->>>>>>> 70892d95
+
     preset
       Sets the time that FFMPEG will take to compress the video. The slower,
       the better the compression rate. Possibilities are: ultrafast,superfast,
@@ -84,17 +68,9 @@
 
     """
 
-
-<<<<<<< HEAD
-
     def __init__(self, filename, size, fps, codec="libx264", audiofile=None,
                  preset="medium", bitrate=None, withmask=False,
-                 logfile=None, threads=None):
-=======
-    def __init__(self, filename, size, fps, codec="libx264", audiofile=None,
-                 preset="medium", bitrate=None, withmask=False,
-                 logfile=None, ffmpeg_params=None):
->>>>>>> 70892d95
+                 logfile=None, threads=None, ffmpeg_params=None):
 
         if logfile is None:
             logfile = sp.PIPE
@@ -103,48 +79,9 @@
         self.codec = codec
         self.ext = self.filename.split(".")[-1]
 
-<<<<<<< HEAD
-        cmd = (
-            [ get_setting("FFMPEG_BINARY"), '-y']
-            +["-loglevel", "error" if logfile==sp.PIPE else "info",
-            "-f", 'rawvideo',
-            "-vcodec","rawvideo",
-            '-s', "%dx%d"%(size[0],size[1]),
-            '-pix_fmt', "rgba" if withmask else "rgb24",
-            '-r', "%.02f"%fps,
-            '-i', '-', '-an']
-            + (["-i", audiofile, "-acodec", "copy"] if (audiofile is not None) else [])
-            +['-vcodec', codec,
-            '-preset', preset]
-            + (['-b:v', bitrate] if (bitrate is not None) else [])
-            + (["-threads", str(threads)] if threads is not None else [])
-            # http://trac.ffmpeg.org/ticket/658
-            + (['-pix_fmt', 'yuv420p']
-                  if ((codec == 'libx264') and
-                     (size[0]%2 == 0) and
-                     (size[1]%2 == 0))
-
-               else [])
-            + [ '-r', "%.02f"%fps, filename ]
-            )
-
-        popen_params = {"stdout": DEVNULL,
-                        "stderr": logfile,
-                        "stdin": sp.PIPE}
-        
-        # This was added so that no extra unwanted window opens on windows
-        # when the child process is created
-        if os.name == "nt":
-            popen_params["creationflags"] = 0x08000000
-
-        self.proc = sp.Popen(cmd, **popen_params)
-
-
-    def write_frame(self,img_array):
-=======
         # order is important
         cmd = [
-            FFMPEG_BINARY,
+            get_setting("FFMPEG_BINARY"),
             '-y',
             '-loglevel', 'error' if logfile == sp.PIPE else 'info',
             '-f', 'rawvideo',
@@ -179,13 +116,19 @@
             filename
         ])
 
-        self.proc = sp.Popen(cmd, stdin=sp.PIPE,
-                             stderr=logfile,
-                             stdout=DEVNULL)
+        popen_params = {"stdout": DEVNULL,
+                        "stderr": logfile,
+                        "stdin": sp.PIPE}
+        
+        # This was added so that no extra unwanted window opens on windows
+        # when the child process is created
+        if os.name == "nt":
+            popen_params["creationflags"] = 0x08000000
+
+        self.proc = sp.Popen(cmd, **popen_params)
 
 
     def write_frame(self, img_array):
->>>>>>> 70892d95
         """ Writes one frame in the file."""
         try:
             self.proc.stdin.write(img_array.tostring())
@@ -197,7 +140,6 @@
 
             if "Unknown encoder" in ffmpeg_error:
 
-<<<<<<< HEAD
                 error = error+("\n\nThe video export "
                   "failed because FFMPEG didn't find the specified "
                   "codec for video encoding (%s). Please install "
@@ -224,35 +166,7 @@
                 error = error+("\n\nThe video export "
                   "failed, possibly because the bitrate you specified "
                   "was too high or too low for the video codec.")
-=======
-                error = error + ("\n\nThe video export "
-                                 "failed because FFMPEG didn't find the specified "
-                                 "codec for video encoding (%s). Please install "
-                                 "this codec or change the codec when calling "
-                                 "write_videofile. For instance:\n"
-                                 "  >>> clip.write_videofile('myvid.webm', codec='libvpx')") \
-                                % (self.codec)
-
-            elif "incorrect codec parameters ?" in ffmpeg_error:
-
-                error = error + ("\n\nThe video export "
-                                 "failed, possibly because the codec specified for "
-                                 "the video (%s) is not compatible with the given "
-                                 "extension (%s). Please specify a valid 'codec' "
-                                 "argument in write_videofile. This would be 'libx264' "
-                                 "or 'mpeg4' for mp4, 'libtheora' for ogv, 'libvpx for webm. "
-                                 "Another possible reason is that the audio codec was not "
-                                 "compatible with the video codec. For instance the video "
-                                 "extensions 'ogv' and 'webm' only allow 'libvorbis' "
-                                 "(default) as a video codec."
-                                ) % (self.codec, self.ext)
-
-            elif "encoder setup failed":
-
-                error = error + ("\n\nThe video export "
-                                 "failed, possibly because the bitrate you specified "
-                                 "was too high or too low for the video codec.")
->>>>>>> 70892d95
+
 
             raise IOError(error)
 
@@ -264,33 +178,20 @@
 
         del self.proc
 
-<<<<<<< HEAD
 def ffmpeg_write_video(clip, filename, fps, codec="libx264", bitrate=None,
                        preset="medium", withmask=False, write_logfile=False,
-                       audiofile=None, verbose=True, threads=None):
-
-=======
-
-def ffmpeg_write_video(clip, filename, fps, codec="libx264", bitrate=None,
-                       preset="medium", withmask=False, write_logfile=False,
-                       audiofile=None, verbose=True, ffmpeg_params=None):
->>>>>>> 70892d95
+                       audiofile=None, verbose=True, threads=None, ffmpeg_params=None):
+
     if write_logfile:
         logfile = open(filename + ".log", 'w+')
     else:
         logfile = None
 
-    verbose_print(verbose, "\nWriting video into %s\n" % filename)
-    writer = FFMPEG_VideoWriter(filename, clip.size, fps, codec=codec,
-                                preset=preset, bitrate=bitrate,
-                                logfile=logfile, audiofile=audiofile,
-                                ffmpeg_params=ffmpeg_params)
-
-<<<<<<< HEAD
     verbose_print(verbose, "\nWriting video into %s\n"%filename)
     writer = FFMPEG_VideoWriter(filename, clip.size, fps, codec = codec,
                                 preset=preset, bitrate=bitrate, logfile=logfile,
-                                audiofile=audiofile, threads=threads)
+                                audiofile=audiofile, threads=threads,
+                                ffmpeg_params=ffmpeg_params)
 
     nframes = int(clip.duration*fps)
 
@@ -299,58 +200,32 @@
         if withmask:
             mask = 255*clip.mask.get_frame(t)
             frame = np.dstack([frame,mask])
-=======
-    for t, frame in clip.iter_frames(progress_bar=True, with_times=True,
-                                     fps=fps):
-        if withmask:
-            mask = 255 * clip.mask.get_frame(t)
-            frame = np.dstack([frame, mask])
->>>>>>> 70892d95
 
         writer.write_frame(frame.astype("uint8"))
 
     writer.close()
 
     if write_logfile:
-<<<<<<< HEAD
-      logfile.close()
-
-    verbose_print(verbose, "Done writing video in %s !"%filename)
-=======
         logfile.close()
 
     verbose_print(verbose, "Done writing video in %s !" % filename)
->>>>>>> 70892d95
 
 
 def ffmpeg_write_image(filename, image, logfile=False):
     """ Writes an image (HxWx3 or HxWx4 numpy array) to a file, using
         ffmpeg. """
-
-<<<<<<< HEAD
 
     cmd = [ get_setting("FFMPEG_BINARY"), '-y',
            '-s', "%dx%d"%(image.shape[:2][::-1]),
            "-f", 'rawvideo',
            '-pix_fmt', "rgba" if (image.shape[2] == 4) else "rgb24",
            '-i','-', filename]
-=======
-    cmd = [FFMPEG_BINARY, '-y',
-           '-s', "%dx%d" % (image.shape[:2][::-1]),
-           "-f", 'rawvideo',
-           '-pix_fmt', "rgba" if (image.shape[2] == 4) else "rgb24",
-           '-i', '-', filename]
->>>>>>> 70892d95
 
     if logfile:
         log_file = open(filename + ".log", 'w+')
     else:
         log_file = sp.PIPE
 
-    proc = sp.Popen(cmd, stdin=sp.PIPE, stderr=log_file)
-    proc.communicate(image.tostring())  # proc.wait()
-
-<<<<<<< HEAD
     popen_params = {"stdout": DEVNULL,
                     "stderr": log_file,
                     "stdin": sp.PIPE}
@@ -359,19 +234,12 @@
         popen_params["creationflags"] = 0x08000000
 
     proc = sp.Popen(cmd, **popen_params)
-    proc.communicate(image.tostring()) # proc.wait()
-
-=======
->>>>>>> 70892d95
+    proc.communicate(image.tostring())
+
     if proc.returncode:
         err = "\n".join(["MoviePy running : %s" % cmd,
                          "WARNING: this command returned an error:",
                          proc.stderr.read().decode('utf8')])
         raise IOError(err)
 
-<<<<<<< HEAD
-
-
-=======
->>>>>>> 70892d95
     del proc