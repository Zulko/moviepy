"""
On the long term this will implement several methods to make videos
out of VideoClips
"""

import os
import subprocess as sp

import numpy as np
from proglog import proglog

from moviepy.config import get_setting


class FFMPEG_VideoWriter:
    """ A class for FFMPEG-based video writing.

    A class to write videos using ffmpeg. ffmpeg will write in a large
    choice of formats.

    Parameters
    -----------

    filename
      Any filename like 'video.mp4' etc. but if you want to avoid
      complications it is recommended to use the generic extension
      '.avi' for all your videos.

    size
      Size (width,height) of the output video in pixels.

    fps
      Frames per second in the output video file.

    codec
      FFMPEG codec. It seems that in terms of quality the hierarchy is
      'rawvideo' = 'png' > 'mpeg4' > 'libx264'
      'png' manages the same lossless quality as 'rawvideo' but yields
      smaller files. Type ``ffmpeg -codecs`` in a terminal to get a list
      of accepted codecs.

      Note for default 'libx264': by default the pixel format yuv420p
      is used. If the video dimensions are not both even (e.g. 720x405)
      another pixel format is used, and this can cause problem in some
      video readers.

    audiofile
      Optional: The name of an audio file that will be incorporated
      to the video.

    preset
      Sets the time that FFMPEG will take to compress the video. The slower,
      the better the compression rate. Possibilities are: ultrafast,superfast,
      veryfast, faster, fast, medium (default), slow, slower, veryslow,
      placebo.

    bitrate
      Only relevant for codecs which accept a bitrate. "5000k" offers
      nice results in general.

    withmask
      Boolean. Set to ``True`` if there is a mask in the video to be
      encoded.

    """

    def __init__(
        self,
        filename,
        size,
        fps,
        codec="libx264",
        audiofile=None,
        preset="medium",
        bitrate=None,
        withmask=False,
        logfile=None,
        threads=None,
        ffmpeg_params=None,
    ):

        if logfile is None:
            logfile = sp.PIPE
        self.logfile = logfile
        self.filename = filename
        self.codec = codec
        self.ext = self.filename.split(".")[-1]

        # order is important
        cmd = [
            get_setting("FFMPEG_BINARY"),
            "-y",
            "-loglevel",
            "error" if logfile == sp.PIPE else "info",
            "-f",
            "rawvideo",
            "-vcodec",
            "rawvideo",
            "-s",
            "%dx%d" % (size[0], size[1]),
            "-pix_fmt",
            "rgba" if withmask else "rgb24",
            "-r",
            "%.02f" % fps,
            "-an",
            "-i",
            "-",
        ]
        if audiofile is not None:
            cmd.extend(["-i", audiofile, "-acodec", "copy"])
        cmd.extend(
            ["-vcodec", codec, "-preset", preset,]
        )
        if ffmpeg_params is not None:
            cmd.extend(ffmpeg_params)
        if bitrate is not None:
            cmd.extend(["-b", bitrate])

        if threads is not None:
            cmd.extend(["-threads", str(threads)])

        if (codec == "libx264") and (size[0] % 2 == 0) and (size[1] % 2 == 0):
            cmd.extend(["-pix_fmt", "yuv420p"])
        cmd.extend([filename])

        popen_params = {"stdout": sp.DEVNULL, "stderr": logfile, "stdin": sp.PIPE}

        # This was added so that no extra unwanted window opens on windows
        # when the child process is created
        if os.name == "nt":
            popen_params["creationflags"] = 0x08000000  # CREATE_NO_WINDOW

        self.proc = sp.Popen(cmd, **popen_params)

    def write_frame(self, img_array):
        """ Writes one frame in the file."""
        try:
            self.proc.stdin.write(img_array.tobytes())
        except IOError as err:
            logs = self.logfile.name
            _, ffmpeg_error = self.proc.communicate()
<<<<<<< HEAD
            if not ffmpeg_error:
                with open(logs, "rb") as f:
                    ffmpeg_error = f.read()

            error = (str(err) + ("\n\nMoviePy error: FFMPEG encountered "
                                 "the following error while writing file %s:"
                                 "\n\n %s" % (self.filename, str(ffmpeg_error))))
=======
            error = str(err) + (
                "\n\nMoviePy error: FFMPEG encountered "
                "the following error while writing file %s:"
                "\n\n %s" % (self.filename, str(ffmpeg_error))
            )
>>>>>>> 30bd852b

            if b"Unknown encoder" in ffmpeg_error:

                error = error + (
                    "\n\nThe video export "
                    "failed because FFMPEG didn't find the specified "
                    "codec for video encoding (%s). Please install "
                    "this codec or change the codec when calling "
                    "write_videofile. For instance:\n"
                    "  >>> clip.write_videofile('myvid.webm', codec='libvpx')"
                ) % (self.codec)

            elif b"incorrect codec parameters ?" in ffmpeg_error:

                error = error + (
                    "\n\nThe video export "
                    "failed, possibly because the codec specified for "
                    "the video (%s) is not compatible with the given "
                    "extension (%s). Please specify a valid 'codec' "
                    "argument in write_videofile. This would be 'libx264' "
                    "or 'mpeg4' for mp4, 'libtheora' for ogv, 'libvpx for webm. "
                    "Another possible reason is that the audio codec was not "
                    "compatible with the video codec. For instance the video "
                    "extensions 'ogv' and 'webm' only allow 'libvorbis' (default) as a"
                    "video codec."
                ) % (self.codec, self.ext)

            elif b"encoder setup failed" in ffmpeg_error:

                error = error + (
                    "\n\nThe video export "
                    "failed, possibly because the bitrate you specified "
                    "was too high or too low for the video codec."
                )

            elif b"Invalid encoder type" in ffmpeg_error:

                error = error + (
                    "\n\nThe video export failed because the codec "
                    "or file extension you provided is not a video"
                )

            raise IOError(error)

    def close(self):
        if self.proc:
            self.proc.stdin.close()
            if self.proc.stderr is not None:
                self.proc.stderr.close()
            self.proc.wait()

        self.proc = None

    # Support the Context Manager protocol, to ensure that resources are cleaned up.

    def __enter__(self):
        return self

    def __exit__(self, exc_type, exc_value, traceback):
        self.close()


def ffmpeg_write_video(
    clip,
    filename,
    fps,
    codec="libx264",
    bitrate=None,
    preset="medium",
    withmask=False,
    write_logfile=False,
    audiofile=None,
    verbose=True,
    threads=None,
    ffmpeg_params=None,
    logger="bar",
):
    """ Write the clip to a videofile. See VideoClip.write_videofile for details
    on the parameters.
    """
    logger = proglog.default_bar_logger(logger)

    if write_logfile:
        logfile = open(filename + ".log", "w+")
    else:
        logfile = None
    logger(message="Moviepy - Writing video %s\n" % filename)
    with FFMPEG_VideoWriter(
        filename,
        clip.size,
        fps,
        codec=codec,
        preset=preset,
        bitrate=bitrate,
        logfile=logfile,
        audiofile=audiofile,
        threads=threads,
        ffmpeg_params=ffmpeg_params,
    ) as writer:

        nframes = int(clip.duration * fps)

        for t, frame in clip.iter_frames(
            logger=logger, with_times=True, fps=fps, dtype="uint8"
        ):
            if withmask:
                mask = 255 * clip.mask.get_frame(t)
                if mask.dtype != "uint8":
                    mask = mask.astype("uint8")
                frame = np.dstack([frame, mask])

            writer.write_frame(frame)

    if write_logfile:
        logfile.close()
    logger(message="Moviepy - Done !")


def ffmpeg_write_image(filename, image, logfile=False):
    """ Writes an image (HxWx3 or HxWx4 numpy array) to a file, using
        ffmpeg. """

    if image.dtype != "uint8":
        image = image.astype("uint8")

    cmd = [
        get_setting("FFMPEG_BINARY"),
        "-y",
        "-s",
        "%dx%d" % (image.shape[:2][::-1]),
        "-f",
        "rawvideo",
        "-pix_fmt",
        "rgba" if (image.shape[2] == 4) else "rgb24",
        "-i",
        "-",
        filename,
    ]

    if logfile:
        log_file = open(filename + ".log", "w+")
    else:
        log_file = sp.PIPE

    popen_params = {"stdout": sp.DEVNULL, "stderr": log_file, "stdin": sp.PIPE}

    if os.name == "nt":
        popen_params["creationflags"] = 0x08000000

    proc = sp.Popen(cmd, **popen_params)
    out, err = proc.communicate(image.tostring())

    if proc.returncode:
        err = "\n".join(
            [
                "[MoviePy] Running : %s\n" % cmd,
                "WARNING: this command returned an error:",
                err.decode("utf8"),
            ]
        )
        raise IOError(err)

    del proc<|MERGE_RESOLUTION|>--- conflicted
+++ resolved
@@ -139,22 +139,15 @@
         except IOError as err:
             logs = self.logfile.name
             _, ffmpeg_error = self.proc.communicate()
-<<<<<<< HEAD
             if not ffmpeg_error:
                 with open(logs, "rb") as f:
                     ffmpeg_error = f.read()
 
-            error = (str(err) + ("\n\nMoviePy error: FFMPEG encountered "
-                                 "the following error while writing file %s:"
-                                 "\n\n %s" % (self.filename, str(ffmpeg_error))))
-=======
             error = str(err) + (
                 "\n\nMoviePy error: FFMPEG encountered "
                 "the following error while writing file %s:"
                 "\n\n %s" % (self.filename, str(ffmpeg_error))
-            )
->>>>>>> 30bd852b
-
+              
             if b"Unknown encoder" in ffmpeg_error:
 
                 error = error + (
