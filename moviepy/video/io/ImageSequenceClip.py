import os

import numpy as np
from imageio import imread

from moviepy.video.VideoClip import VideoClip


class ImageSequenceClip(VideoClip):
    """A VideoClip made from a series of images.

    Parameters
    ----------

    sequence
      Can be one of these:

      - The name of a folder (containing only pictures). The pictures
        will be considered in alphanumerical order.
      - A list of names of image files. In this case you can choose to
        load the pictures in memory pictures
      - A list of Numpy arrays representing images. In this last case,
        masks are not supported currently.

    fps
      Number of picture frames to read per second. Instead, you can provide
      the duration of each image with durations (see below)

    durations
      List of the duration of each picture.

    with_mask
      Should the alpha layer of PNG images be considered as a mask ?

    is_mask
      Will this sequence of pictures be used as an animated mask.
    """

    def __init__(
        self,
        sequence,
        fps=None,
        durations=None,
        with_mask=True,
        is_mask=False,
        load_images=False,
    ):

        # CODE WRITTEN AS IT CAME, MAY BE IMPROVED IN THE FUTURE

        if (fps is None) and (durations is None):
            raise ValueError("Please provide either 'fps' or 'durations'.")
        VideoClip.__init__(self, is_mask=is_mask)

        # Parse the data

        fromfiles = True

        if isinstance(sequence, list):
            if isinstance(sequence[0], str):
                if load_images:
                    sequence = [imread(file) for file in sequence]
                    fromfiles = False
                else:
                    fromfiles = True
            else:
                # sequence is already a list of numpy arrays
                fromfiles = False
        else:
            # sequence is a folder name, make it a list of files:
            fromfiles = True
            sequence = sorted(
                [os.path.join(sequence, file) for file in os.listdir(sequence)]
            )

<<<<<<< HEAD

        #check that all the images are of the same size and check if they are grayscale
        grayscale = False

=======
        # check that all the images are of the same size
>>>>>>> 5a63b642
        if isinstance(sequence[0], str):
            size = imread(sequence[0]).shape
        else:
            size = sequence[0].shape

        for image in sequence:
            image1 = image
            if isinstance(image, str):
                image1 = imread(image)
            if size != image1.shape:
<<<<<<< HEAD
                raise Exception("Moviepy: ImageSequenceClip requires all images to be the same size")

        if len(size) == 2 or size[2] == 1:
            grayscale = True
=======
                raise Exception(
                    "Moviepy: ImageSequenceClip requires all images to be the same size"
                )
>>>>>>> 5a63b642

        self.fps = fps
        if fps is not None:
            durations = [1.0 / fps for image in sequence]
            self.images_starts = [
                1.0 * i / fps - np.finfo(np.float32).eps for i in range(len(sequence))
            ]
        else:
            self.images_starts = [0] + list(np.cumsum(durations))
        self.durations = durations
        self.duration = sum(durations)
        self.end = self.duration
        self.sequence = sequence

        def find_image_index(t):
<<<<<<< HEAD
            return max([i for i in range(len(self.sequence))
                              if self.images_starts[i] <= t])

        def read_image(name, grayscale):
            """
            Wrapper for optional conversion from grayscale into rgb by duplicating single channel into 3 channels.
            """
            image = imread(name)
            if grayscale:
                image = np.stack((image,) * 3, -1)
            return image
=======
            return max(
                [i for i in range(len(self.sequence)) if self.images_starts[i] <= t]
            )
>>>>>>> 5a63b642

        if fromfiles:

            self.last_index = None
            self.last_image = None

            def make_frame(t):

                index = find_image_index(t)

<<<<<<< HEAD
                if index != self.lastindex:
                    # using wrapper function to resolve possible grayscale issues
                    self.lastimage = read_image(self.sequence[index], grayscale)[:,:,:3]
                    self.lastindex = index
                
                return self.lastimage

            if with_mask and (read_image(self.sequence[0], grayscale).shape[2] == 4):
=======
                if index != self.last_index:
                    self.last_image = imread(self.sequence[index])[:, :, :3]
                    self.last_index = index

                return self.last_image

            if with_mask and (imread(self.sequence[0]).shape[2] == 4):
>>>>>>> 5a63b642

                self.mask = VideoClip(is_mask=True)
                self.mask.last_index = None
                self.mask.last_image = None

                def mask_make_frame(t):

                    index = find_image_index(t)
                    if index != self.mask.last_index:
                        frame = imread(self.sequence[index])[:, :, 3]
                        self.mask.last_image = frame.astype(float) / 255
                        self.mask.last_index = index

                    return self.mask.last_image

                self.mask.make_frame = mask_make_frame
                self.mask.size = mask_make_frame(0).shape[:2][::-1]

        else:

            def make_frame(t):

                index = find_image_index(t)
                return self.sequence[index][:, :, :3]

            if with_mask and (self.sequence[0].shape[2] == 4):

                self.mask = VideoClip(is_mask=True)

                def mask_make_frame(t):
                    index = find_image_index(t)
                    return 1.0 * self.sequence[index][:, :, 3] / 255

                self.mask.make_frame = mask_make_frame
                self.mask.size = mask_make_frame(0).shape[:2][::-1]

        self.make_frame = make_frame
        self.size = make_frame(0).shape[:2][::-1]<|MERGE_RESOLUTION|>--- conflicted
+++ resolved
@@ -73,14 +73,9 @@
                 [os.path.join(sequence, file) for file in os.listdir(sequence)]
             )
 
-<<<<<<< HEAD
-
         #check that all the images are of the same size and check if they are grayscale
         grayscale = False
 
-=======
-        # check that all the images are of the same size
->>>>>>> 5a63b642
         if isinstance(sequence[0], str):
             size = imread(sequence[0]).shape
         else:
@@ -91,16 +86,12 @@
             if isinstance(image, str):
                 image1 = imread(image)
             if size != image1.shape:
-<<<<<<< HEAD
-                raise Exception("Moviepy: ImageSequenceClip requires all images to be the same size")
+                raise Exception(
+                    "Moviepy: ImageSequenceClip requires all images to be the same size"
+                )
 
         if len(size) == 2 or size[2] == 1:
             grayscale = True
-=======
-                raise Exception(
-                    "Moviepy: ImageSequenceClip requires all images to be the same size"
-                )
->>>>>>> 5a63b642
 
         self.fps = fps
         if fps is not None:
@@ -116,9 +107,9 @@
         self.sequence = sequence
 
         def find_image_index(t):
-<<<<<<< HEAD
-            return max([i for i in range(len(self.sequence))
-                              if self.images_starts[i] <= t])
+            return max(
+                [i for i in range(len(self.sequence)) if self.images_starts[i] <= t]
+            )
 
         def read_image(name, grayscale):
             """
@@ -128,11 +119,6 @@
             if grayscale:
                 image = np.stack((image,) * 3, -1)
             return image
-=======
-            return max(
-                [i for i in range(len(self.sequence)) if self.images_starts[i] <= t]
-            )
->>>>>>> 5a63b642
 
         if fromfiles:
 
@@ -143,24 +129,14 @@
 
                 index = find_image_index(t)
 
-<<<<<<< HEAD
-                if index != self.lastindex:
+                if index != self.last_index:
                     # using wrapper function to resolve possible grayscale issues
-                    self.lastimage = read_image(self.sequence[index], grayscale)[:,:,:3]
-                    self.lastindex = index
-                
-                return self.lastimage
-
-            if with_mask and (read_image(self.sequence[0], grayscale).shape[2] == 4):
-=======
-                if index != self.last_index:
-                    self.last_image = imread(self.sequence[index])[:, :, :3]
+                    self.last_image = read_image(self.sequence[index])[:, :, :3]
                     self.last_index = index
 
                 return self.last_image
 
-            if with_mask and (imread(self.sequence[0]).shape[2] == 4):
->>>>>>> 5a63b642
+            if with_mask and (read_image(self.sequence[0], grayscale).shape[2] == 4):
 
                 self.mask = VideoClip(is_mask=True)
                 self.mask.last_index = None
