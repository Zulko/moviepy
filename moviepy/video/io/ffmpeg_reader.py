--- conflicted
+++ resolved
@@ -285,11 +285,7 @@
 
     proc = sp.Popen(cmd, **popen_params)
     (output, error) = proc.communicate()
-<<<<<<< HEAD
-    infos = error.decode('utf8', 'ignore')
-=======
-    infos = error.decode("utf8")
->>>>>>> b65d2935
+    infos = error.decode("utf8", errors="ignore")
 
     proc.terminate()
     del proc
