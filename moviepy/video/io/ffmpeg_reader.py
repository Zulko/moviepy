--- conflicted
+++ resolved
@@ -261,11 +261,7 @@
     proc = sp.Popen(cmd, **popen_params)
     (output, error) = proc.communicate()
     infos = error.decode('utf8')
-<<<<<<< HEAD
-    
-=======
-
->>>>>>> 57086efe
+
     del proc
 
     if print_infos:
