"""
This module implements all the functions to read a video or a picture
using ffmpeg. It is quite ugly, as there are many pitfalls to avoid
"""

from __future__ import division

import subprocess as sp
import re
import warnings
import logging
logging.captureWarnings(True)


import numpy as np
from moviepy.config import get_setting  # ffmpeg, ffmpeg.exe, etc...
from moviepy.tools import cvsecs
from moviepy.compat import PY3, DEVNULL

import os


class FFMPEG_VideoReader:

    def __init__(self, filename, print_infos=False, bufsize = None,
                 pix_fmt="rgb24", check_duration=True):

        self.filename = filename
        infos = ffmpeg_parse_infos(filename, print_infos, check_duration)
        self.fps = infos['video_fps']
        self.size = infos['video_size']
        self.duration = infos['video_duration']
        self.ffmpeg_duration = infos['duration']
        self.nframes = infos['video_nframes']

        self.infos = infos

        self.pix_fmt = pix_fmt
        if pix_fmt == 'rgba':
            self.depth = 4
        else:
            self.depth = 3

        if bufsize is None:
            w, h = self.size
            bufsize = self.depth * w * h + 100

        self.bufsize= bufsize
        self.initialize()


        self.pos = 1
        self.lastread = self.read_frame()


    def initialize(self, starttime=0):
        """Opens the file, creates the pipe. """

        self.close() # if any

        if starttime != 0 :
            offset = min(1, starttime)
            i_arg = ['-ss', "%.06f" % (starttime - offset),
                     '-i', self.filename,
                     '-ss', "%.06f" % offset]
        else:
            i_arg = [ '-i', self.filename]


        cmd = ([get_setting("FFMPEG_BINARY")]+ i_arg +
                ['-loglevel', 'error',
                '-f', 'image2pipe',
                "-pix_fmt", self.pix_fmt,
                '-vcodec', 'rawvideo', '-'])

        popen_params = {"bufsize": self.bufsize,
                        "stdout": sp.PIPE,
                        "stderr": sp.PIPE,
                        "stdin": DEVNULL}

        if os.name == "nt":
            popen_params["creationflags"] = 0x08000000

        self.proc = sp.Popen(cmd, **popen_params)





    def skip_frames(self, n=1):
        """Reads and throws away n frames """
        w, h = self.size
        for i in range(n):
            self.proc.stdout.read(self.depth*w*h)
            #self.proc.stdout.flush()
        self.pos += n


    def read_frame(self):
        w, h = self.size
        nbytes= self.depth*w*h

        s = self.proc.stdout.read(nbytes)
        if len(s) != nbytes:

            warnings.warn("Warning: in file %s, "%(self.filename)+
                   "%d bytes wanted but %d bytes read,"%(nbytes, len(s))+
                   "at frame %d/%d, at time %.02f/%.02f sec. "%(
                    self.pos,self.nframes,
                    1.0*self.pos/self.fps,
                    self.duration)+
                   "Using the last valid frame instead.",
                   UserWarning)

            if not hasattr(self, 'lastread'):
                raise IOError(("MoviePy error: failed to read the first frame of "
                               "video file %s. That might mean that the file is "
                               "corrupted. That may also mean that you are using "
                               "a deprecated version of FFMPEG. On Ubuntu/Debian "
                               "for instance the version in the repos is deprecated. "
                               "Please update to a recent version from the website.")%(
                                self.filename))

            result = self.lastread

        else:

            result = np.fromstring(s, dtype='uint8')
            result.shape =(h, w, len(s)//(w*h)) # reshape((h, w, len(s)//(w*h)))
            self.lastread = result

        return result

    def get_frame(self, t):
        """ Read a file video frame at time t.

        Note for coders: getting an arbitrary frame in the video with
        ffmpeg can be painfully slow if some decoding has to be done.
        This function tries to avoid fectching arbitrary frames
        whenever possible, by moving between adjacent frames.
        """

        # these definitely need to be rechecked sometime. Seems to work.
        
        # I use that horrible '+0.00001' hack because sometimes due to numerical
        # imprecisions a 3.0 can become a 2.99999999... which makes the int()
        # go to the previous integer. This makes the fetching more robust in the
        # case where you get the nth frame by writing get_frame(n/fps).
        
        pos = int(self.fps*t + 0.00001)+1

        if pos == self.pos:
            return self.lastread
        else:
            if(pos < self.pos) or (pos > self.pos+100):
                self.initialize(t)
                self.pos = pos
            else:
                self.skip_frames(pos-self.pos-1)
            result = self.read_frame()
            self.pos = pos
            return result

    def close(self):
        if hasattr(self, 'proc'):
            self.proc.terminate()
            self.proc.stdout.close()
            self.proc.stderr.close()
            self.proc.wait()
            del self.proc

    def __del__(self):
        self.close()
        if hasattr(self,'lastread'):
            del self.lastread



def ffmpeg_read_image(filename, with_mask=True):
    """ Read an image file (PNG, BMP, JPEG...).

    Wraps FFMPEG_Videoreader to read just one image.
    Returns an ImageClip.

    This function is not meant to be used directly in MoviePy,
    use ImageClip instead to make clips out of image files.

    Parameters
    -----------

    filename
      Name of the image file. Can be of any format supported by ffmpeg.

    with_mask
      If the image has a transparency layer, ``with_mask=true`` will save
      this layer as the mask of the returned ImageClip

    """
    if with_mask:
        pix_fmt = 'rgba'
    else:
        pix_fmt = "rgb24"
    reader = FFMPEG_VideoReader(filename, pix_fmt=pix_fmt, check_duration=False)
    im = reader.lastread
    del reader
    return im

def ffmpeg_parse_infos(filename, print_infos=False, check_duration=True):
    """Get file infos using ffmpeg.

    Returns a dictionnary with the fields:
    "video_found", "video_fps", "duration", "video_nframes",
    "video_duration", "audio_found", "audio_fps"

    "video_duration" is slightly smaller than "duration" to avoid
    fetching the uncomplete frames at the end, which raises an error.

    """


    # open the file in a pipe, provoke an error, read output
    is_GIF = filename.endswith('.gif')
    cmd = [get_setting("FFMPEG_BINARY"), "-i", filename]
    if is_GIF:
        cmd += ["-f", "null", "/dev/null"]

    popen_params = {"bufsize": 10**5,
                    "stdout": sp.PIPE,
                    "stderr": sp.PIPE,
                    "stdin": DEVNULL}

    if os.name == "nt":
        popen_params["creationflags"] = 0x08000000

    proc = sp.Popen(cmd, **popen_params)

    proc.stdout.readline()
    proc.terminate()
    infos = proc.stderr.read().decode('utf8')
    del proc

    if print_infos:
        # print the whole info text returned by FFMPEG
        print( infos )


    lines = infos.splitlines()
    if "No such file or directory" in lines[-1]:
        raise IOError(("MoviePy error: the file %s could not be found !\n"
                      "Please check that you entered the correct "
                      "path.")%filename)

    result = dict()


    # get duration (in seconds)
    result['duration'] = None

    if check_duration:
        try:
            keyword = ('frame=' if is_GIF else 'Duration: ')
            line = [l for l in lines if keyword in l][0]
            match = re.findall("([0-9][0-9]:[0-9][0-9]:[0-9][0-9].[0-9][0-9])", line)[0]
            result['duration'] = cvsecs(match)
        except:
            raise IOError(("MoviePy error: failed to read the duration of file %s.\n"
                           "Here are the file infos returned by ffmpeg:\n\n%s")%(
                              filename, infos))

    # get the output line that speaks about video
    lines_video = [l for l in lines if ' Video: ' in l and re.search('\d+x\d+', l)]

    result['video_found'] = ( lines_video != [] )

    if result['video_found']:
        try:
            line = lines_video[0]

            # get the size, of the form 460x320 (w x h)
            match = re.search(" [0-9]*x[0-9]*(,| )", line)
            s = list(map(int, line[match.start():match.end()-1].split('x')))
            result['video_size'] = s
        except:
            raise IOError(("MoviePy error: failed to read video dimensions in file %s.\n"
                           "Here are the file infos returned by ffmpeg:\n\n%s")%(
                              filename, infos))


        # get the frame rate. Sometimes it's 'tbr', sometimes 'fps', sometimes
        # tbc, and sometimes tbc/2...
        # Current policy: Trust tbr first, then fps. If result is near from x*1000/1001
        # where x is 23,24,25,50, replace by x*1000/1001 (very common case for the fps).

        try:
            match = re.search("( [0-9]*.| )[0-9]* tbr", line)
<<<<<<< HEAD

            s_tbr = line[match.start():match.end()].split(' ')[1]
            if "k" in s_tbr:
                tbr = float(s_tbr.replace("k", "")) * 1000
            else:
                tbr = float(s_tbr)

            result['video_fps'] = tbr
=======
>>>>>>> bfb6df94

            s_tbr = line[match.start():match.end()].split(' ')[1]
            if "k" in s_tbr:
                tbr = float(s_tbr.replace("k", "")) * 1000
            else:
                tbr = float(s_tbr)

            result['video_fps'] = tbr
        except:
            match = re.search("( [0-9]*.| )[0-9]* fps", line)
            result['video_fps'] = float(line[match.start():match.end()].split(' ')[1])


        # It is known that a fps of 24 is often written as 24000/1001
        # but then ffmpeg nicely rounds it to 23.98, which we hate.
        coef = 1000.0/1001.0
        fps = result['video_fps']
        for x in [23,24,25,30,50]:
            if (fps!=x) and abs(fps - x*coef) < .01:
                result['video_fps'] = x*coef

        if check_duration:
            result['video_nframes'] = int(result['duration']*result['video_fps'])+1
            result['video_duration'] = result['duration']
        else:
            result['video_nframes'] = 1
            result['video_duration'] = None
        # We could have also recomputed the duration from the number
        # of frames, as follows:
        # >>> result['video_duration'] = result['video_nframes'] / result['video_fps']


    lines_audio = [l for l in lines if ' Audio: ' in l]

    result['audio_found'] = lines_audio != []

    if result['audio_found']:
        line = lines_audio[0]
        try:
            match = re.search(" [0-9]* Hz", line)
            result['audio_fps'] = int(line[match.start()+1:match.end()])
        except:
            result['audio_fps'] = 'unknown'

    return result<|MERGE_RESOLUTION|>--- conflicted
+++ resolved
@@ -293,7 +293,6 @@
 
         try:
             match = re.search("( [0-9]*.| )[0-9]* tbr", line)
-<<<<<<< HEAD
 
             s_tbr = line[match.start():match.end()].split(' ')[1]
             if "k" in s_tbr:
@@ -302,8 +301,6 @@
                 tbr = float(s_tbr)
 
             result['video_fps'] = tbr
-=======
->>>>>>> bfb6df94
 
             s_tbr = line[match.start():match.end()].split(' ')[1]
             if "k" in s_tbr:
