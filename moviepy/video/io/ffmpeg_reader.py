"""Implements all the functions to read a video or a picture using ffmpeg."""
import os
import re
import subprocess as sp
import warnings

import numpy as np

from moviepy.config import FFMPEG_BINARY  # ffmpeg, ffmpeg.exe, etc...
from moviepy.tools import convert_to_seconds, cross_platform_popen_params


class FFMPEG_VideoReader:
    """Class for video byte-level reading with ffmpeg."""

    def __init__(
        self,
        filename,
        decode_file=True,
        print_infos=False,
        bufsize=None,
        pixel_format="rgb24",
        check_duration=True,
        target_resolution=None,
        resize_algo="bicubic",
        fps_source="fps",
    ):

        self.filename = filename
        self.proc = None
        infos = ffmpeg_parse_infos(
            filename,
            check_duration=check_duration,
            fps_source=fps_source,
            decode_file=decode_file,
            print_infos=print_infos,
        )
        self.fps = infos["video_fps"]
        self.size = infos["video_size"]
        self.rotation = infos.get("video_rotation", 0)

        if target_resolution:
            if None in target_resolution:
                ratio = 1
                for idx, target in enumerate(target_resolution):
                    if target:
                        ratio = target / self.size[idx]
                self.size = (int(self.size[0] * ratio), int(self.size[1] * ratio))
            else:
                self.size = target_resolution
        self.resize_algo = resize_algo

        self.duration = infos["video_duration"]
        self.ffmpeg_duration = infos["duration"]
        self.n_frames = infos["video_n_frames"]
        self.bitrate = infos["video_bitrate"]

        self.infos = infos

        self.pixel_format = pixel_format
        self.depth = 4 if pixel_format[-1] == "a" else 3
        # 'a' represents 'alpha' which means that each pixel has 4 values instead of 3.
        # See https://github.com/Zulko/moviepy/issues/1070#issuecomment-644457274

        if bufsize is None:
            w, h = self.size
            bufsize = self.depth * w * h + 100

        self.bufsize = bufsize
        self.initialize()

    def initialize(self, start_time=0):
        """
        Opens the file, creates the pipe.

        Sets self.pos to the appropriate value (1 if start_time == 0 because
        it pre-reads the first frame).
        """
        self.close(delete_lastread=False)  # if any

        if start_time != 0:
            offset = min(1, start_time)
            i_arg = [
                "-ss",
                "%.06f" % (start_time - offset),
                "-i",
                self.filename,
                "-ss",
                "%.06f" % offset,
            ]
        else:
            i_arg = ["-i", self.filename]

        cmd = (
            [FFMPEG_BINARY]
            + i_arg
            + [
                "-loglevel",
                "error",
                "-f",
                "image2pipe",
                "-vf",
                "scale=%d:%d" % tuple(self.size),
                "-sws_flags",
                self.resize_algo,
                "-pix_fmt",
                self.pixel_format,
                "-vcodec",
                "rawvideo",
                "-",
            ]
        )
        popen_params = cross_platform_popen_params(
            {
                "bufsize": self.bufsize,
                "stdout": sp.PIPE,
                "stderr": sp.PIPE,
                "stdin": sp.DEVNULL,
            }
        )
        self.proc = sp.Popen(cmd, **popen_params)

        # self.pos represents the (0-indexed) index of the frame that is next in line
        # to be read by self.read_frame().
        # Eg when self.pos is 1, the 2nd frame will be read next.
        self.pos = self.get_frame_number(start_time)
        self.lastread = self.read_frame()

    def skip_frames(self, n=1):
        """Reads and throws away n frames"""
        w, h = self.size
        for i in range(n):
            self.proc.stdout.read(self.depth * w * h)

            # self.proc.stdout.flush()
        self.pos += n

    def read_frame(self):
        """
        Reads the next frame from the file.
        Note that upon (re)initialization, the first frame will already have been read
        and stored in ``self.lastread``.
        """
        w, h = self.size
        nbytes = self.depth * w * h

        s = self.proc.stdout.read(nbytes)

        if len(s) != nbytes:
            warnings.warn(
                (
                    "In file %s, %d bytes wanted but %d bytes read at frame index"
                    " %d (out of a total %d frames), at time %.02f/%.02f sec."
                    " Using the last valid frame instead."
                )
                % (
                    self.filename,
                    nbytes,
                    len(s),
                    self.pos,
                    self.n_frames,
                    1.0 * self.pos / self.fps,
                    self.duration,
                ),
                UserWarning,
            )
            if not hasattr(self, "last_read"):
                raise IOError(
                    (
                        "MoviePy error: failed to read the first frame of "
                        f"video file {self.filename}. That might mean that the file is "
                        "corrupted. That may also mean that you are using "
                        "a deprecated version of FFMPEG. On Ubuntu/Debian "
                        "for instance the version in the repos is deprecated. "
                        "Please update to a recent version from the website."
                    )
                )

            result = self.last_read

        else:
            if hasattr(np, "frombuffer"):
                result = np.frombuffer(s, dtype="uint8")
            else:
                result = np.fromstring(s, dtype="uint8")
            result.shape = (h, w, len(s) // (w * h))  # reshape((h, w, len(s)//(w*h)))
            self.last_read = result

        # We have to do this down here because `self.pos` is used in the warning above
        self.pos += 1

        return result

    def get_frame(self, t):
        """Read a file video frame at time t.

        Note for coders: getting an arbitrary frame in the video with
        ffmpeg can be painfully slow if some decoding has to be done.
        This function tries to avoid fetching arbitrary frames
        whenever possible, by moving between adjacent frames.
        """
        # + 1 so that it represents the frame position that it will be
        # after the frame is read. This makes the later comparisions easier.
        pos = self.get_frame_number(t) + 1

        # Initialize proc if it is not open
        if not self.proc:
            print("Proc not detected")
            self.initialize(t)
            return self.last_read

        if pos == self.pos:
            return self.last_read
        elif (pos < self.pos) or (pos > self.pos + 100):
            # We can't just skip forward to `pos` or it would take too long
            self.initialize(t)
            return self.lastread
        else:
            # If pos == self.pos + 1, this line has no effect
            self.skip_frames(pos - self.pos - 1)
            result = self.read_frame()
            return result

    def get_frame_number(self, t):
        """Helper method to return the frame number at time ``t``"""
        # I used this horrible '+0.00001' hack because sometimes due to numerical
        # imprecisions a 3.0 can become a 2.99999999... which makes the int()
        # go to the previous integer. This makes the fetching more robust when you
        # are getting the nth frame by writing get_frame(n/fps).
        return int(self.fps * t + 0.00001)

    def close(self, delete_lastread=True):
        """Closes the reader terminating the process, if is still open."""
        if self.proc:
            if self.proc.poll() is None:
                self.proc.terminate()
                self.proc.stdout.close()
                self.proc.stderr.close()
                self.proc.wait()
            self.proc = None
        if delete_lastread and hasattr(self, "last_read"):
            del self.last_read

    def __del__(self):
        self.close()


def ffmpeg_read_image(filename, with_mask=True, pixel_format=None):
    """Read an image file (PNG, BMP, JPEG...).

    Wraps FFMPEG_Videoreader to read just one image.
    Returns an ImageClip.

    This function is not meant to be used directly in MoviePy.
    Use ImageClip instead to make clips out of image files.

    Parameters
    ----------

    filename
      Name of the image file. Can be of any format supported by ffmpeg.

    with_mask
      If the image has a transparency layer, ``with_mask=true`` will save
      this layer as the mask of the returned ImageClip

    pixel_format
      Optional: Pixel format for the image to read. If is not specified
      'rgb24' will be used as the default format unless ``with_mask`` is set
      as ``True``, then 'rgba' will be used.

    """
    if not pixel_format:
        pixel_format = "rgba" if with_mask else "rgb24"
    reader = FFMPEG_VideoReader(
        filename, pixel_format=pixel_format, check_duration=False
    )
    im = reader.last_read
    del reader
    return im


class FFmpegInfosParser:
    """Finite state ffmpeg `-i` command option file information parser.
    Is designed to parse the output fast, in one loop. Iterates line by
    line of the `ffmpeg -i <filename> [-f null -]` command output changing
    the internal state of the parser.

    Parameters
    ----------

    filename
      Name of the file parsed, only used to raise accurate error messages.

    infos
      Information returned by FFmpeg.

    fps_source
      Indicates what source data will be preferably used to retrieve fps data.

    check_duration
      Enable or disable the parsing of the duration of the file. Useful to
      skip the duration check, for example, for images.

    decode_file
      Indicates if the whole file has been decoded. The duration parsing strategy
      will differ depending on this argument.
    """

    def __init__(
        self,
        infos,
        filename,
        fps_source="fps",
        check_duration=True,
        decode_file=False,
    ):
        self.infos = infos
        self.filename = filename
        self.check_duration = check_duration
        self.fps_source = fps_source
        self.duration_tag_separator = "time=" if decode_file else "Duration: "

        self._reset_state()

    def _reset_state(self):
        """Reinitializes the state of the parser. Used internally at
        initialization and at the end of the parsing process.
        """
        # could be 2 possible types of metadata:
        #   - file_metadata: Metadata of the container. Here are the tags setted
        #     by the user using `-metadata` ffmpeg option
        #   - stream_metadata: Metadata for each stream of the container.
        self._inside_file_metadata = False

        # this state is neeeded if `duration_tag_separator == "time="` because
        # execution of ffmpeg decoding the whole file using `-f null -` appends
        # to the output the blocks "Stream mapping:" and "Output:", which
        # should be ignored
        self._inside_output = False

        # flag which indicates that a default stream has not been found yet
        self._default_stream_found = False

        # current input file, stream and chapter, which will be built at runtime
        self._current_input_file = {"streams": []}
        self._current_stream = None
        self._current_chapter = None

        # resulting data of the parsing process
        self.result = {
            "video_found": False,
            "audio_found": False,
            "metadata": {},
            "inputs": [],
        }

        # keep the value of latest metadata value parsed so we can build
        # at next lines a multiline metadata value
        self._last_metadata_field_added = None

    def parse(self):
        """Parses the information returned by FFmpeg in stderr executing their binary
        for a file with ``-i`` option and returns a dictionary with all data needed
        by MoviePy.
        """
        # chapters by input file
        input_chapters = []

        for line in self.infos.splitlines()[1:]:
            if (
                self.duration_tag_separator == "time="
                and self.check_duration
                and "time=" in line
            ):
                # parse duration using file decodification
                self.result["duration"] = self.parse_duration(line)
            elif self._inside_output or line[0] != " ":
                if self.duration_tag_separator == "time=" and not self._inside_output:
                    self._inside_output = True
                # skip lines like "At least one output file must be specified"
            elif not self._inside_file_metadata and line.startswith("  Metadata:"):
                # enter "  Metadata:" group
                self._inside_file_metadata = True
            elif line.startswith("  Duration:"):
                # exit "  Metadata:" group
                self._inside_file_metadata = False
                if self.check_duration and self.duration_tag_separator == "Duration: ":
                    self.result["duration"] = self.parse_duration(line)

                # parse global bitrate (in kb/s)
                bitrate_match = re.search(r"bitrate: (\d+) kb/s", line)
                self.result["bitrate"] = (
                    int(bitrate_match.group(1)) if bitrate_match else None
                )

                # parse start time (in seconds)
                start_match = re.search(r"start: (\d+\.?\d+)", line)
                self.result["start"] = (
                    float(start_match.group(1)) if start_match else None
                )
            elif self._inside_file_metadata:
                # file metadata line
                field, value = self.parse_metadata_field_value(line)

                # multiline metadata value parsing
                if field == "":
                    field = self._last_metadata_field_added
                    value = self.result["metadata"][field] + "\n" + value
                else:
                    self._last_metadata_field_added = field
                self.result["metadata"][field] = value
            elif line.startswith("    Stream "):
                # exit stream "    Metadata:"
                if self._current_stream:
                    self._current_input_file["streams"].append(self._current_stream)

                # get input number, stream number, language and type
                main_info_match = re.search(
                    r"^\s{4}Stream\s#(\d+):(\d+)\(?(\w+)?\)?:\s(\w+):", line
                )
                (
                    input_number,
                    stream_number,
                    language,
                    stream_type,
                ) = main_info_match.groups()
                input_number = int(input_number)
                stream_number = int(stream_number)
                stream_type_lower = stream_type.lower()

                # start builiding the current stream
                self._current_stream = {
                    "input_number": input_number,
                    "stream_number": stream_number,
                    "stream_type": stream_type_lower,
                    "language": language if language != "und" else None,
                    "default": not self._default_stream_found
                    or line.endswith("(default)"),
                }
                self._default_stream_found = True

                # for default streams, set their numbers globally, so it's
                # easy to get without iterating all
                if self._current_stream["default"]:
                    self.result[
                        f"default_{stream_type_lower}_input_number"
                    ] = input_number
                    self.result[
                        f"default_{stream_type_lower}_stream_number"
                    ] = stream_number

                # exit chapter
                if self._current_chapter:
                    input_chapters[input_number].append(self._current_chapter)
                    self._current_chapter = None

                if "input_number" not in self._current_input_file:
                    # first input file
                    self._current_input_file["input_number"] = input_number
                elif self._current_input_file["input_number"] != input_number:
                    # new input file

                    # include their chapters if there are for this input file
                    if len(input_chapters) >= input_number + 1:
                        self._current_input_file["chapters"] = input_chapters[
                            input_number
                        ]

                    # add new input file to self.result
                    self.result["inputs"].append(self._current_input_file)
                    self._current_input_file = {"input_number": input_number}

                # parse relevant data by stream type
                try:
                    global_data, stream_data = self.parse_data_by_stream_type(
                        stream_type, line
                    )
                except NotImplementedError as exc:
                    warnings.warn(
                        f"{str(exc)}\nffmpeg output:\n\n{self.infos}", UserWarning
                    )
                else:
                    self.result.update(global_data)
                    self._current_stream.update(stream_data)
            elif line.startswith("    Metadata:"):
                # enter group "    Metadata:"
                continue
            elif self._current_stream:
                # stream metadata line
                if "metadata" not in self._current_stream:
                    self._current_stream["metadata"] = {}

                field, value = self.parse_metadata_field_value(line)

                if self._current_stream["stream_type"] == "video":
                    field, value = self.video_metadata_type_casting(field, value)
                    if field == "rotate":
                        self.result["video_rotation"] = value

                # multiline metadata value parsing
                if field == "":
                    field = self._last_metadata_field_added
                    value = self._current_stream["metadata"][field] + "\n" + value
                else:
                    self._last_metadata_field_added = field
                self._current_stream["metadata"][field] = value
            elif line.startswith("    Chapter"):
                # Chapter data line
                if self._current_chapter:
                    # there is a previews chapter?
                    if len(input_chapters) < self._current_chapter["input_number"] + 1:
                        input_chapters.append([])
                    # include in the chapters by input matrix
                    input_chapters[self._current_chapter["input_number"]].append(
                        self._current_chapter
                    )

                # extract chapter data
                chapter_data_match = re.search(
                    r"^    Chapter #(\d+):(\d+): start (\d+\.?\d+?), end (\d+\.?\d+?)",
                    line,
                )
                input_number, chapter_number, start, end = chapter_data_match.groups()

                # start building the chapter
                self._current_chapter = {
                    "input_number": int(input_number),
                    "chapter_number": int(chapter_number),
                    "start": float(start),
                    "end": float(end),
                }
            elif self._current_chapter:
                # inside chapter metadata
                if "metadata" not in self._current_chapter:
                    self._current_chapter["metadata"] = {}
                field, value = self.parse_metadata_field_value(line)

                # multiline metadata value parsing
                if field == "":
                    field = self._last_metadata_field_added
                    value = self._current_chapter["metadata"][field] + "\n" + value
                else:
                    self._last_metadata_field_added = field
                self._current_chapter["metadata"][field] = value

        # last input file, must be included in self.result
        if self._current_input_file:
            self._current_input_file["streams"].append(self._current_stream)
            # include their chapters, if there are
            if len(input_chapters) == self._current_input_file["input_number"] + 1:
                self._current_input_file["chapters"] = input_chapters[
                    self._current_input_file["input_number"]
                ]
            self.result["inputs"].append(self._current_input_file)

        # some video duration utilities
        if self.result["video_found"] and self.check_duration:
            self.result["video_n_frames"] = int(
                self.result["duration"] * self.result["video_fps"]
            )
            self.result["video_duration"] = self.result["duration"]
        else:
            self.result["video_n_frames"] = 1
            self.result["video_duration"] = None
        # We could have also recomputed duration from the number of frames, as follows:
        # >>> result['video_duration'] = result['video_n_frames'] / result['video_fps']

        # not default audio found, assume first audio stream is the default
        if self.result["audio_found"] and not self.result.get("audio_bitrate"):
            for streams_input in self.result["inputs"]:
                for stream in streams_input["streams"]:
                    if stream["stream_type"] == "audio" and stream.get("bitrate"):
                        self.result["audio_bitrate"] = stream["bitrate"]
                        break
                if self.result.get("audio_bitrate"):
                    break

        result = self.result

        # reset state of the parser
        self._reset_state()

        return result

    def parse_data_by_stream_type(self, stream_type, line):
        """Parses data from "Stream ... {stream_type}" line."""
        try:
            return {
                "Audio": self.parse_audio_stream_data,
                "Video": self.parse_video_stream_data,
                "Data": lambda _line: ({}, {}),
            }[stream_type](line)
        except KeyError:
            raise NotImplementedError(
                f"{stream_type} stream parsing is not supported by moviepy and"
                " will be ignored"
            )

    def parse_audio_stream_data(self, line):
        """Parses data from "Stream ... Audio" line."""
        global_data, stream_data = ({"audio_found": True}, {})
        try:
            stream_data["fps"] = int(re.search(r" (\d+) Hz", line).group(1))
        except (AttributeError, ValueError):
            # AttributeError: 'NoneType' object has no attribute 'group'
            # ValueError: invalid literal for int() with base 10: '<string>'
            stream_data["fps"] = "unknown"
        match_audio_bitrate = re.search(r"(\d+) kb/s", line)
        stream_data["bitrate"] = (
            int(match_audio_bitrate.group(1)) if match_audio_bitrate else None
        )
        if self._current_stream["default"]:
            global_data["audio_fps"] = stream_data["fps"]
            global_data["audio_bitrate"] = stream_data["bitrate"]
        return (global_data, stream_data)

    def parse_video_stream_data(self, line):
        """Parses data from "Stream ... Video" line."""
        global_data, stream_data = ({"video_found": True}, {})

        try:
            match_video_size = re.search(r" (\d+)x(\d+)[,\s]", line)
            if match_video_size:
                # size, of the form 460x320 (w x h)
                stream_data["size"] = [int(num) for num in match_video_size.groups()]
        except Exception:
            raise IOError(
                (
                    "MoviePy error: failed to read video dimensions in"
                    " file '%s'.\nHere are the file infos returned by"
                    "ffmpeg:\n\n%s"
                )
                % (self.filename, self.infos)
            )

        match_bitrate = re.search(r"(\d+) kb/s", line)
        stream_data["bitrate"] = int(match_bitrate.group(1)) if match_bitrate else None

        # Get the frame rate. Sometimes it's 'tbr', sometimes 'fps', sometimes
        # tbc, and sometimes tbc/2...
        # Current policy: Trust fps first, then tbr unless fps_source is
        # specified as 'tbr' in which case try tbr then fps

        # If result is near from x*1000/1001 where x is 23,24,25,50,
        # replace by x*1000/1001 (very common case for the fps).

        if self.fps_source == "fps":
            try:
                fps = self.parse_fps(line)
            except (AttributeError, ValueError):
                fps = self.parse_tbr(line)
        elif self.fps_source == "tbr":
            try:
                fps = self.parse_tbr(line)
            except (AttributeError, ValueError):
                fps = self.parse_fps(line)
        else:
            raise ValueError(
                ("fps source '%s' not supported parsing the video '%s'")
                % (self.fps_source, self.filename)
            )

        # It is known that a fps of 24 is often written as 24000/1001
        # but then ffmpeg nicely rounds it to 23.98, which we hate.
        coef = 1000.0 / 1001.0
        for x in [23, 24, 25, 30, 50]:
            if (fps != x) and abs(fps - x * coef) < 0.01:
                fps = x * coef
        stream_data["fps"] = fps

        if self._current_stream["default"] or "video_size" not in self.result:
            global_data["video_size"] = stream_data.get("size", None)
        if self._current_stream["default"] or "video_bitrate" not in self.result:
            global_data["video_bitrate"] = stream_data.get("bitrate", None)
        if self._current_stream["default"] or "video_fps" not in self.result:
            global_data["video_fps"] = stream_data["fps"]

        return (global_data, stream_data)

    def parse_fps(self, line):
        """Parses number of FPS from a line of the ``ffmpeg -i`` command output."""
        return float(re.search(r" (\d+.?\d*) fps", line).group(1))

    def parse_tbr(self, line):
        """Parses number of TBS from a line of the ``ffmpeg -i`` command output."""
        s_tbr = re.search(r" (\d+.?\d*k?) tbr", line).group(1)

        # Sometimes comes as e.g. 12k. We need to replace that with 12000.
        if s_tbr[-1] == "k":
            tbr = float(s_tbr[:-1]) * 1000
        else:
            tbr = float(s_tbr)
        return tbr

    def parse_duration(self, line):
        """Parse the duration from the line that outputs the duration of
        the container.
        """
        try:
<<<<<<< HEAD
            rotation_lines = [l for l in lines if 'rotate          :' in l and re.search('\d+$', l)]
            if len(rotation_lines):
                rotation_line = rotation_lines[0]
                match = re.search('\d+$', rotation_line)
                result['video_rotation'] = int(rotation_line[match.start() : match.end()])
            else:
                result['video_rotation'] = 0

            # ffmpeg automatically rotates videos if rotation information is
            # available, so exchange width and height
            if abs(result['video_rotation']) in [90, 270]:
                w,h = result['video_size']
                result['video_size'] = [h, w]
        except:
            raise IOError(("MoviePy error: failed to read video rotation in file %s.\n"
                           "Here are the file infos returned by ffmpeg:\n\n%s")%(
                              filename, infos))
=======
            time_raw_string = line.split(self.duration_tag_separator)[-1]
            match_duration = re.search(
                r"([0-9][0-9]:[0-9][0-9]:[0-9][0-9].[0-9][0-9])",
                time_raw_string,
            )
            return convert_to_seconds(match_duration.group(1))
        except Exception:
            raise IOError(
                (
                    "MoviePy error: failed to read the duration of file '%s'.\n"
                    "Here are the file infos returned by ffmpeg:\n\n%s"
                )
                % (self.filename, self.infos)
            )

    def parse_metadata_field_value(
        self,
        line,
    ):
        """Returns a tuple with a metadata field-value pair given a ffmpeg `-i`
        command output line.
        """
        raw_field, raw_value = line.split(":", 1)
        return (raw_field.strip(" "), raw_value.strip(" "))

    def video_metadata_type_casting(self, field, value):
        """Cast needed video metadata fields to other types than the default str."""
        if field == "rotate":
            return (field, float(value))
        return (field, value)


def ffmpeg_parse_infos(
    filename,
    check_duration=True,
    fps_source="fps",
    decode_file=False,
    print_infos=False,
):
    """Get the information of a file using ffmpeg.

    Returns a dictionary with next fields:

    - ``"duration"``
    - ``"metadata"``
    - ``"inputs"``
    - ``"video_found"``
    - ``"video_fps"``
    - ``"video_n_frames"``
    - ``"video_duration"``
    - ``"video_bitrate"``
    - ``"video_metadata"``
    - ``"audio_found"``
    - ``"audio_fps"``
    - ``"audio_bitrate"``
    - ``"audio_metadata"``

    Note that "video_duration" is slightly smaller than "duration" to avoid
    fetching the uncomplete frames at the end, which raises an error.
>>>>>>> c8887f03

    Parameters
    ----------

    filename
      Name of the file parsed, only used to raise accurate error messages.

    infos
      Information returned by FFmpeg.

    fps_source
      Indicates what source data will be preferably used to retrieve fps data.

    check_duration
      Enable or disable the parsing of the duration of the file. Useful to
      skip the duration check, for example, for images.

    decode_file
      Indicates if the whole file must be read to retrieve their duration.
      This is needed for some files in order to get the correct duration (see
      https://github.com/Zulko/moviepy/pull/1222).
    """
    # Open the file in a pipe, read output
    cmd = [FFMPEG_BINARY, "-hide_banner", "-i", filename]
    if decode_file:
        cmd.extend(["-f", "null", "-"])

    popen_params = cross_platform_popen_params(
        {
            "bufsize": 10 ** 5,
            "stdout": sp.PIPE,
            "stderr": sp.PIPE,
            "stdin": sp.DEVNULL,
        }
    )

    proc = sp.Popen(cmd, **popen_params)
    (output, error) = proc.communicate()
    infos = error.decode("utf8", errors="ignore")

    proc.terminate()
    del proc

    if print_infos:
        # print the whole info text returned by FFMPEG
        print(infos)

    try:
        return FFmpegInfosParser(
            infos,
            filename,
            fps_source=fps_source,
            check_duration=check_duration,
            decode_file=decode_file,
        ).parse()
    except Exception as exc:
        if os.path.isdir(filename):
            raise IsADirectoryError(f"'{filename}' is a directory")
        elif not os.path.exists(filename):
            raise FileNotFoundError(f"'{filename}' not found")
        raise IOError(f"Error pasing `ffmpeg -i` command output:\n\n{infos}") from exc<|MERGE_RESOLUTION|>--- conflicted
+++ resolved
@@ -575,6 +575,12 @@
                         break
                 if self.result.get("audio_bitrate"):
                     break
+        
+        # ffmpeg automatically rotates videos if rotation information is
+        # available, so exchange width and height
+        if self.result["video_found"] and abs(self.result['video_rotation']) in [90, 270]:
+            w, h = self.result['video_size']
+            self.result['video_size'] = [h, w]
 
         result = self.result
 
@@ -698,25 +704,6 @@
         the container.
         """
         try:
-<<<<<<< HEAD
-            rotation_lines = [l for l in lines if 'rotate          :' in l and re.search('\d+$', l)]
-            if len(rotation_lines):
-                rotation_line = rotation_lines[0]
-                match = re.search('\d+$', rotation_line)
-                result['video_rotation'] = int(rotation_line[match.start() : match.end()])
-            else:
-                result['video_rotation'] = 0
-
-            # ffmpeg automatically rotates videos if rotation information is
-            # available, so exchange width and height
-            if abs(result['video_rotation']) in [90, 270]:
-                w,h = result['video_size']
-                result['video_size'] = [h, w]
-        except:
-            raise IOError(("MoviePy error: failed to read video rotation in file %s.\n"
-                           "Here are the file infos returned by ffmpeg:\n\n%s")%(
-                              filename, infos))
-=======
             time_raw_string = line.split(self.duration_tag_separator)[-1]
             match_duration = re.search(
                 r"([0-9][0-9]:[0-9][0-9]:[0-9][0-9].[0-9][0-9])",
@@ -776,7 +763,6 @@
 
     Note that "video_duration" is slightly smaller than "duration" to avoid
     fetching the uncomplete frames at the end, which raises an error.
->>>>>>> c8887f03
 
     Parameters
     ----------
