"""
This module implements all the functions to read a video or a picture
using ffmpeg. It is quite ugly, as there are many pitfalls to avoid
"""

from __future__ import division

import logging
import os
import re
import subprocess as sp
import warnings

import numpy as np

from moviepy.config import FFMPEG_BINARY  # ffmpeg, ffmpeg.exe, etc...
from moviepy.tools import cvsecs

logging.captureWarnings(True)


class FFMPEG_VideoReader:
    def __init__(
        self,
        filename,
        print_infos=False,
        bufsize=None,
        pix_fmt="rgb24",
        check_duration=True,
        target_resolution=None,
        resize_algo="bicubic",
        fps_source="tbr",
    ):

        self.filename = filename
        self.proc = None
        infos = ffmpeg_parse_infos(filename, print_infos, check_duration, fps_source)
        self.fps = infos["video_fps"]
        self.size = infos["video_size"]
        self.rotation = infos["video_rotation"]

        if target_resolution:
            # revert the order, as ffmpeg used (width, height)
            target_resolution = target_resolution[1], target_resolution[0]

            if None in target_resolution:
                ratio = 1
                for idx, target in enumerate(target_resolution):
                    if target:
                        ratio = target / self.size[idx]
                self.size = (int(self.size[0] * ratio), int(self.size[1] * ratio))
            else:
                self.size = target_resolution
        self.resize_algo = resize_algo

<<<<<<< HEAD
        self.duration = infos['video_duration']
        self.ffmpeg_duration = infos['duration']
        self.nframes = infos['video_nframes']
        self.video_bitrate = infos['video_bitrate']
=======
        self.duration = infos["video_duration"]
        self.ffmpeg_duration = infos["duration"]
        self.nframes = infos["video_nframes"]

>>>>>>> dd5aa72c
        self.infos = infos

        self.pix_fmt = pix_fmt
        self.depth = 4 if pix_fmt == "rgba" else 3

        if bufsize is None:
            w, h = self.size
            bufsize = self.depth * w * h + 100

        self.bufsize = bufsize
        self.initialize()

        self.pos = 1
        self.lastread = self.read_frame()

    def initialize(self, starttime=0):
        """Opens the file, creates the pipe. """

        self.close()  # if any

        if starttime != 0:
            offset = min(1, starttime)
            i_arg = [
                "-ss",
                "%.06f" % (starttime - offset),
                "-i",
                self.filename,
                "-ss",
                "%.06f" % offset,
            ]
        else:
            i_arg = ["-i", self.filename]

        cmd = (
            [FFMPEG_BINARY]
            + i_arg
            + [
                "-loglevel",
                "error",
                "-f",
                "image2pipe",
                "-vf",
                "scale=%d:%d" % tuple(self.size),
                "-sws_flags",
                self.resize_algo,
                "-pix_fmt",
                self.pix_fmt,
                "-vcodec",
                "rawvideo",
                "-",
            ]
        )
        popen_params = {
            "bufsize": self.bufsize,
            "stdout": sp.PIPE,
            "stderr": sp.PIPE,
            "stdin": sp.DEVNULL,
        }

        if os.name == "nt":
            popen_params["creationflags"] = 0x08000000

        self.proc = sp.Popen(cmd, **popen_params)

    def skip_frames(self, n=1):
        """Reads and throws away n frames """
        w, h = self.size
        for i in range(n):
            self.proc.stdout.read(self.depth * w * h)
            # self.proc.stdout.flush()
        self.pos += n

    def read_frame(self):
        w, h = self.size
        nbytes = self.depth * w * h

        s = self.proc.stdout.read(nbytes)
        if len(s) != nbytes:

            warnings.warn(
                "Warning: in file %s, " % (self.filename)
                + "%d bytes wanted but %d bytes read," % (nbytes, len(s))
                + "at frame %d/%d, at time %.02f/%.02f sec. "
                % (self.pos, self.nframes, 1.0 * self.pos / self.fps, self.duration)
                + "Using the last valid frame instead.",
                UserWarning,
            )

            if not hasattr(self, "lastread"):
                raise IOError(
                    (
                        "MoviePy error: failed to read the first frame of "
                        "video file %s. That might mean that the file is "
                        "corrupted. That may also mean that you are using "
                        "a deprecated version of FFMPEG. On Ubuntu/Debian "
                        "for instance the version in the repos is deprecated. "
                        "Please update to a recent version from the website."
                    )
                    % (self.filename)
                )

            result = self.lastread

        else:
            if hasattr(np, "frombuffer"):
                result = np.frombuffer(s, dtype="uint8")
            else:
                result = np.fromstring(s, dtype="uint8")
            result.shape = (h, w, len(s) // (w * h))  # reshape((h, w, len(s)//(w*h)))
            self.lastread = result

        return result

    def get_frame(self, t):
        """ Read a file video frame at time t.

        Note for coders: getting an arbitrary frame in the video with
        ffmpeg can be painfully slow if some decoding has to be done.
        This function tries to avoid fetching arbitrary frames
        whenever possible, by moving between adjacent frames.
        """

        # these definitely need to be rechecked sometime. Seems to work.

        # I use that horrible '+0.00001' hack because sometimes due to numerical
        # imprecisions a 3.0 can become a 2.99999999... which makes the int()
        # go to the previous integer. This makes the fetching more robust in the
        # case where you get the nth frame by writing get_frame(n/fps).

        pos = int(self.fps * t + 0.00001) + 1

        # Initialize proc if it is not open
        if not self.proc:
            self.initialize(t)
            self.pos = pos
            self.lastread = self.read_frame()

        if pos == self.pos:
            return self.lastread
        elif (pos < self.pos) or (pos > self.pos + 100):
            self.initialize(t)
            self.pos = pos
        else:
            self.skip_frames(pos - self.pos - 1)
        result = self.read_frame()
        self.pos = pos
        return result

    def close(self):
        if self.proc:
            self.proc.terminate()
            self.proc.stdout.close()
            self.proc.stderr.close()
            self.proc.wait()
            self.proc = None
        if hasattr(self, "lastread"):
            del self.lastread

    def __del__(self):
        self.close()


def ffmpeg_read_image(filename, with_mask=True):
    """ Read an image file (PNG, BMP, JPEG...).

    Wraps FFMPEG_Videoreader to read just one image.
    Returns an ImageClip.

    This function is not meant to be used directly in MoviePy,
    use ImageClip instead to make clips out of image files.

    Parameters
    -----------

    filename
      Name of the image file. Can be of any format supported by ffmpeg.

    with_mask
      If the image has a transparency layer, ``with_mask=true`` will save
      this layer as the mask of the returned ImageClip

    """
    pix_fmt = "rgba" if with_mask else "rgb24"
    reader = FFMPEG_VideoReader(filename, pix_fmt=pix_fmt, check_duration=False)
    im = reader.lastread
    del reader
    return im


def ffmpeg_parse_infos(
    filename, print_infos=False, check_duration=True, fps_source="tbr"
):
    """Get file infos using ffmpeg.

    Returns a dictionnary with the fields:
    "video_found", "video_fps", "duration", "video_nframes",
    "video_duration", "video_bitrate","audio_found", "audio_fps", "audio_bitrate"

    "video_duration" is slightly smaller than "duration" to avoid
    fetching the uncomplete frames at the end, which raises an error.

    """

    # open the file in a pipe, provoke an error, read output
    is_GIF = filename.endswith(".gif")
    cmd = [FFMPEG_BINARY, "-i", filename]
    if is_GIF:
        cmd += ["-f", "null", "/dev/null"]

    popen_params = {
        "bufsize": 10 ** 5,
        "stdout": sp.PIPE,
        "stderr": sp.PIPE,
        "stdin": sp.DEVNULL,
    }

    if os.name == "nt":
        popen_params["creationflags"] = 0x08000000

    proc = sp.Popen(cmd, **popen_params)
    (output, error) = proc.communicate()
    infos = error.decode("utf8")

    del proc

    if print_infos:
        # print the whole info text returned by FFMPEG
        print(infos)

    lines = infos.splitlines()
    if "No such file or directory" in lines[-1]:
        raise IOError(
            (
                "MoviePy error: the file %s could not be found!\n"
                "Please check that you entered the correct "
                "path."
            )
            % filename
        )

    result = dict()

    # get duration (in seconds)
    result["duration"] = None

    if check_duration:
        try:
            keyword = "frame=" if is_GIF else "Duration: "
            # for large GIFS the "full" duration is presented as the last element in the list.
            index = -1 if is_GIF else 0
            line = [l for l in lines if keyword in l][index]
            match = re.findall("([0-9][0-9]:[0-9][0-9]:[0-9][0-9].[0-9][0-9])", line)[0]
            result["duration"] = cvsecs(match)
        except Exception:
            raise IOError(
                (
                    "MoviePy error: failed to read the duration of file %s.\n"
                    "Here are the file infos returned by ffmpeg:\n\n%s"
                )
                % (filename, infos)
            )

    # get the output line that speaks about video
    lines_video = [l for l in lines if " Video: " in l and re.search(r"\d+x\d+", l)]

    result["video_found"] = lines_video != []

    if result["video_found"]:
        try:
            line = lines_video[0]

            # get the size, of the form 460x320 (w x h)
            match = re.search(" [0-9]*x[0-9]*(,| )", line)
<<<<<<< HEAD
            s = list(map(int, line[match.start():match.end()-1].split('x')))
            result['video_size'] = s
        except:
            raise IOError(("MoviePy error: failed to read video dimensions in file %s.\n"
                           "Here are the file infos returned by ffmpeg:\n\n%s")%(
                              filename, infos))
        match_bit = re.search(r"(\d+) kb/s", line)
        result["video_bitrate"] = int(match_bit.group(1)) if match_bit else None
=======
            s = list(map(int, line[match.start() : match.end() - 1].split("x")))
            result["video_size"] = s
        except Exception:
            raise IOError(
                (
                    "MoviePy error: failed to read video dimensions in file %s.\n"
                    "Here are the file infos returned by ffmpeg:\n\n%s"
                )
                % (filename, infos)
            )
>>>>>>> dd5aa72c

        # Get the frame rate. Sometimes it's 'tbr', sometimes 'fps', sometimes
        # tbc, and sometimes tbc/2...
        # Current policy: Trust tbr first, then fps unless fps_source is
        # specified as 'fps' in which case try fps then tbr

        # If result is near from x*1000/1001 where x is 23,24,25,50,
        # replace by x*1000/1001 (very common case for the fps).

        def get_tbr():
            match = re.search("( [0-9]*.| )[0-9]* tbr", line)

            # Sometimes comes as e.g. 12k. We need to replace that with 12000.
            s_tbr = line[match.start() : match.end()].split(" ")[1]
            if "k" in s_tbr:
                tbr = float(s_tbr.replace("k", "")) * 1000
            else:
                tbr = float(s_tbr)
            return tbr

        def get_fps():
            match = re.search("( [0-9]*.| )[0-9]* fps", line)
            fps = float(line[match.start() : match.end()].split(" ")[1])
            return fps

        if fps_source == "tbr":
            try:
                result["video_fps"] = get_tbr()
            except Exception:
                result["video_fps"] = get_fps()

        elif fps_source == "fps":
            try:
                result["video_fps"] = get_fps()
            except Exception:
                result["video_fps"] = get_tbr()

        # It is known that a fps of 24 is often written as 24000/1001
        # but then ffmpeg nicely rounds it to 23.98, which we hate.
        coef = 1000.0 / 1001.0
        fps = result["video_fps"]
        for x in [23, 24, 25, 30, 50]:
            if (fps != x) and abs(fps - x * coef) < 0.01:
                result["video_fps"] = x * coef

        if check_duration:
            result["video_nframes"] = int(result["duration"] * result["video_fps"]) + 1
            result["video_duration"] = result["duration"]
        else:
            result["video_nframes"] = 1
            result["video_duration"] = None
        # We could have also recomputed the duration from the number
        # of frames, as follows:
        # >>> result['video_duration'] = result['video_nframes'] / result['video_fps']

        # get the video rotation info.
        try:
            rotation_lines = [
                l for l in lines if "rotate          :" in l and re.search(r"\d+$", l)
            ]
            if len(rotation_lines):
                rotation_line = rotation_lines[0]
                match = re.search(r"\d+$", rotation_line)
                result["video_rotation"] = int(
                    rotation_line[match.start() : match.end()]
                )
            else:
                result["video_rotation"] = 0
        except Exception:
            raise IOError(
                (
                    "MoviePy error: failed to read video rotation in file %s.\n"
                    "Here are the file infos returned by ffmpeg:\n\n%s"
                )
                % (filename, infos)
            )

    lines_audio = [l for l in lines if " Audio: " in l]

    result["audio_found"] = lines_audio != []

    if result["audio_found"]:
        line = lines_audio[0]
        try:
            match = re.search(" [0-9]* Hz", line)
<<<<<<< HEAD
            hz_string = line[match.start()+1:match.end()-3]  # Removes the 'hz' from the end
            result['audio_fps'] = int(hz_string)
        except:
            result['audio_fps'] = 'unknown'
        match_bit = re.search(r"(\d+) kb/s", line)
        result["audio_bitrate"] = int(match_bit.group(1)) if match_bit else None
=======
            hz_string = line[
                match.start() + 1 : match.end() - 3
            ]  # Removes the 'hz' from the end
            result["audio_fps"] = int(hz_string)
        except Exception:
            result["audio_fps"] = "unknown"

>>>>>>> dd5aa72c
    return result<|MERGE_RESOLUTION|>--- conflicted
+++ resolved
@@ -53,17 +53,11 @@
                 self.size = target_resolution
         self.resize_algo = resize_algo
 
-<<<<<<< HEAD
-        self.duration = infos['video_duration']
-        self.ffmpeg_duration = infos['duration']
-        self.nframes = infos['video_nframes']
-        self.video_bitrate = infos['video_bitrate']
-=======
         self.duration = infos["video_duration"]
         self.ffmpeg_duration = infos["duration"]
         self.nframes = infos["video_nframes"]
-
->>>>>>> dd5aa72c
+        self.video_bitrate = infos["video_bitrate"]
+
         self.infos = infos
 
         self.pix_fmt = pix_fmt
@@ -337,18 +331,9 @@
 
             # get the size, of the form 460x320 (w x h)
             match = re.search(" [0-9]*x[0-9]*(,| )", line)
-<<<<<<< HEAD
-            s = list(map(int, line[match.start():match.end()-1].split('x')))
-            result['video_size'] = s
-        except:
-            raise IOError(("MoviePy error: failed to read video dimensions in file %s.\n"
-                           "Here are the file infos returned by ffmpeg:\n\n%s")%(
-                              filename, infos))
-        match_bit = re.search(r"(\d+) kb/s", line)
-        result["video_bitrate"] = int(match_bit.group(1)) if match_bit else None
-=======
             s = list(map(int, line[match.start() : match.end() - 1].split("x")))
             result["video_size"] = s
+
         except Exception:
             raise IOError(
                 (
@@ -357,7 +342,8 @@
                 )
                 % (filename, infos)
             )
->>>>>>> dd5aa72c
+        match_bit = re.search(r"(\d+) kb/s", line)
+        result["video_bitrate"] = int(match_bit.group(1)) if match_bit else None
 
         # Get the frame rate. Sometimes it's 'tbr', sometimes 'fps', sometimes
         # tbc, and sometimes tbc/2...
@@ -443,20 +429,13 @@
         line = lines_audio[0]
         try:
             match = re.search(" [0-9]* Hz", line)
-<<<<<<< HEAD
-            hz_string = line[match.start()+1:match.end()-3]  # Removes the 'hz' from the end
-            result['audio_fps'] = int(hz_string)
-        except:
-            result['audio_fps'] = 'unknown'
-        match_bit = re.search(r"(\d+) kb/s", line)
-        result["audio_bitrate"] = int(match_bit.group(1)) if match_bit else None
-=======
             hz_string = line[
                 match.start() + 1 : match.end() - 3
             ]  # Removes the 'hz' from the end
             result["audio_fps"] = int(hz_string)
         except Exception:
             result["audio_fps"] = "unknown"
-
->>>>>>> dd5aa72c
+        match_bit = re.search(r"(\d+) kb/s", line)
+        result["audio_bitrate"] = int(match_bit.group(1)) if match_bit else None
+
     return result