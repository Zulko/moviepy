--- conflicted
+++ resolved
@@ -277,17 +277,9 @@
     if os.name == "nt":
         popen_params["creationflags"] = 0x08000000
 
-<<<<<<< HEAD
     with sp.Popen(cmd, **popen_params) as proc:
         (output, error) = proc.communicate()
-        infos = error.decode('utf8')
-=======
-    proc = sp.Popen(cmd, **popen_params)
-    (output, error) = proc.communicate()
-    infos = error.decode("utf8")
-
-    del proc
->>>>>>> b2ed1f65
+        infos = error.decode("utf8")
 
     if print_infos:
         # print the whole info text returned by FFMPEG
