import warnings

import numpy as np


try:
    import PIL

    PIL_rotate_kwargs_supported = {
        # [moviepy rotate argument name,
        #  PIL.rotate argument supported,
        #  minimum PIL version required]
        "fillcolor": ["bg_color", False, (5, 2, 0)],
        "center": ["center", False, (4, 0, 0)],
        "translate": ["translate", False, (4, 0, 0)],
    }

<<<<<<< HEAD
    def pil_rotater(pic, angle, resample, expand):
        """Rotation function."""
        # Ensures that pic is of the correct type
        return np.array(
            Image.fromarray(np.array(pic).astype(np.uint8)).rotate(
                angle, expand=expand, resample=resample
            )
        )
=======
    if hasattr(PIL, "__version__"):
        # check support for PIL.rotate arguments
        PIL__version_info__ = tuple(int(n) for n in PIL.__version__ if n.isdigit())
>>>>>>> 143618cf

        for PIL_rotate_kw_name, support_data in PIL_rotate_kwargs_supported.items():
            if PIL__version_info__ >= support_data[2]:
                PIL_rotate_kwargs_supported[PIL_rotate_kw_name][1] = True

    Image = PIL.Image

except ImportError:
    Image = None


def rotate(
    clip,
    angle,
    unit="deg",
    resample="bicubic",
    expand=True,
    center=None,
    translate=None,
    bg_color=None,
):
    """
    Rotates the specified clip by ``angle`` degrees (or radians) anticlockwise
    If the angle is not a multiple of 90 (degrees) or ``center``, ``translate``,
    and ``bg_color`` are not ``None``, the package ``pillow`` must be installed,
    and there will be black borders. You can make them transparent with:

    >>> new_clip = clip.add_mask().rotate(72)

    Parameters
    ----------

    clip : VideoClip
      A video clip.

    angle : float
      Either a value or a function angle(t) representing the angle of rotation.

    unit : str, optional
      Unit of parameter `angle` (either "deg" for degrees or "rad" for radians).

    resample : str, optional
      An optional resampling filter. One of "nearest", "bilinear", or "bicubic".

    expand : bool, optional
      If true, expands the output image to make it large enough to hold the
      entire rotated image. If false or omitted, make the output image the same
      size as the input image.

    translate : tuple, optional
      An optional post-rotate translation (a 2-tuple).

    center : tuple, optional
      Optional center of rotation (a 2-tuple). Origin is the upper left corner.

    bg_color : tuple, optional
      An optional color for area outside the rotated image. Only has effect if
      ``expand`` is true.
    """
    if Image:
        try:
            resample = {
                "bilinear": Image.BILINEAR,
                "nearest": Image.NEAREST,
                "bicubic": Image.BICUBIC,
            }[resample]
        except KeyError:
            raise ValueError(
                "'resample' argument must be either 'bilinear', 'nearest' or 'bicubic'"
            )

    if hasattr(angle, "__call__"):
        get_angle = angle
    else:
        get_angle = lambda t: angle

    def filter(get_frame, t):
        angle = get_angle(t)
        im = get_frame(t)

        if unit == "rad":
            angle = 360.0 * angle / (2 * np.pi)

        angle %= 360
        if not center and not translate and not bg_color:
            if (angle == 0) and expand:
                return im
            if (angle == 90) and expand:
                transpose = [1, 0] if len(im.shape) == 2 else [1, 0, 2]
                return np.transpose(im, axes=transpose)[::-1]
            elif (angle == 270) and expand:
                transpose = [1, 0] if len(im.shape) == 2 else [1, 0, 2]
                return np.transpose(im, axes=transpose)[:, ::-1]
            elif (angle == 180) and expand:
                return im[::-1, ::-1]

        if not Image:
            raise ValueError(
                'Without "Pillow" installed, only angles that are a multiple of 90'
                " without centering, translation and background color transformations"
                ' are supported, please install "Pillow" with `pip install pillow`'
            )

        # build PIL.rotate kwargs
        kwargs, _locals = ({}, locals())
        for PIL_rotate_kw_name, (
            kw_name,
            supported,
            min_version,
        ) in PIL_rotate_kwargs_supported.items():
            # get the value passed to rotate FX from `locals()` dictionary
            kw_value = _locals[kw_name]

            if supported:  # if argument supported by PIL version
                kwargs[PIL_rotate_kw_name] = kw_value
            else:
                if kw_value is not None:  # if not default value
                    warnings.warn(
                        f"rotate '{kw_name}' argument not supported by your"
                        " Pillow version and is being ignored. Minimum Pillow version"
                        f" required: v{'.'.join(str(n) for n in min_version)}",
                        UserWarning,
                    )

        # call PIL.rotate
        return np.array(
            Image.fromarray(np.array(im).astype(np.uint8)).rotate(
                angle, expand=expand, resample=resample, **kwargs
            )
        )

    return clip.transform(filter, apply_to=["mask"])<|MERGE_RESOLUTION|>--- conflicted
+++ resolved
@@ -15,20 +15,9 @@
         "translate": ["translate", False, (4, 0, 0)],
     }
 
-<<<<<<< HEAD
-    def pil_rotater(pic, angle, resample, expand):
-        """Rotation function."""
-        # Ensures that pic is of the correct type
-        return np.array(
-            Image.fromarray(np.array(pic).astype(np.uint8)).rotate(
-                angle, expand=expand, resample=resample
-            )
-        )
-=======
     if hasattr(PIL, "__version__"):
         # check support for PIL.rotate arguments
         PIL__version_info__ = tuple(int(n) for n in PIL.__version__ if n.isdigit())
->>>>>>> 143618cf
 
         for PIL_rotate_kw_name, support_data in PIL_rotate_kwargs_supported.items():
             if PIL__version_info__ >= support_data[2]:
