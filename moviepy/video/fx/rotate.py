import math
import warnings

import numpy as np


try:
    import PIL

    PIL_rotate_kwargs_supported = {
        # [moviepy rotate argument name,
        #  PIL.rotate argument supported,
        #  minimum PIL version required]
        "fillcolor": ["bg_color", False, (5, 2, 0)],
        "center": ["center", False, (4, 0, 0)],
        "translate": ["translate", False, (4, 0, 0)],
    }

<<<<<<< HEAD
    def pil_rotater(pic, angle, resample, expand):
        # PIL expects uint8 type data. However a mask image has values in the
        # range [0, 1] and is of float type.  To handle this we scale it up by
        # a factor 'a' for use with PIL and then back again by 'a' afterwards.
        if pic.dtype == "float64":
            # this is a mask image
            a = 255.0
        else:
            a = 1

        return (
            np.array(
                Image.fromarray(np.array(a * pic).astype(np.uint8)).rotate(
                    angle, expand=expand, resample=resample
                )
            )
            / a
        )
=======
    if hasattr(PIL, "__version__"):
        # check support for PIL.rotate arguments
        PIL__version_info__ = tuple(int(n) for n in PIL.__version__ if n.isdigit())
>>>>>>> eefd853d

        for PIL_rotate_kw_name, support_data in PIL_rotate_kwargs_supported.items():
            if PIL__version_info__ >= support_data[2]:
                PIL_rotate_kwargs_supported[PIL_rotate_kw_name][1] = True

    Image = PIL.Image

except ImportError:
    Image = None


def rotate(
    clip,
    angle,
    unit="deg",
    resample="bicubic",
    expand=True,
    center=None,
    translate=None,
    bg_color=None,
):
    """
    Rotates the specified clip by ``angle`` degrees (or radians) anticlockwise
    If the angle is not a multiple of 90 (degrees) or ``center``, ``translate``,
    and ``bg_color`` are not ``None``, the package ``pillow`` must be installed,
    and there will be black borders. You can make them transparent with:

    >>> new_clip = clip.add_mask().rotate(72)

    Parameters
    ----------

    clip : VideoClip
      A video clip.

    angle : float
      Either a value or a function angle(t) representing the angle of rotation.

    unit : str, optional
      Unit of parameter `angle` (either "deg" for degrees or "rad" for radians).

    resample : str, optional
      An optional resampling filter. One of "nearest", "bilinear", or "bicubic".

    expand : bool, optional
      If true, expands the output image to make it large enough to hold the
      entire rotated image. If false or omitted, make the output image the same
      size as the input image.

    translate : tuple, optional
      An optional post-rotate translation (a 2-tuple).

    center : tuple, optional
      Optional center of rotation (a 2-tuple). Origin is the upper left corner.

    bg_color : tuple, optional
      An optional color for area outside the rotated image. Only has effect if
      ``expand`` is true.
    """
    if Image:
        try:
            resample = {
                "bilinear": Image.BILINEAR,
                "nearest": Image.NEAREST,
                "bicubic": Image.BICUBIC,
            }[resample]
        except KeyError:
            raise ValueError(
                "'resample' argument must be either 'bilinear', 'nearest' or 'bicubic'"
            )

    if hasattr(angle, "__call__"):
        get_angle = angle
    else:
        get_angle = lambda t: angle

    def filter(get_frame, t):
        angle = get_angle(t)
        im = get_frame(t)

        if unit == "rad":
            angle = math.degrees(angle)

        angle %= 360
        if not center and not translate and not bg_color:
            if (angle == 0) and expand:
                return im
            if (angle == 90) and expand:
                transpose = [1, 0] if len(im.shape) == 2 else [1, 0, 2]
                return np.transpose(im, axes=transpose)[::-1]
            elif (angle == 270) and expand:
                transpose = [1, 0] if len(im.shape) == 2 else [1, 0, 2]
                return np.transpose(im, axes=transpose)[:, ::-1]
            elif (angle == 180) and expand:
                return im[::-1, ::-1]

        if not Image:
            raise ValueError(
                'Without "Pillow" installed, only angles that are a multiple of 90'
                " without centering, translation and background color transformations"
                ' are supported, please install "Pillow" with `pip install pillow`'
            )

        # build PIL.rotate kwargs
        kwargs, _locals = ({}, locals())
        for PIL_rotate_kw_name, (
            kw_name,
            supported,
            min_version,
        ) in PIL_rotate_kwargs_supported.items():
            # get the value passed to rotate FX from `locals()` dictionary
            kw_value = _locals[kw_name]

            if supported:  # if argument supported by PIL version
                kwargs[PIL_rotate_kw_name] = kw_value
            else:
                if kw_value is not None:  # if not default value
                    warnings.warn(
                        f"rotate '{kw_name}' argument not supported by your"
                        " Pillow version and is being ignored. Minimum Pillow version"
                        f" required: v{'.'.join(str(n) for n in min_version)}",
                        UserWarning,
                    )

        # call PIL.rotate
        return np.array(
            Image.fromarray(np.array(im).astype(np.uint8)).rotate(
                angle, expand=expand, resample=resample, **kwargs
            )
        )

    return clip.transform(filter, apply_to=["mask"])<|MERGE_RESOLUTION|>--- conflicted
+++ resolved
@@ -16,30 +16,10 @@
         "translate": ["translate", False, (4, 0, 0)],
     }
 
-<<<<<<< HEAD
-    def pil_rotater(pic, angle, resample, expand):
-        # PIL expects uint8 type data. However a mask image has values in the
-        # range [0, 1] and is of float type.  To handle this we scale it up by
-        # a factor 'a' for use with PIL and then back again by 'a' afterwards.
-        if pic.dtype == "float64":
-            # this is a mask image
-            a = 255.0
-        else:
-            a = 1
 
-        return (
-            np.array(
-                Image.fromarray(np.array(a * pic).astype(np.uint8)).rotate(
-                    angle, expand=expand, resample=resample
-                )
-            )
-            / a
-        )
-=======
     if hasattr(PIL, "__version__"):
         # check support for PIL.rotate arguments
         PIL__version_info__ = tuple(int(n) for n in PIL.__version__ if n.isdigit())
->>>>>>> eefd853d
 
         for PIL_rotate_kw_name, support_data in PIL_rotate_kwargs_supported.items():
             if PIL__version_info__ >= support_data[2]:
@@ -163,12 +143,23 @@
                         f" required: v{'.'.join(str(n) for n in min_version)}",
                         UserWarning,
                     )
+        
+        # PIL expects uint8 type data. However a mask image has values in the
+        # range [0, 1] and is of float type.  To handle this we scale it up by
+        # a factor 'a' for use with PIL and then back again by 'a' afterwards.
+        if pic.dtype == "float64":
+            # this is a mask image
+            a = 255.0
+        else:
+            a = 1
 
         # call PIL.rotate
-        return np.array(
-            Image.fromarray(np.array(im).astype(np.uint8)).rotate(
-                angle, expand=expand, resample=resample, **kwargs
-            )
+        return (
+            np.array(
+                Image.fromarray(np.array(a * im).astype(np.uint8)).rotate(
+                    angle, expand=expand, resample=resample, **kwargs
+                )
+            ) / a
         )
 
     return clip.transform(filter, apply_to=["mask"])