import numpy as np

from moviepy.decorators import apply_to_mask

try:
    from PIL import Image

    PIL_FOUND = True

    def pil_rotater(pic, angle, resample, expand):
        # Ensures that pic is of the correct type
        return np.array(
            Image.fromarray(np.array(pic).astype(np.uint8)).rotate(
                angle, expand=expand, resample=resample
            )
        )


except ImportError:
    PIL_FOUND = False


def rotate(clip, angle, unit="deg", resample="bicubic", expand=True):
    """
    Rotates the specified clip by ``angle`` degrees (or radians) anticlockwise
    If the angle is not a multiple of 90 (degrees), the package ``pillow`` must be installed,
    and there will be black borders. You can make them transparent with

    >>> new_clip = clip.add_mask().rotate(72)

    Parameters
    ===========

    clip
      A video clip

    angle
      Either a value or a function angle(t) representing the angle of rotation

    unit
      Unit of parameter `angle` (either `deg` for degrees or `rad` for radians).
      Default: `deg`

    resample
      One of "nearest", "bilinear", or "bicubic".

    expand
      Only applIf False, the clip will maintain the same True, the clip will be resized so that the whole
    """
    if PIL_FOUND:
        resample = {
            "bilinear": Image.BILINEAR,
            "nearest": Image.NEAREST,
            "bicubic": Image.BICUBIC,
        }[resample]

    if hasattr(angle, "__call__"):
        # angle is a function
        get_angle = angle
    else:
        # angle is a constant so convert to a constant function
        def get_angle(t):
            return angle

    transpose = [1, 0] if clip.is_mask else [1, 0, 2]

    def filter(get_frame, t):

        angle = get_angle(t)
        im = get_frame(t)

        if unit == "rad":
            angle = 360.0 * angle / (2 * np.pi)

<<<<<<< HEAD
        if (angle == 90) and expand:
            return np.transpose(im, axes=transpose)[::-1]
        elif (angle == -90) and expand:
            return np.transpose(im, axes=transpose)[:, ::-1]
        elif (angle in [180, -180]) and expand:
=======
        a %= 360
        if (a == 0) and expand:
            return im
        if (a == 90) and expand:
            return np.transpose(im, axes=transpo)[::-1]
        elif (a == 270) and expand:
            return np.transpose(im, axes=transpo)[:, ::-1]
        elif (a == 180) and expand:
>>>>>>> 0e4bf6d1
            return im[::-1, ::-1]
        elif not PIL_FOUND:
            raise ValueError(
                'Without "Pillow" installed, only angles that are a multiple of 90'
                ' are supported, please install "Pillow" with `pip install pillow`'
            )
        else:
            return pil_rotater(im, angle, resample=resample, expand=expand)

    return clip.with_filter(filter, apply_to=["mask"])<|MERGE_RESOLUTION|>--- conflicted
+++ resolved
@@ -72,22 +72,14 @@
         if unit == "rad":
             angle = 360.0 * angle / (2 * np.pi)
 
-<<<<<<< HEAD
+        angle %= 360
+        if (angle == 0) and expand:
+            return im
         if (angle == 90) and expand:
             return np.transpose(im, axes=transpose)[::-1]
-        elif (angle == -90) and expand:
+        elif (angle == 270) and expand:
             return np.transpose(im, axes=transpose)[:, ::-1]
-        elif (angle in [180, -180]) and expand:
-=======
-        a %= 360
-        if (a == 0) and expand:
-            return im
-        if (a == 90) and expand:
-            return np.transpose(im, axes=transpo)[::-1]
-        elif (a == 270) and expand:
-            return np.transpose(im, axes=transpo)[:, ::-1]
-        elif (a == 180) and expand:
->>>>>>> 0e4bf6d1
+        elif (angle == 180) and expand:
             return im[::-1, ::-1]
         elif not PIL_FOUND:
             raise ValueError(
