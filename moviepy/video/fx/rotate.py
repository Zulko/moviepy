import numpy as np

from moviepy.decorators import apply_to_mask

try:
    from PIL import Image

    PIL_FOUND = True

    def pil_rotater(pic, angle, resample, expand):
        # Ensures that pic is of the correct type
        return np.array(
            Image.fromarray(np.array(pic).astype(np.uint8)).rotate(
                angle, expand=expand, resample=resample
            )
        )


except ImportError:
    PIL_FOUND = False


def rotate(clip, angle, unit="deg", resample="bicubic", expand=True):
    """
    Rotates the specified clip by ``angle`` degrees (or radians) anticlockwise
    If the angle is not a multiple of 90 (degrees), the package ``pillow`` must be installed,
    and there will be black borders. You can make them transparent with

    >>> new_clip = clip.add_mask().rotate(72)

    Parameters
    ===========

    clip
      A video clip

    angle
      Either a value or a function angle(t) representing the angle of rotation

    unit
      Unit of parameter `angle` (either `deg` for degrees or `rad` for radians).
      Default: `deg`

    resample
      One of "nearest", "bilinear", or "bicubic".

    expand
      Only applIf False, the clip will maintain the same True, the clip will be resized so that the whole
    """
    if PIL_FOUND:
        resample = {
            "bilinear": Image.BILINEAR,
            "nearest": Image.NEAREST,
            "bicubic": Image.BICUBIC,
        }[resample]

    if hasattr(angle, "__call__"):
        # angle is a function
        get_angle = angle
    else:
        # angle is a constant so convert to a constant function
        def get_angle(t):
            return angle

    transpose = [1, 0] if clip.is_mask else [1, 0, 2]

<<<<<<< HEAD
    def fl(gf, t):

        a = angle(t)
        im = gf(t)
=======
    def filter(get_frame, t):

        angle = get_angle(t)
        im = get_frame(t)
>>>>>>> 4356fcd5

        if unit == "rad":
            angle = 360.0 * angle / (2 * np.pi)

<<<<<<< HEAD
        transpo = [1, 0] if len(im.shape) == 2 else [1, 0, 2]

        a %= 360
        if (a == 0) and expand:
=======
        angle %= 360
        if (angle == 0) and expand:
>>>>>>> 4356fcd5
            return im
        if (angle == 90) and expand:
            return np.transpose(im, axes=transpose)[::-1]
        elif (angle == 270) and expand:
            return np.transpose(im, axes=transpose)[:, ::-1]
        elif (angle == 180) and expand:
            return im[::-1, ::-1]
        elif not PIL_FOUND:
            raise ValueError(
                'Without "Pillow" installed, only angles that are a multiple of 90'
                ' are supported, please install "Pillow" with `pip install pillow`'
            )
        else:
            return pil_rotater(im, angle, resample=resample, expand=expand)

    return clip.transform(filter, apply_to=["mask"])<|MERGE_RESOLUTION|>--- conflicted
+++ resolved
@@ -62,32 +62,18 @@
         def get_angle(t):
             return angle
 
-    transpose = [1, 0] if clip.is_mask else [1, 0, 2]
-
-<<<<<<< HEAD
-    def fl(gf, t):
-
-        a = angle(t)
-        im = gf(t)
-=======
     def filter(get_frame, t):
 
         angle = get_angle(t)
         im = get_frame(t)
->>>>>>> 4356fcd5
 
         if unit == "rad":
             angle = 360.0 * angle / (2 * np.pi)
 
-<<<<<<< HEAD
-        transpo = [1, 0] if len(im.shape) == 2 else [1, 0, 2]
+        transpose = [1, 0] if len(im.shape) == 2 else [1, 0, 2]
 
-        a %= 360
-        if (a == 0) and expand:
-=======
         angle %= 360
         if (angle == 0) and expand:
->>>>>>> 4356fcd5
             return im
         if (angle == 90) and expand:
             return np.transpose(im, axes=transpose)[::-1]
