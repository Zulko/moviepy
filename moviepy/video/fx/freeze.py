from moviepy.decorators import requires_duration
from moviepy.video.compositing.concatenate import concatenate_videoclips


@requires_duration
def freeze(clip, t=0, freeze_duration=None, total_duration=None, padding_end=0):
    """Momentarily freeze the clip at time t.

    Set `t='end'` to freeze the clip at the end (actually it will freeze on the
    frame at time clip.duration - padding_end seconds - 1 / clip_fps).
    With ``duration`` you can specify the duration of the freeze.
    With ``total_duration`` you can specify the total duration of
    the clip and the freeze (i.e. the duration of the freeze is
    automatically computed). One of them must be provided.
    """
    if t == "end":
        t = clip.duration - padding_end - 1 / clip.fps

    if freeze_duration is None:
        if total_duration is None:
            raise ValueError(
                "You must provide either 'freeze_duration' or 'total_duration'"
            )
        freeze_duration = total_duration - clip.duration

<<<<<<< HEAD
    before = [clip[:t]] if (t != 0) else []
    freeze = [clip.to_ImageClip(t).set_duration(freeze_duration)]
    after = [clip[t:]] if (t != clip.duration) else []
=======
    before = [clip.subclip(0, t)] if (t != 0) else []
    freeze = [clip.to_ImageClip(t).with_duration(freeze_duration)]
    after = [clip.subclip(t)] if (t != clip.duration) else []
>>>>>>> 9ebabda2
    return concatenate_videoclips(before + freeze + after)<|MERGE_RESOLUTION|>--- conflicted
+++ resolved
@@ -23,13 +23,7 @@
             )
         freeze_duration = total_duration - clip.duration
 
-<<<<<<< HEAD
     before = [clip[:t]] if (t != 0) else []
-    freeze = [clip.to_ImageClip(t).set_duration(freeze_duration)]
+    freeze = [clip.to_ImageClip(t).with_duration(freeze_duration)]
     after = [clip[t:]] if (t != clip.duration) else []
-=======
-    before = [clip.subclip(0, t)] if (t != 0) else []
-    freeze = [clip.to_ImageClip(t).with_duration(freeze_duration)]
-    after = [clip.subclip(t)] if (t != clip.duration) else []
->>>>>>> 9ebabda2
     return concatenate_videoclips(before + freeze + after)