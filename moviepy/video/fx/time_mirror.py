--- conflicted
+++ resolved
@@ -10,8 +10,4 @@
     The clip must have its ``duration`` attribute set.
     The same effect is applied to the clip's audio and mask if any.
     """
-<<<<<<< HEAD
-    return clip.fl_time(lambda t: clip.duration - t, keep_duration=True)
-=======
-    return self.fl_time(lambda t: self.duration - t - 1, keep_duration=True)
->>>>>>> 3a6f0148
+    return clip.fl_time(lambda t: clip.duration - t - 1, keep_duration=True)