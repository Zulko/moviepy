--- conflicted
+++ resolved
@@ -10,8 +10,4 @@
     The clip must have its ``duration`` attribute set.
     The same effect is applied to the clip's audio and mask if any.
     """
-<<<<<<< HEAD
-    return clip.fl_time(lambda t: clip.duration - t - 1, keep_duration=True)
-=======
-    return self.time_transform(lambda t: self.duration - t - 1, keep_duration=True)
->>>>>>> 4356fcd5
+    return clip.time_transform(lambda t: clip.duration - t - 1, keep_duration=True)