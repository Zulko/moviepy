from moviepy.decorators import requires_duration


@requires_duration
<<<<<<< HEAD
def time_mirror(self):
=======
@apply_to_mask
@apply_to_audio
def time_mirror(clip):
>>>>>>> 9ebabda2
    """
    Returns a clip that plays the current clip backwards.
    The clip must have its ``duration`` attribute set.
    The same effect is applied to the clip's audio and mask if any.
    """
<<<<<<< HEAD
    return self[::-1]
=======
    return clip.time_transform(lambda t: clip.duration - t - 1, keep_duration=True)
>>>>>>> 9ebabda2
<|MERGE_RESOLUTION|>--- conflicted
+++ resolved
@@ -1,21 +1,13 @@
-from moviepy.decorators import requires_duration
+from moviepy.decorators import requires_duration, apply_to_mask, apply_to_audio
 
 
 @requires_duration
-<<<<<<< HEAD
-def time_mirror(self):
-=======
 @apply_to_mask
 @apply_to_audio
 def time_mirror(clip):
->>>>>>> 9ebabda2
     """
     Returns a clip that plays the current clip backwards.
     The clip must have its ``duration`` attribute set.
     The same effect is applied to the clip's audio and mask if any.
     """
-<<<<<<< HEAD
-    return self[::-1]
-=======
-    return clip.time_transform(lambda t: clip.duration - t - 1, keep_duration=True)
->>>>>>> 9ebabda2
+    return clip[::-1]