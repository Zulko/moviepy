import moviepy.video.compositing.transitions as transfx
from moviepy.decorators import requires_duration
from moviepy.video.compositing.CompositeVideoClip import CompositeVideoClip


@requires_duration
def make_loopable(clip, overlap_duration):
<<<<<<< HEAD
    """Makes the clip fade in progressively at its own end, this way
    it can be looped indefinitely.
=======
    """Makes the clip fade in progressively at its own end, this way it can be
    looped indefinitely.
>>>>>>> 22037d95

    Parameters
    ----------

    overlap_duration : float
      Duration of the fade-in (in seconds).
    """
    clip2 = clip.fx(transfx.crossfadein, overlap_duration).with_start(
        clip.duration - overlap_duration
    )
    return CompositeVideoClip([clip, clip2]).subclip(overlap_duration, clip.duration)<|MERGE_RESOLUTION|>--- conflicted
+++ resolved
@@ -5,13 +5,8 @@
 
 @requires_duration
 def make_loopable(clip, overlap_duration):
-<<<<<<< HEAD
-    """Makes the clip fade in progressively at its own end, this way
-    it can be looped indefinitely.
-=======
     """Makes the clip fade in progressively at its own end, this way it can be
     looped indefinitely.
->>>>>>> 22037d95
 
     Parameters
     ----------
