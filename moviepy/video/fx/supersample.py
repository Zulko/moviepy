import numpy as np


<<<<<<< HEAD
def supersample(clip, d, n_frames):
    """ Replaces each frame at time t by the mean of `n_frames` equally spaced frames
=======
def supersample(clip, d, nframes):
    """Replaces each frame at time t by the mean of `nframes` equally spaced frames
>>>>>>> 0e4bf6d1
    taken in the interval [t-d, t+d]. This results in motion blur."""

    def filter(get_frame, t):
        timings = np.linspace(t - d, t + d, n_frames)
        frame_average = np.mean(
            1.0 * np.array([get_frame(t_) for t_ in timings], dtype="uint16"), axis=0
        )
        return frame_average.astype("uint8")

    return clip.with_filter(filter)<|MERGE_RESOLUTION|>--- conflicted
+++ resolved
@@ -1,13 +1,8 @@
 import numpy as np
 
 
-<<<<<<< HEAD
 def supersample(clip, d, n_frames):
-    """ Replaces each frame at time t by the mean of `n_frames` equally spaced frames
-=======
-def supersample(clip, d, nframes):
-    """Replaces each frame at time t by the mean of `nframes` equally spaced frames
->>>>>>> 0e4bf6d1
+    """Replaces each frame at time t by the mean of `n_frames` equally spaced frames
     taken in the interval [t-d, t+d]. This results in motion blur."""
 
     def filter(get_frame, t):
