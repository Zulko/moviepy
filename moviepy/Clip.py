--- conflicted
+++ resolved
@@ -38,17 +38,10 @@
        this case their duration will be ``None``.
 
      """
-<<<<<<< HEAD
-    
+
     # prefix for all temporary video and audio files.
     # You can overwrite it with 
-=======
-
-    # prefix for all tmeporary video and audio files.
-    # You can overwrite it with
->>>>>>> 5a3cb6e7
     # >>> Clip._TEMP_FILES_PREFIX = "temp_"
-
     _TEMP_FILES_PREFIX = 'TEMP_MPY_'
 
     def __init__(self):
@@ -64,15 +57,10 @@
 
 
     def copy(self):
-<<<<<<< HEAD
+
         """ Shallow copy of the clip. 
         
         Returns a shallow copy of the clip whose mask and audio will
-=======
-        """ Shallow copy of the clip.
-
-        Returns a shwallow copy of the clip whose mask and audio will
->>>>>>> 5a3cb6e7
         be shallow copies of the clip's mask and audio if they exist.
 
         This method is intensively used to produce new clips every time
