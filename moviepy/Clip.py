"""
This module implements the central object of MoviePy, the Clip, and
all the methods that are common to the two subclasses of Clip, VideoClip
and AudioClip.
"""

from copy import copy
import numpy as np

from moviepy.decorators import (apply_to_mask,
                                apply_to_audio,
                                requires_duration,
                                outplace,
                                convert_to_seconds,
                                use_clip_fps_by_default)
from tqdm import tqdm


class Clip:

    """

     Base class of all clips (VideoClips and AudioClips).


     Attributes
     -----------

     start:
       When the clip is included in a composition, time of the
       composition at which the clip starts playing (in seconds).

     end:
       When the clip is included in a composition, time of the
       composition at which the clip starts playing (in seconds).

     duration:
       Duration of the clip (in seconds). Some clips are infinite, in
       this case their duration will be ``None``.

     """
<<<<<<< HEAD
    
=======
   
>>>>>>> 6cbd4f34
    # prefix for all temporary video and audio files.
    # You can overwrite it with 
    # >>> Clip._TEMP_FILES_PREFIX = "temp_"

    _TEMP_FILES_PREFIX = 'TEMP_MPY_'

    def __init__(self):

        self.start = 0
        self.end = None
        self.duration = None

        self.memoize = False
        self.memoized_t = None
        self.memoize_frame = None

    def copy(self):
        """ Shallow copy of the clip. 
        
        Returns a shallow copy of the clip whose mask and audio will
        be shallow copies of the clip's mask and audio if they exist.

        This method is intensively used to produce new clips every time
        there is an outplace transformation of the clip (clip.resize,
        clip.subclip, etc.)
        """

        newclip = copy(self)
        if hasattr(self, 'audio'):
            newclip.audio = copy(self.audio)
        if hasattr(self, 'mask'):
            newclip.mask = copy(self.mask)
            
        return newclip

    @convert_to_seconds(['t'])
    def get_frame(self, t):
        """
        Gets a numpy array representing the RGB picture of the clip at time t
        or (mono or stereo) value for a sound clip
        """
        # Coming soon: smart error handling for debugging at this point
        if self.memoize:
            if t == self.memoized_t:
                return self.memoized_frame
            else:
                frame = self.make_frame(t)
                self.memoized_t = t
                self.memoized_frame = frame
                return frame
        else:
            return self.make_frame(t)

    def fl(self, fun, apply_to=None, keep_duration=True):
        """ General processing of a clip.

        Returns a new Clip whose frames are a transformation
        (through function ``fun``) of the frames of the current clip.

        Parameters
        -----------

        fun
          A function with signature (gf,t -> frame) where ``gf`` will
          represent the current clip's ``get_frame`` method,
          i.e. ``gf`` is a function (t->image). Parameter `t` is a time
          in seconds, `frame` is a picture (=Numpy array) which will be
          returned by the transformed clip (see examples below).

        apply_to
          Can be either ``'mask'``, or ``'audio'``, or
          ``['mask','audio']``.
          Specifies if the filter ``fl`` should also be applied to the
          audio or the mask of the clip, if any.

        keep_duration
          Set to True if the transformation does not change the
          ``duration`` of the clip.

        Examples
        --------

        In the following ``newclip`` a 100 pixels-high clip whose video
        content scrolls from the top to the bottom of the frames of
        ``clip``.

        >>> fl = lambda gf,t : gf(t)[int(t):int(t)+50, :]
        >>> newclip = clip.fl(fl, apply_to='mask')

        """
        if apply_to is None:
            apply_to = []

        #mf = copy(self.make_frame)
        newclip = self.set_make_frame(lambda t: fun(self.get_frame, t))

        if not keep_duration:
            newclip.duration = None
            newclip.end = None

        if isinstance(apply_to, str):
            apply_to = [apply_to]

        for attr in apply_to:
            if hasattr(newclip, attr):
                a = getattr(newclip, attr)
                if a is not None:
                    new_a = a.fl(fun, keep_duration=keep_duration)
                    setattr(newclip, attr, new_a)

        return newclip

    def fl_time(self, t_func, apply_to=None, keep_duration=False):
        """
        Returns a Clip instance playing the content of the current clip
        but with a modified timeline, time ``t`` being replaced by another
        time `t_func(t)`.

        Parameters
        -----------

        t_func:
          A function ``t-> new_t``

        apply_to:
          Can be either 'mask', or 'audio', or ['mask','audio'].
          Specifies if the filter ``fl`` should also be applied to the
          audio or the mask of the clip, if any.

        keep_duration:
          ``False`` (default) if the transformation modifies the
          ``duration`` of the clip.

        Examples
        --------

        >>> # plays the clip (and its mask and sound) twice faster
        >>> newclip = clip.fl_time(lambda: 2*t, apply_to=['mask', 'audio'])
        >>>
        >>> # plays the clip starting at t=3, and backwards:
        >>> newclip = clip.fl_time(lambda: 3-t)

        """
        if apply_to is None:
            apply_to = []

        return self.fl(lambda gf, t: gf(t_func(t)), apply_to,
                       keep_duration=keep_duration)

    def fx(self, func, *args, **kwargs):
        """

        Returns the result of ``func(self, *args, **kwargs)``.
        for instance

        >>> newclip = clip.fx(resize, 0.2, method='bilinear')

        is equivalent to

        >>> newclip = resize(clip, 0.2, method='bilinear')

        The motivation of fx is to keep the name of the effect near its
        parameters, when the effects are chained:

        >>> from moviepy.video.fx import volumex, resize, mirrorx
        >>> clip.fx( volumex, 0.5).fx( resize, 0.3).fx( mirrorx )
        >>> # Is equivalent, but clearer than
        >>> resize( volumex( mirrorx( clip ), 0.5), 0.3)

        """

        return func(self, *args, **kwargs)



    @apply_to_mask
    @apply_to_audio
    @convert_to_seconds(['t'])
    @outplace
    def set_start(self, t, change_end=True):
        """
        Returns a copy of the clip, with the ``start`` attribute set
        to ``t``, which can be expressed in seconds (15.35), in (min, sec),
        in (hour, min, sec), or as a string: '01:03:05.35'.


        If ``change_end=True`` and the clip has a ``duration`` attribute,
        the ``end`` atrribute of the clip will be updated to
        ``start+duration``.

        If ``change_end=False`` and the clip has a ``end`` attribute,
        the ``duration`` attribute of the clip will be updated to
        ``end-start``

        These changes are also applied to the ``audio`` and ``mask``
        clips of the current clip, if they exist.
        """

        self.start = t
        if (self.duration is not None) and change_end:
            self.end = t + self.duration
        elif self.end is not None:
            self.duration = self.end - self.start



    @apply_to_mask
    @apply_to_audio
    @convert_to_seconds(['t'])
    @outplace
    def set_end(self, t):
        """
        Returns a copy of the clip, with the ``end`` attribute set to
        ``t``, which can be expressed in seconds (15.35), in (min, sec),
        in (hour, min, sec), or as a string: '01:03:05.35'.
        Also sets the duration of the mask and audio, if any,
        of the returned clip.
        """
        self.end = t
        if self.end is None: return
        if self.start is None:
            if self.duration is not None:
                self.start = max(0, t - newclip.duration)
        else:
            self.duration = self.end - self.start



    @apply_to_mask
    @apply_to_audio
    @convert_to_seconds(['t'])
    @outplace
    def set_duration(self, t, change_end=True):
        """
        Returns a copy of the clip, with the  ``duration`` attribute
        set to ``t``, which can be expressed in seconds (15.35), in (min, sec),
        in (hour, min, sec), or as a string: '01:03:05.35'.
        Also sets the duration of the mask and audio, if any, of the
        returned clip.
        If change_end is False, the start attribute of the clip will
        be modified in function of the duration and the preset end
        of the clip.
        """
        self.duration = t

        if change_end:
            self.end = None if (t is None) else (self.start + t)
        else:
            if self.duration is None:
                raise Exception("Cannot change clip start when new"
                                "duration is None")
            self.start = self.end - t


    @outplace
    def set_make_frame(self, make_frame):
        """
        Sets a ``make_frame`` attribute for the clip. Useful for setting
        arbitrary/complicated videoclips.
        """
        self.make_frame = make_frame

    @outplace
    def set_fps(self, fps):
        """ Returns a copy of the clip with a new default fps for functions like
        write_videofile, iterframe, etc. """
        self.fps = fps


    @outplace
    def set_ismask(self, ismask):
        """ Says wheter the clip is a mask or not (ismask is a boolean)"""
        self.ismask = ismask

    @outplace
    def set_memoize(self, memoize):
        """ Sets wheter the clip should keep the last frame read in memory """
        self.memoize = memoize

    @convert_to_seconds(['t'])
    def is_playing(self, t):
        """

        If t is a time, returns true if t is between the start and
        the end of the clip. t can be expressed in seconds (15.35),
        in (min, sec), in (hour, min, sec), or as a string: '01:03:05.35'.
        If t is a numpy array, returns False if none of the t is in
        theclip, else returns a vector [b_1, b_2, b_3...] where b_i
        is true iff tti is in the clip.
        """

        if isinstance(t, np.ndarray):
            # is the whole list of t outside the clip ?
            tmin, tmax = t.min(), t.max()

            if (self.end is not None) and (tmin >= self.end):
                return False

            if tmax < self.start:
                return False

            # If we arrive here, a part of t falls in the clip
            result = 1 * (t >= self.start)
            if self.end is not None:
                result *= (t <= self.end)
            return result

        else:

            return((t >= self.start) and
                   ((self.end is None) or (t < self.end)))


    @convert_to_seconds(['t_start', 't_end'])
    @apply_to_mask
    @apply_to_audio
    def subclip(self, t_start=0, t_end=None):
        """
        Returns a clip playing the content of the current clip
        between times ``t_start`` and ``t_end``, which can be expressed
        in seconds (15.35), in (min, sec), in (hour, min, sec), or as a
        string: '01:03:05.35'.
        If ``t_end`` is not provided, it is assumed to be the duration
        of the clip (potentially infinite).
        If ``t_end`` is a negative value, it is reset to
        ``clip.duration + t_end. ``. For instance: ::

            >>> # cut the last two seconds of the clip:
            >>> newclip = clip.subclip(0,-2)

        If ``t_end`` is provided or if the clip has a duration attribute,
        the duration of the returned clip is set automatically.

        The ``mask`` and ``audio`` of the resulting subclip will be
        subclips of ``mask`` and ``audio`` the original clip, if
        they exist.
        """

        if t_start < 0:
            # Make this more Python-like, a negative value means to move
            # backward from the end of the clip
            t_start = self.duration + t_start   # Remember t_start is negative

        if (self.duration is not None) and (t_start > self.duration):
            raise ValueError("t_start (%.02f) " % t_start +
                             "should be smaller than the clip's " +
                             "duration (%.02f)." % self.duration)

        newclip = self.fl_time(lambda t: t + t_start, apply_to=[])

        if (t_end is None) and (self.duration is not None):

            t_end = self.duration

        elif (t_end is not None) and (t_end < 0):

            if self.duration is None:

                print("Error: subclip with negative times (here %s)" % (str((t_start, t_end)))
                      + " can only be extracted from clips with a ``duration``")

            else:

                t_end = self.duration + t_end

        if t_end is not None:

            newclip.duration = t_end - t_start
            newclip.end = newclip.start + newclip.duration

        return newclip


    @apply_to_mask
    @apply_to_audio
    @convert_to_seconds(['ta', 'tb'])
    def cutout(self, ta, tb):
        """
        Returns a clip playing the content of the current clip but
        skips the extract between ``ta`` and ``tb``, which can be
        expressed in seconds (15.35), in (min, sec), in (hour, min, sec),
        or as a string: '01:03:05.35'.
        If the original clip has a ``duration`` attribute set,
        the duration of the returned clip  is automatically computed as
        `` duration - (tb - ta)``.

        The resulting clip's ``audio`` and ``mask`` will also be cutout
        if they exist.
        """

        fl = lambda t: t + (t >= ta)*(tb - ta)
        newclip = self.fl_time(fl)

        if self.duration is not None:

            return newclip.set_duration(self.duration - (tb - ta))

        else:

            return newclip

    @requires_duration
    @use_clip_fps_by_default
    def iter_frames(self, fps=None, with_times = False, progress_bar=False,
                    dtype=None):
        """ Iterates over all the frames of the clip.

        Returns each frame of the clip as a HxWxN np.array,
        where N=1 for mask clips and N=3 for RGB clips.

        This function is not really meant for video editing.
        It provides an easy way to do frame-by-frame treatment of
        a video, for fields like science, computer vision...

        The ``fps`` (frames per second) parameter is optional if the
        clip already has a ``fps`` attribute.

        Use dtype="uint8" when using the pictures to write video, images...

        Examples
        ---------

        >>> # prints the maximum of red that is contained
        >>> # on the first line of each frame of the clip.
        >>> from moviepy.editor import VideoFileClip
        >>> myclip = VideoFileClip('myvideo.mp4')
        >>> print ( [frame[0,:,0].max()
                     for frame in myclip.iter_frames()])
        """

        def generator():
            for t in np.arange(0, self.duration, 1.0/fps):
                frame = self.get_frame(t)
                if (dtype is not None) and (frame.dtype != dtype):
                    frame = frame.astype(dtype)
                if with_times:
                    yield t, frame
                else:
                    yield frame

        if progress_bar:
            nframes = int(self.duration*fps)+1
            return tqdm(generator(), total=nframes)

        return generator()

    def close(self):
        """ 
            Release any resources that are in use.
        """

        #    Implementation note for subclasses:
        #
        #    * Memory-based resources can be left to the garbage-collector.
        #    * However, any open files should be closed, and subprocesses should be terminated.
        #    * Be wary that shallow copies are frequently used. Closing a Clip may affect its copies.
        #    * Therefore, should NOT be called by __del__().

        pass

    # Support the Context Manager protocol, to ensure that resources are cleaned up.

    def __enter__(self):
        return self

    def __exit__(self, exc_type, exc_value, traceback):
        self.close()
<|MERGE_RESOLUTION|>--- conflicted
+++ resolved
@@ -39,11 +39,6 @@
        this case their duration will be ``None``.
 
      """
-<<<<<<< HEAD
-    
-=======
-   
->>>>>>> 6cbd4f34
     # prefix for all temporary video and audio files.
     # You can overwrite it with 
     # >>> Clip._TEMP_FILES_PREFIX = "temp_"
