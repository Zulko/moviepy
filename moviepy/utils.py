--- conflicted
+++ resolved
@@ -3,15 +3,12 @@
 from moviepy.video.VideoClip import ImageClip
 
 
-<<<<<<< HEAD
 CLIP_TYPES = {
     'audio': AudioFileClip,
     'video': VideoFileClip,
     'image': ImageClip,
 }
 
-=======
->>>>>>> 1c368a19
 def close_all_clips(objects='globals', types=('audio', 'video', 'image')):
     if objects == 'globals':
         objects = globals()
