"""
Misc. useful functions that can be used at many places in the program.
"""
<<<<<<< HEAD
import subprocess as sp
import sys
import warnings
=======

import os
import re
import subprocess as sp
import sys
import warnings

>>>>>>> 1c368a19
import proglog

from .compat import DEVNULL



def sys_write_flush(s):
    """ Writes and flushes without delay a text in the console """
    # Reason for not using `print` is that in some consoles "print" 
    # commands get delayed, while stdout.flush are instantaneous, 
    # so this method is better at providing feedback.
    # See https://github.com/Zulko/moviepy/pull/485
    sys.stdout.write(s)
    sys.stdout.flush()


def verbose_print(verbose, s):
    """ Only prints s (with sys_write_flush) if verbose is True."""
    if verbose:
        sys_write_flush(s)


def subprocess_call(cmd, logger='bar', errorprint=True):
    """ Executes the given subprocess command.
    
    Set logger to None or a custom Proglog logger to avoid printings.
    """
    logger = proglog.default_bar_logger(logger)
    logger(message='Moviepy - Running:\n>>> "+ " ".join(cmd)')

    popen_params = {"stdout": DEVNULL,
                    "stderr": sp.PIPE,
                    "stdin": DEVNULL}

    if os.name == "nt":
        popen_params["creationflags"] = 0x08000000

    proc = sp.Popen(cmd, **popen_params)

    out, err = proc.communicate() # proc.wait()
    proc.stderr.close()

    if proc.returncode:
        if errorprint:
            logger(message='Moviepy - Command returned an error')
        raise IOError(err.decode('utf8'))
    else:
        logger(message='Moviepy - Command successful')

    del proc

def is_string(obj):
    """ Returns true if s is string or string-like object,
    compatible with Python 2 and Python 3."""
    try:
        return isinstance(obj, basestring)
    except NameError:
        return isinstance(obj, str)


def cvsecs(time):
    """ Will convert any time into seconds. 
    
    If the type of `time` is not valid, 
    it's returned as is. 

    Here are the accepted formats::

    >>> cvsecs(15.4)   # seconds 
    15.4 
    >>> cvsecs((1, 21.5))   # (min,sec) 
    81.5 
    >>> cvsecs((1, 1, 2))   # (hr, min, sec)  
    3662  
    >>> cvsecs('01:01:33.045') 
    3693.045
    >>> cvsecs('01:01:33,5')    # coma works too
    3693.5
    >>> cvsecs('1:33,5')    # only minutes and secs
    99.5
    >>> cvsecs('33.5')      # only secs
    33.5
    """
    factors = (1, 60, 3600)
    
    if is_string(time):     
        time = [float(f.replace(',', '.')) for f in time.split(':')]

    if not isinstance(time, (tuple, list)):
        return time

    return sum(mult * part for mult, part in zip(factors, reversed(time)))


def deprecated_version_of(f, oldname, newname=None):
    """ Indicates that a function is deprecated and has a new name.

    `f` is the new function, `oldname` the name of the deprecated
    function, `newname` the name of `f`, which can be automatically
    found.

    Returns
    ========

    f_deprecated
      A function that does the same thing as f, but with a docstring
      and a printed message on call which say that the function is
      deprecated and that you should use f instead.

    Examples
    =========

    >>> # The badly named method 'to_file' is replaced by 'write_file'
    >>> class Clip:
    >>>    def write_file(self, some args):
    >>>        # blablabla
    >>>
    >>> Clip.to_file = deprecated_version_of(Clip.write_file, 'to_file')
    """

    if newname is None: newname = f.__name__

    warning= ("The function ``%s`` is deprecated and is kept temporarily "
              "for backwards compatibility.\nPlease use the new name, "
              "``%s``, instead.")%(oldname, newname)

    def fdepr(*a, **kw):
        warnings.warn("MoviePy: " + warning, PendingDeprecationWarning)
        return f(*a, **kw)
    fdepr.__doc__ = warning

    return fdepr


# non-exhaustive dictionnary to store default informations.
# any addition is most welcome.
# Note that 'gif' is complicated to place. From a VideoFileClip point of view,
# it is a video, but from a HTML5 point of view, it is an image.

extensions_dict = { "mp4":  {'type':'video', 'codec':['libx264','libmpeg4', 'aac']},
                    'ogv':  {'type':'video', 'codec':['libtheora']},
                    'webm': {'type':'video', 'codec':['libvpx']},
                    'avi':  {'type':'video'},
                    'mov':  {'type':'video'},

                    'ogg':  {'type':'audio', 'codec':['libvorbis']},
                    'mp3':  {'type':'audio', 'codec':['libmp3lame']},
                    'wav':  {'type':'audio', 'codec':['pcm_s16le', 'pcm_s24le', 'pcm_s32le']},
                    'm4a':  {'type':'audio', 'codec':['libfdk_aac']}
                  }

for ext in ["jpg", "jpeg", "png", "bmp", "tiff"]:
    extensions_dict[ext] = {'type':'image'}


def find_extension(codec):
    if codec in extensions_dict:
        # codec is already the extension
        return codec

    for ext,infos in extensions_dict.items():
        if codec in infos.get('codec', []):
            return ext
    raise ValueError(
        "The audio_codec you chose is unknown by MoviePy. "
        "You should report this. In the meantime, you can "
        "specify a temp_audiofile with the right extension "
        "in write_videofile."
    )<|MERGE_RESOLUTION|>--- conflicted
+++ resolved
@@ -1,19 +1,10 @@
 """
 Misc. useful functions that can be used at many places in the program.
 """
-<<<<<<< HEAD
-import subprocess as sp
-import sys
-import warnings
-=======
-
-import os
-import re
 import subprocess as sp
 import sys
 import warnings
 
->>>>>>> 1c368a19
 import proglog
 
 from .compat import DEVNULL
