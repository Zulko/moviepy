<<<<<<< HEAD
from .version import __version__

__all__ = ("__version__",)
=======
"""
Imports everything that you need from the MoviePy submodules so that every thing
can be directly imported like `from moviepy import VideoFileClip`.

In particular it loads all effects from the video.fx and audio.fx folders
and turns them into VideoClip and AudioClip methods, so that instead of
``clip.fx(vfx.resize, 2)`` or ``vfx.resize(clip, 2)``
you can write ``clip.resize(2)``.

"""

import inspect

from moviepy.version import __version__

# Clips
from moviepy.video.VideoClip import (
    VideoClip,
    ImageClip,
    ColorClip,
    TextClip,
    BitmapClip,
)
from moviepy.video.io.VideoFileClip import VideoFileClip
from moviepy.video.compositing.CompositeVideoClip import CompositeVideoClip, clips_array
from moviepy.video.io.ImageSequenceClip import ImageSequenceClip

from moviepy.video.compositing.concatenate import concatenate_videoclips

from moviepy.video.io.downloader import download_webfile

from moviepy.audio.AudioClip import (
    AudioClip,
    CompositeAudioClip,
    concatenate_audioclips,
)
from moviepy.audio.io.AudioFileClip import AudioFileClip

# FX
from moviepy.video import fx as vfx
from moviepy.audio import fx as afx
from moviepy.video.compositing import transitions as transfx

# Tools
from moviepy.video import tools as videotools
from moviepy.video.io import ffmpeg_tools
from moviepy.tools import convert_to_seconds

# Transforms the effects into Clip methods so that
# they can be called with clip.resize(width=500) instead of
# clip.fx(vfx.resize, width=500)
audio_fxs = inspect.getmembers(afx, inspect.isfunction)
video_fxs = (
    inspect.getmembers(vfx, inspect.isfunction)
    + inspect.getmembers(transfx, inspect.isfunction)
    + audio_fxs
)

for name, function in video_fxs:
    setattr(VideoClip, name, function)

for name, function in audio_fxs:
    setattr(AudioClip, name, function)


def preview(self, *args, **kwargs):
    """NOT AVAILABLE: clip.preview requires importing from moviepy.editor"""
    raise ImportError("clip.preview requires importing from moviepy.editor")


def show(self, *args, **kwargs):
    """NOT AVAILABLE: clip.show requires importing from moviepy.editor"""
    raise ImportError("clip.show requires importing from moviepy.editor")


VideoClip.preview = preview
VideoClip.show = show
AudioClip.preview = preview

# Cleanup namespace
del audio_fxs, video_fxs, name, function, preview, show
del inspect

# Importing with `from moviepy import *` will only import these names
__all__ = [
    "__version__",
    "VideoClip",
    "ImageClip",
    "ColorClip",
    "TextClip",
    "BitmapClip",
    "VideoFileClip",
    "CompositeVideoClip",
    "clips_array",
    "ImageSequenceClip",
    "concatenate_videoclips",
    "download_webfile",
    "AudioClip",
    "CompositeAudioClip",
    "concatenate_audioclips",
    "AudioFileClip",
    "vfx",
    "afx",
    "transfx",
    "videotools",
    "ffmpeg_tools",
    "convert_to_seconds",
]
>>>>>>> 20309f16
<|MERGE_RESOLUTION|>--- conflicted
+++ resolved
@@ -1,8 +1,3 @@
-<<<<<<< HEAD
-from .version import __version__
-
-__all__ = ("__version__",)
-=======
 """
 Imports everything that you need from the MoviePy submodules so that every thing
 can be directly imported like `from moviepy import VideoFileClip`.
@@ -110,5 +105,4 @@
     "videotools",
     "ffmpeg_tools",
     "convert_to_seconds",
-]
->>>>>>> 20309f16
+]