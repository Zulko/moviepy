--- conflicted
+++ resolved
@@ -58,11 +58,7 @@
         from sphinx.setup_command import BuildDoc
     except ImportError:
         raise ImportError(
-<<<<<<< HEAD
-            "Running the documenation builds has additional dependencies. Please run (pip install moviepy[docs])"
-=======
             "Running the documenation builds has additional dependencies. Please run (pip install moviepy[doc])"
->>>>>>> 555af195
         )
 
     cmdclass["build_docs"] = BuildDoc
