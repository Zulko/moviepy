#!/usr/bin/env python

# This will try to import setuptools. If not here, it will reach for the embedded
# ez_setup (or the ez_setup package). If none, it fails with a message
import sys
from codecs import open

try:
    from setuptools import find_packages, setup
    from setuptools.command.test import test as TestCommand
except ImportError:
    try:
        import ez_setup

        ez_setup.use_setuptools()
    except ImportError:
        raise ImportError(
            "MoviePy could not be installed, probably because"
            " neither setuptools nor ez_setup are installed on this computer."
            "\nInstall setuptools ([sudo] pip install setuptools) and try again."
        )


class PyTest(TestCommand):
    """Handle test execution from setup."""

    user_options = [("pytest-args=", "a", "Arguments to pass into pytest")]

    def initialize_options(self):
        """Initialize the PyTest options."""
        TestCommand.initialize_options(self)
        self.pytest_args = ""

    def finalize_options(self):
        """Finalize the PyTest options."""
        TestCommand.finalize_options(self)
        self.test_args = []
        self.test_suite = True

    def run_tests(self):
        """Run the PyTest testing suite."""
        try:
            import pytest
        except ImportError:
            raise ImportError(
                "Running tests requires additional dependencies."
                "\nPlease run (pip install moviepy[test])"
            )

        errno = pytest.main(self.pytest_args.split(" "))
        sys.exit(errno)


cmdclass = {"test": PyTest}  # Define custom commands.

if "build_docs" in sys.argv:
    try:
        from sphinx.setup_command import BuildDoc
    except ImportError:
        raise ImportError(
<<<<<<< HEAD
            "Running the documenation builds has additional dependencies. Please run (pip install moviepy[docs])"
=======
            "Running the documenation builds has additional"
            " dependencies. Please run (pip install moviepy[doc])"
>>>>>>> fc691e9d
        )

    cmdclass["build_docs"] = BuildDoc

__version__ = None  # Explicitly set version to quieten static code checkers.
exec(open("moviepy/version.py").read())  # loads __version__

# Define the requirements for specific execution needs.
requires = [
    "decorator>=4.0.2,<5.0",
    "imageio>=2.5,<3.0",
    "imageio_ffmpeg>=0.2.0",
    "numpy>=1.17.3",
    "requests>=2.8.1,<3.0",
    "proglog<=1.0.0",
]

optional_reqs = [
    "python-dotenv>=0.10.0",
    "opencv-python>=3.0,<4.0",
    "scikit-image>=0.13.0,<1.0",
    "scikit-learn",
    "scipy>=0.19.0,<1.5",
    "matplotlib>=2.0.0,<3.0",
    "youtube_dl",
]

doc_reqs = [
    "pygame>=1.9.3,<2.0; python_version<'3.8'",
    "numpydoc>=0.6.0,<1.0",
    "sphinx_rtd_theme>=0.1.10b0,<1.0",
    "Sphinx>=1.5.2,<2.0",
]

test_reqs = [
    "coverage<5.0",
    "coveralls>=1.1,<2.0",
    "pytest-cov>=2.5.1,<3.0",
    "pytest>=3.0.0,<4.0",
    "requests>=2.8.1,<3.0",
]

extra_reqs = {"optional": optional_reqs, "doc": doc_reqs, "test": test_reqs}

# Load the README.
with open("README.rst", "r", "utf-8") as f:
    readme = f.read()

setup(
    name="moviepy",
    version=__version__,
    author="Zulko 2017",
    description="Video editing with Python",
    long_description=readme,
    url="https://zulko.github.io/moviepy/",
    license="MIT License",
    classifiers=[
        "Development Status :: 5 - Production/Stable",
        "Intended Audience :: Developers",
        "Natural Language :: English",
        "License :: OSI Approved :: MIT License",
        "Programming Language :: Python",
        "Programming Language :: Python :: 3",
        "Programming Language :: Python :: 3.6",
        "Programming Language :: Python :: 3.7",
        "Programming Language :: Python :: 3.8",
        "Topic :: Multimedia",
        "Topic :: Multimedia :: Sound/Audio",
        "Topic :: Multimedia :: Sound/Audio :: Analysis",
        "Topic :: Multimedia :: Video",
        "Topic :: Multimedia :: Video :: Capture",
        "Topic :: Multimedia :: Video :: Conversion",
    ],
    keywords="video editing audio compositing ffmpeg",
    packages=find_packages(exclude=["docs", "tests"]),
    cmdclass=cmdclass,
    command_options={
        "build_docs": {
            "build_dir": ("setup.py", "./docs/build"),
            "config_dir": ("setup.py", "./docs"),
            "version": ("setup.py", __version__.rsplit(".", 2)[0]),
            "release": ("setup.py", __version__),
        }
    },
    tests_require=test_reqs,
    install_requires=requires,
    extras_require=extra_reqs,
)<|MERGE_RESOLUTION|>--- conflicted
+++ resolved
@@ -58,12 +58,7 @@
         from sphinx.setup_command import BuildDoc
     except ImportError:
         raise ImportError(
-<<<<<<< HEAD
-            "Running the documenation builds has additional dependencies. Please run (pip install moviepy[docs])"
-=======
-            "Running the documenation builds has additional"
-            " dependencies. Please run (pip install moviepy[doc])"
->>>>>>> fc691e9d
+            "Running the documenation builds has additional dependencies. Please run (pip install moviepy[doc])"
         )
 
     cmdclass["build_docs"] = BuildDoc
