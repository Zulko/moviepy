#!/usr/bin/env python

# This will try to import setuptools. If not here, it will reach for the embedded
# ez_setup (or the ez_setup package). If none, it fails with a message
import sys
from codecs import open

try:
    from setuptools import find_packages, setup
    from setuptools.command.test import test as TestCommand
except ImportError:
    try:
        import ez_setup

        ez_setup.use_setuptools()
    except ImportError:
        raise ImportError(
            "MoviePy could not be installed, probably because"
            " neither setuptools nor ez_setup are installed on this computer."
            "\nInstall ez_setup ([sudo] pip install ez_setup) and try again."
        )


class PyTest(TestCommand):
    """Handle test execution from setup."""

    user_options = [("pytest-args=", "a", "Arguments to pass into pytest")]

    def initialize_options(self):
        """Initialize the PyTest options."""
        TestCommand.initialize_options(self)
        self.pytest_args = ""

    def finalize_options(self):
        """Finalize the PyTest options."""
        TestCommand.finalize_options(self)
        self.test_args = []
        self.test_suite = True

    def run_tests(self):
        """Run the PyTest testing suite."""
        try:
            import pytest
        except ImportError:
            raise ImportError(
                "Running tests requires additional dependencies."
                "\nPlease run (pip install moviepy[test])"
            )

        errno = pytest.main(self.pytest_args.split(" "))
        sys.exit(errno)


cmdclass = {"test": PyTest}  # Define custom commands.

if "build_docs" in sys.argv:
    try:
        from sphinx.setup_command import BuildDoc
    except ImportError:
        raise ImportError(
            "Running the documenation builds has additional"
            " dependencies. Please run (pip install moviepy[docs])"
        )

    cmdclass["build_docs"] = BuildDoc

__version__ = None  # Explicitly set version to quieten static code checkers.
exec(open("moviepy/version.py").read())  # loads __version__

# Define the requirements for specific execution needs.
requires = [
<<<<<<< HEAD
    'decorator>=4.0.2,<5.0',
    "imageio>=2.5,<3.0; python_version>='3.4'",
    "imageio>=2.0,<2.5; python_version<'3.4'",
    "imageio_ffmpeg>=0.2.0; python_version>='3.4'",
    'numpy',
    'requests>=2.8.1,<3.0',
    'proglog<=1.0.0'
    ]
=======
    "decorator>=4.0.2,<5.0",
    "imageio>=2.5,<3.0",
    "imageio_ffmpeg>=0.2.0",
    "tqdm>=4.11.2,<5.0",
    "numpy>=1.17.3",
    "requests>=2.8.1,<3.0",
    "proglog<=1.0.0",
]
>>>>>>> 65bdefa9

optional_reqs = [
    "opencv-python>=3.0,<4.0",
    "scikit-image>=0.13.0,<1.0",
    "scikit-learn",
    "scipy>=0.19.0,<1.5",
    "matplotlib>=2.0.0,<3.0",
    "youtube_dl",
]

doc_reqs = [
    "pygame>=1.9.3,<2.0; python_version<'3.8'",
    "numpydoc>=0.6.0,<1.0",
    "sphinx_rtd_theme>=0.1.10b0,<1.0",
    "Sphinx>=1.5.2,<2.0",
]

test_reqs = [
    "coverage<5.0",
    "coveralls>=1.1,<2.0",
    "pytest-cov>=2.5.1,<3.0",
    "pytest>=3.0.0,<4.0",
    "requests>=2.8.1,<3.0",
]

extra_reqs = {"optional": optional_reqs, "doc": doc_reqs, "test": test_reqs}

# Load the README.
with open("README.rst", "r", "utf-8") as f:
    readme = f.read()

setup(
    name="moviepy",
    version=__version__,
    author="Zulko 2017",
    description="Video editing with Python",
    long_description=readme,
    url="https://zulko.github.io/moviepy/",
    license="MIT License",
    classifiers=[
        "Development Status :: 5 - Production/Stable",
        "Intended Audience :: Developers",
        "Natural Language :: English",
        "License :: OSI Approved :: MIT License",
        "Programming Language :: Python",
        "Programming Language :: Python :: 3",
        "Programming Language :: Python :: 3.6",
        "Programming Language :: Python :: 3.7",
        "Programming Language :: Python :: 3.8",
        "Topic :: Multimedia",
        "Topic :: Multimedia :: Sound/Audio",
        "Topic :: Multimedia :: Sound/Audio :: Analysis",
        "Topic :: Multimedia :: Video",
        "Topic :: Multimedia :: Video :: Capture",
        "Topic :: Multimedia :: Video :: Conversion",
    ],
    keywords="video editing audio compositing ffmpeg",
    packages=find_packages(exclude=["docs", "tests"]),
    cmdclass=cmdclass,
    command_options={
        "build_docs": {
            "build_dir": ("setup.py", "./docs/build"),
            "config_dir": ("setup.py", "./docs"),
            "version": ("setup.py", __version__.rsplit(".", 2)[0]),
            "release": ("setup.py", __version__),
        }
    },
    tests_require=test_reqs,
    install_requires=requires,
    extras_require=extra_reqs,
)<|MERGE_RESOLUTION|>--- conflicted
+++ resolved
@@ -69,25 +69,13 @@
 
 # Define the requirements for specific execution needs.
 requires = [
-<<<<<<< HEAD
-    'decorator>=4.0.2,<5.0',
-    "imageio>=2.5,<3.0; python_version>='3.4'",
-    "imageio>=2.0,<2.5; python_version<'3.4'",
-    "imageio_ffmpeg>=0.2.0; python_version>='3.4'",
-    'numpy',
-    'requests>=2.8.1,<3.0',
-    'proglog<=1.0.0'
-    ]
-=======
     "decorator>=4.0.2,<5.0",
     "imageio>=2.5,<3.0",
     "imageio_ffmpeg>=0.2.0",
-    "tqdm>=4.11.2,<5.0",
     "numpy>=1.17.3",
     "requests>=2.8.1,<3.0",
     "proglog<=1.0.0",
 ]
->>>>>>> 65bdefa9
 
 optional_reqs = [
     "opencv-python>=3.0,<4.0",
