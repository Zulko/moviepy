--- conflicted
+++ resolved
@@ -36,12 +36,9 @@
 
     download_url("https://github.com/earney/moviepy_media/raw/master/tests/images/pigs_in_a_polka.gif",
                  "media/pigs_in_a_polka.gif")
-<<<<<<< HEAD
 
     download_url("https://data.vision.ee.ethz.ch/cvl/video2gif/kAKZeIzs0Ag.mp4",
                  "media/video_with_failing_audio.mp4")
-=======
     
     download_url("https://github.com/earney/moviepy_media/raw/master/tests/videos/fire2.mp4",
-                 "media/fire2.mp4")
->>>>>>> c611107b
+                 "media/fire2.mp4")