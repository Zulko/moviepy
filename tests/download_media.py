--- conflicted
+++ resolved
@@ -23,22 +23,8 @@
     download_url("https://github.com/earney/moviepy_media/raw/master/tests/images/matplotlib_demo1.png",
                  "media/matplotlib_demo1.png")
 
-<<<<<<< HEAD
-    download_url("https://upload.wikimedia.org/wikipedia/commons/thumb/f/f7/Afterimagenpov.svg/1200px-Afterimagenpov.svg.png",
-                 "media/afterimage.png")
-
-    download_url("http://www.4uall.net/free-sound-effects/Animal-Music-free-sound-effects/COW_BIRD.WAV",
-                 "media/cow_bird.wav")
-
-    download_url("https://www.soundjay.com/ambient/boarding-accouncement-1.mp3",
-                 "media/boarding_announcement.mp3")
-
-    download_url("https://www.soundjay.com/human/crunching-1.mp3",
-                 "media/crunching.mp3")
-=======
     download_url("https://github.com/earney/moviepy_media/raw/master/tests/images/afterimage.png",
                  "media/afterimage.png")
 
     download_url("https://github.com/earney/moviepy_media/raw/master/tests/videos/big_buck_bunny_432_433.webm",
-                 "media/big_buck_bunny_432_433.webm")
->>>>>>> 4faeef37
+                 "media/big_buck_bunny_432_433.webm")