--- conflicted
+++ resolved
@@ -31,13 +31,11 @@
     download_url("https://github.com/earney/moviepy_media/raw/master/tests/sounds/crunching.mp3",
                  "media/crunching.mp3")
 
-<<<<<<< HEAD
-    download_url("https://data.vision.ee.ethz.ch/cvl/video2gif/kAKZeIzs0Ag.mp4",
-                 "media/video_with_failing_audio.mp4")
-=======
     download_url("https://raw.githubusercontent.com/earney/moviepy_media/master/tests/subtitles/subtitles1.srt",
                  "media/subtitles1.srt")
 
     download_url("https://github.com/earney/moviepy_media/raw/master/tests/images/pigs_in_a_polka.gif",
                  "media/pigs_in_a_polka.gif")
->>>>>>> d6335101
+
+    download_url("https://data.vision.ee.ethz.ch/cvl/video2gif/kAKZeIzs0Ag.mp4",
+                 "media/video_with_failing_audio.mp4")