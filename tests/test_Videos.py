# -*- coding: utf-8 -*-
"""Video tests meant to be run with pytest."""
import os
import sys

import pytest
from moviepy.video.compositing.CompositeVideoClip import CompositeVideoClip
from moviepy.video.fx.mask_color import mask_color
from moviepy.video.VideoClip import ColorClip, ImageClip

import download_media

sys.path.append("tests")
from test_helper import TMP_DIR

def test_download_media(capsys):
    with capsys.disabled():
       download_media.download()

def test_afterimage():
    with ImageClip("media/afterimage.png") as ai:
        masked_clip = mask_color(ai, color=[0,255,1]) # for green

        with ColorClip((800,600), color=(255,255,255)) as some_background_clip:

            with CompositeVideoClip([some_background_clip, masked_clip],
                                            use_bgclip=True) as final_clip:
                final_clip.duration = 5
<<<<<<< HEAD
                final_clip.write_videofile("/tmp/afterimage.mp4", fps=30)
=======
                final_clip.write_videofile(os.path.join(TMP_DIR, "afterimage.mp4"), fps=30)
>>>>>>> 6cbd4f34

if __name__ == '__main__':
   pytest.main()<|MERGE_RESOLUTION|>--- conflicted
+++ resolved
@@ -26,11 +26,7 @@
             with CompositeVideoClip([some_background_clip, masked_clip],
                                             use_bgclip=True) as final_clip:
                 final_clip.duration = 5
-<<<<<<< HEAD
-                final_clip.write_videofile("/tmp/afterimage.mp4", fps=30)
-=======
                 final_clip.write_videofile(os.path.join(TMP_DIR, "afterimage.mp4"), fps=30)
->>>>>>> 6cbd4f34
 
 if __name__ == '__main__':
    pytest.main()