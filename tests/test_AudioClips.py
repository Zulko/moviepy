# -*- coding: utf-8 -*-
"""Image sequencing clip tests meant to be run with pytest."""
import os
import sys

import pytest
from numpy import pi, sin

from moviepy.audio.AudioClip import (AudioClip, CompositeAudioClip,
                                     concatenate_audioclips)
from moviepy.audio.io.AudioFileClip import AudioFileClip

from .test_helper import TMP_DIR

<<<<<<< HEAD
skip_if_windows = pytest.mark.skipif(
    sys.platform.startswith("win"),
    reason="Temporarily skipping on windows because otherwise test suite fails with Invalid Handle Error"
)
=======

def test_audio_coreader():
    if sys.platform.startswith("win"):
        pytest.skip("Temporarily skipping on windows because otherwise test suite fails with Invalid Handle Error")
>>>>>>> 1c368a19

@skip_if_windows
def test_audio_coreader():
    sound = AudioFileClip("media/crunching.mp3")
    sound = sound.subclip(1, 4)
    sound2 = AudioFileClip("media/crunching.mp3")
    sound2.write_audiofile(os.path.join(TMP_DIR, "coreader.mp3"))

def test_audioclip():
    make_frame = lambda t: [sin(440 * 2 * pi * t)]
    clip = AudioClip(make_frame, duration=2, fps=22050)
    clip.write_audiofile(os.path.join(TMP_DIR, "audioclip.mp3"))

def test_audioclip_concat():
    make_frame_440 = lambda t: [sin(440 * 2 * pi * t)]
    make_frame_880 = lambda t: [sin(880 * 2 * pi * t)]

    clip1 = AudioClip(make_frame_440, duration=1, fps=44100)
    clip2 = AudioClip(make_frame_880, duration=2, fps=22050)

    concat_clip = concatenate_audioclips((clip1, clip2))
    # concatenate_audioclips should return a clip with an fps of the greatest
    # fps passed into it
    assert concat_clip.fps == 44100

    return
    # Does run without errors, but the length of the audio is way to long,
    # so it takes ages to run.
    concat_clip.write_audiofile(os.path.join(TMP_DIR, "concat_audioclip.mp3"))


@skip_if_windows
def test_audioclip_with_file_concat():
    make_frame_440 = lambda t: [sin(440 * 2 * pi * t)]
    clip1 = AudioClip(make_frame_440, duration=1, fps=44100)

    clip2 = AudioFileClip("media/crunching.mp3")

    concat_clip = concatenate_audioclips((clip1, clip2))

    return
    # Fails with strange error
    # "ValueError: operands could not be broadcast together with
    # shapes (1993,2) (1993,1993)1
    concat_clip.write_audiofile(os.path.join(TMP_DIR, "concat_clip_with_file_audio.mp3"))


def test_audiofileclip_concat():
    sound = AudioFileClip("media/crunching.mp3")
    sound = sound.subclip(1, 4)

    # Checks it works with videos as well
    sound2 = AudioFileClip("media/big_buck_bunny_432_433.webm")
    concat = concatenate_audioclips((sound, sound2))

    concat.write_audiofile(os.path.join(TMP_DIR, "concat_audio_file.mp3"))


if __name__ == "__main__":
    pytest.main()<|MERGE_RESOLUTION|>--- conflicted
+++ resolved
@@ -12,17 +12,10 @@
 
 from .test_helper import TMP_DIR
 
-<<<<<<< HEAD
 skip_if_windows = pytest.mark.skipif(
     sys.platform.startswith("win"),
     reason="Temporarily skipping on windows because otherwise test suite fails with Invalid Handle Error"
 )
-=======
-
-def test_audio_coreader():
-    if sys.platform.startswith("win"):
-        pytest.skip("Temporarily skipping on windows because otherwise test suite fails with Invalid Handle Error")
->>>>>>> 1c368a19
 
 @skip_if_windows
 def test_audio_coreader():
