--- conflicted
+++ resolved
@@ -7,16 +7,12 @@
 import numpy as np
 from numpy import pi, sin
 
-<<<<<<< HEAD
 from moviepy.audio.AudioClip import (
     AudioArrayClip,
     AudioClip,
     CompositeAudioClip,
     concatenate_audioclips,
 )
-=======
-from moviepy.audio.AudioClip import AudioClip, concatenate_audioclips
->>>>>>> 6057cf02
 from moviepy.audio.io.AudioFileClip import AudioFileClip
 
 from tests.test_helper import TMP_DIR
