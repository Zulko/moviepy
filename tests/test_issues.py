"""
Tests meant to be run with pytest
"""

import os
import pytest

from moviepy.editor import *

# must have to work on travis-ci
import sys
sys.path.append("tests")
import download_media

def test_download_media(capsys):
    with capsys.disabled():
       download_media.download()

def test_issue_145():
    video = ColorClip((800, 600), color=(255,0,0)).set_duration(5)
    with pytest.raises(Exception, message="Expecting Exception"):
         final = concatenate_videoclips([video], method = 'composite')

<<<<<<< HEAD
def test_issue_368():
    import sys
    if sys.version_info < (3,4):   #matplotlib only supported in python >= 3.4
       return

    # $DISPLAY not set error in (travis-ci) python 3.5, so ignore 3.5 for now
    if sys.version_info.major == 3 and sys.version_info.minor ==5:
       return

    import numpy as np
    import matplotlib.pyplot as plt
    from sklearn import svm
    from sklearn.datasets import make_moons
    from moviepy.video.io.bindings import mplfig_to_npimage
    import imageio

    X, Y = make_moons(50, noise=0.1, random_state=2) # semi-random data

    fig, ax = plt.subplots(1, figsize=(4, 4), facecolor=(1,1,1))
    fig.subplots_adjust(left=0, right=1, bottom=0)
    xx, yy = np.meshgrid(np.linspace(-2,3,500), np.linspace(-1,2,500))

    def make_frame(t):
        ax.clear()
        ax.axis('off')
        ax.set_title("SVC classification", fontsize=16)

        classifier = svm.SVC(gamma=2, C=1)
        # the varying weights make the points appear one after the other
        weights = np.minimum(1, np.maximum(0, t**2+10-np.arange(50)))
        classifier.fit(X, Y, sample_weight=weights)
        Z = classifier.decision_function(np.c_[xx.ravel(), yy.ravel()])
        Z = Z.reshape(xx.shape)
        ax.contourf(xx, yy, Z, cmap=plt.cm.bone, alpha=0.8,
                    vmin=-2.5, vmax=2.5, levels=np.linspace(-2,2,20))
        ax.scatter(X[:,0], X[:,1], c=Y, s=50*weights, cmap=plt.cm.bone)

        return mplfig_to_npimage(fig)

    animation = VideoClip(make_frame,duration=2)
    animation.write_gif("/tmp/svm.gif",fps=20)

=======
def test_issue_285():
    clip_1 = ImageClip('media/python_logo.png', duration=10)
    clip_2 = ImageClip('media/python_logo.png', duration=10)
    clip_3 = ImageClip('media/python_logo.png', duration=10)

    merged_clip = concatenate_videoclips([clip_1, clip_2, clip_3])
    assert merged_clip.duration == 30

    
def test_issue_354():
    clip = ImageClip("media/python_logo.png")

    clip.duration = 10
    crosstime = 1

    #caption = editor.TextClip("test text", font="Liberation-Sans-Bold", color='white', stroke_color='gray', stroke_width=2, method='caption', size=(1280, 720), fontsize=60, align='South-East')
    #caption.duration = clip.duration
    fadecaption = clip.crossfadein(crosstime).crossfadeout(crosstime)
    ret = CompositeVideoClip([clip, fadecaption])

def test_issue_359():
    video = ColorClip((800, 600), color=(255,0,0)).set_duration(5)
    video.fps=30
    video.write_gif(filename="/tmp/issue_359.gif", tempfiles=True)
>>>>>>> f9c65f04

def test_issue_407():
    red = ColorClip((800, 600), color=(255,0,0)).set_duration(5)
    red.fps=30
    assert red.fps == 30
    assert red.w == 800
    assert red.h == 600
    assert red.size == (800, 600)

    #ColorClip has no fps attribute
    green=ColorClip((640, 480), color=(0,255,0)).set_duration(2)
    blue=ColorClip((640, 480), color=(0,0,255)).set_duration(2)

    assert green.w == blue.w == 640
    assert green.h == blue.h == 480
    assert green.size == blue.size == (640, 480)

    with pytest.raises(AttributeError, message="Expecting ValueError Exception"):
         green.fps

    with pytest.raises(AttributeError, message="Expecting ValueError Exception"):
         blue.fps

    video=concatenate_videoclips([red, green, blue])
    assert video.fps == red.fps

def test_issue_416():
    green=ColorClip((640, 480), color=(0,255,0)).set_duration(2)  #ColorClip has no fps attribute
    video1=concatenate_videoclips([green])
    assert video1.fps == None

def test_issue_417():
    # failed in python2

    cad = u'media/python_logo.png'
    myclip = ImageClip(cad).fx(vfx.resize, newsize=[1280, 660])
    final = CompositeVideoClip([myclip], size=(1280, 720))
    #final.set_duration(7).write_videofile("test.mp4", fps=30)

def test_issue_467():
    cad = 'media/python_logo.png'
    clip = ImageClip(cad)

    #caused an error, NameError: global name 'copy' is not defined
    clip = clip.fx(vfx.blink, d_on=1, d_off=1)

if __name__ == '__main__':
   pytest.main()<|MERGE_RESOLUTION|>--- conflicted
+++ resolved
@@ -21,7 +21,30 @@
     with pytest.raises(Exception, message="Expecting Exception"):
          final = concatenate_videoclips([video], method = 'composite')
 
-<<<<<<< HEAD
+def test_issue_285():
+    clip_1 = ImageClip('media/python_logo.png', duration=10)
+    clip_2 = ImageClip('media/python_logo.png', duration=10)
+    clip_3 = ImageClip('media/python_logo.png', duration=10)
+
+    merged_clip = concatenate_videoclips([clip_1, clip_2, clip_3])
+    assert merged_clip.duration == 30
+    
+def test_issue_354():
+    clip = ImageClip("media/python_logo.png")
+
+    clip.duration = 10
+    crosstime = 1
+
+    #caption = editor.TextClip("test text", font="Liberation-Sans-Bold", color='white', stroke_color='gray', stroke_width=2, method='caption', size=(1280, 720), fontsize=60, align='South-East')
+    #caption.duration = clip.duration
+    fadecaption = clip.crossfadein(crosstime).crossfadeout(crosstime)
+    ret = CompositeVideoClip([clip, fadecaption])
+
+def test_issue_359():
+    video = ColorClip((800, 600), color=(255,0,0)).set_duration(5)
+    video.fps=30
+    video.write_gif(filename="/tmp/issue_359.gif", tempfiles=True)
+
 def test_issue_368():
     import sys
     if sys.version_info < (3,4):   #matplotlib only supported in python >= 3.4
@@ -63,33 +86,6 @@
 
     animation = VideoClip(make_frame,duration=2)
     animation.write_gif("/tmp/svm.gif",fps=20)
-
-=======
-def test_issue_285():
-    clip_1 = ImageClip('media/python_logo.png', duration=10)
-    clip_2 = ImageClip('media/python_logo.png', duration=10)
-    clip_3 = ImageClip('media/python_logo.png', duration=10)
-
-    merged_clip = concatenate_videoclips([clip_1, clip_2, clip_3])
-    assert merged_clip.duration == 30
-
-    
-def test_issue_354():
-    clip = ImageClip("media/python_logo.png")
-
-    clip.duration = 10
-    crosstime = 1
-
-    #caption = editor.TextClip("test text", font="Liberation-Sans-Bold", color='white', stroke_color='gray', stroke_width=2, method='caption', size=(1280, 720), fontsize=60, align='South-East')
-    #caption.duration = clip.duration
-    fadecaption = clip.crossfadein(crosstime).crossfadeout(crosstime)
-    ret = CompositeVideoClip([clip, fadecaption])
-
-def test_issue_359():
-    video = ColorClip((800, 600), color=(255,0,0)).set_duration(5)
-    video.fps=30
-    video.write_gif(filename="/tmp/issue_359.gif", tempfiles=True)
->>>>>>> f9c65f04
 
 def test_issue_407():
     red = ColorClip((800, 600), color=(255,0,0)).set_duration(5)
