"""Issue tests meant to be run with pytest."""

import os

import pytest

from moviepy.audio.io.AudioFileClip import AudioFileClip
from moviepy.video.compositing.CompositeVideoClip import CompositeVideoClip
from moviepy.video.compositing.concatenate import concatenate_videoclips
from moviepy.video.compositing.transitions import crossfadein, crossfadeout
from moviepy.video.fx.resize import resize
from moviepy.video.io.VideoFileClip import VideoFileClip
from moviepy.video.VideoClip import ColorClip, ImageClip, VideoClip


try:
    import matplotlib.pyplot
except ImportError:
    matplotlib = None
else:
    matplotlib = True


def test_issue_145():
    video = ColorClip((800, 600), color=(255, 0, 0)).with_duration(5)
    with pytest.raises(Exception):
        concatenate_videoclips([video], method="composite")


def test_issue_190():
    # from PIL import Image
    #
    # filename = os.path.join(util.TMP_DIR, "issue_190.png")
    # Image.new('L', (800,600), 'white').save(filename)
    #
    # from imageio import imread
    # image = imread(filename)
    #
    # clip = ImageSequenceClip([image, image], fps=1)
    # clip.write_videofile(os.path.splitext(filename)[0] + ".mp4"))
    pass


def test_issue_285():
    clip_1, clip_2, clip_3 = (
        ImageClip("media/python_logo.png", duration=10),
        ImageClip("media/python_logo.png", duration=10),
        ImageClip("media/python_logo.png", duration=10),
    )
    merged_clip = concatenate_videoclips([clip_1, clip_2, clip_3])
    assert merged_clip.duration == 30


def test_issue_334(util):
    # NOTE: this is horrible. Any simpler version ?
    last_move = None
    last_move1 = None

    lis = [
        (0.0, 113, 167, 47),
        (0.32, 138, 159, 47),
        (0.44, 152, 144, 47),
        (0.48, 193, 148, 47),
        (0.6, 193, 148, 47),
        (0.76, 205, 138, 55),
        (0.88, 204, 121, 63),
        (0.92, 190, 31, 127),
        (1.2, 183, 59, 127),
        (1.4, 137, 22, 127),
        (1.52, 137, 22, 127),
        (1.72, 129, 67, 127),
        (1.88, 123, 69, 127),
        (2.04, 131, 123, 63),
        (2.24, 130, 148, 63),
        (2.48, 130, 148, 63),
        (2.8, 138, 180, 63),
        (3.0, 138, 180, 63),
        (3.2, 146, 192, 63),
        (3.28, 105, 91, 151),
        (3.44, 105, 91, 151),
        (3.72, 11, 48, 151),
        (3.96, 5, 78, 151),
        (4.32, 4, 134, 1),
        (4.6, 149, 184, 48),
        (4.8, 145, 188, 48),
        (5.0, 154, 217, 48),
        (5.08, 163, 199, 48),
        (5.2, 163, 199, 48),
        (5.32, 164, 187, 48),
        (5.48, 163, 200, 48),
        (5.76, 163, 200, 48),
        (5.96, 173, 199, 48),
        (6.0, 133, 172, 48),
        (6.04, 128, 165, 48),
        (6.28, 128, 165, 48),
        (6.4, 129, 180, 48),
        (6.52, 133, 166, 48),
        (6.64, 133, 166, 48),
        (6.88, 144, 183, 48),
        (7.0, 153, 174, 48),
        (7.16, 153, 174, 48),
        (7.24, 153, 174, 48),
        (7.28, 253, 65, 104),
        (7.64, 253, 65, 104),
        (7.8, 279, 116, 80),
        (8.0, 290, 105, 80),
        (8.24, 288, 124, 80),
        (8.44, 243, 102, 80),
        (8.56, 243, 102, 80),
        (8.8, 202, 107, 80),
        (8.84, 164, 27, 104),
        (9.0, 164, 27, 104),
        (9.12, 121, 9, 104),
        (9.28, 77, 33, 104),
        (9.32, 52, 23, 104),
        (9.48, 52, 23, 104),
        (9.64, 33, 46, 104),
        (9.8, 93, 49, 104),
        (9.92, 93, 49, 104),
        (10.16, 173, 19, 104),
        (10.2, 226, 173, 48),
        (10.36, 226, 173, 48),
        (10.48, 211, 172, 48),
        (10.64, 208, 162, 48),
        (10.92, 220, 171, 48),
    ]

    lis1 = [
        (0.0, 113, 167, 47),
        (0.32, 138, 159, 47),
        (0.44, 152, 144, 47),
        (0.48, 193, 148, 47),
        (0.6, 193, 148, 47),
        (0.76, 205, 138, 55),
        (0.88, 204, 121, 63),
        (0.92, 190, 31, 127),
        (1.2, 183, 59, 127),
        (1.4, 137, 22, 127),
        (1.52, 137, 22, 127),
        (1.72, 129, 67, 127),
        (1.88, 123, 69, 127),
        (2.04, 131, 123, 63),
        (2.24, 130, 148, 63),
        (2.48, 130, 148, 63),
        (2.8, 138, 180, 63),
        (3.0, 138, 180, 63),
        (3.2, 146, 192, 63),
        (3.28, 105, 91, 151),
        (3.44, 105, 91, 151),
        (3.72, 11, 48, 151),
        (3.96, 5, 78, 151),
        (4.32, 4, 134, 1),
        (4.6, 149, 184, 48),
        (4.8, 145, 188, 48),
        (5.0, 154, 217, 48),
        (5.08, 163, 199, 48),
        (5.2, 163, 199, 48),
        (5.32, 164, 187, 48),
        (5.48, 163, 200, 48),
        (5.76, 163, 200, 48),
        (5.96, 173, 199, 48),
        (6.0, 133, 172, 48),
        (6.04, 128, 165, 48),
        (6.28, 128, 165, 48),
        (6.4, 129, 180, 48),
        (6.52, 133, 166, 48),
        (6.64, 133, 166, 48),
        (6.88, 144, 183, 48),
        (7.0, 153, 174, 48),
        (7.16, 153, 174, 48),
        (7.24, 153, 174, 48),
        (7.28, 253, 65, 104),
        (7.64, 253, 65, 104),
        (7.8, 279, 116, 80),
        (8.0, 290, 105, 80),
        (8.24, 288, 124, 80),
        (8.44, 243, 102, 80),
        (8.56, 243, 102, 80),
        (8.8, 202, 107, 80),
        (8.84, 164, 27, 104),
        (9.0, 164, 27, 104),
        (9.12, 121, 9, 104),
        (9.28, 77, 33, 104),
        (9.32, 52, 23, 104),
        (9.48, 52, 23, 104),
        (9.64, 33, 46, 104),
        (9.8, 93, 49, 104),
        (9.92, 93, 49, 104),
        (10.16, 173, 19, 104),
        (10.2, 226, 173, 48),
        (10.36, 226, 173, 48),
        (10.48, 211, 172, 48),
        (10.64, 208, 162, 48),
        (10.92, 220, 171, 48),
    ]

    def posi(t):
        global last_move
        if len(lis) == 0:
            return (last_move[1], last_move[2])
        if t >= lis[0][0]:
            last_move = item = lis.pop(0)
            return (item[1], item[2])
        else:
            if len(lis) > 0:
                dura = lis[0][0] - last_move[0]
                now = t - last_move[0]
                w = (lis[0][1] - last_move[1]) * (now / dura)
                h = (lis[0][2] - last_move[2]) * (now / dura)
                # print t, last_move[1] + w, last_move[2] + h
                return (last_move[1] + w, last_move[2] + h)
            return (last_move[1], last_move[2])

    def size(t):
        global last_move1
        if len(lis1) == 0:
            return (last_move1[3], last_move1[3] * 1.33)
        if t >= lis1[0][0]:
            last_move1 = item = lis1.pop(0)
            return (item[3], item[3] * 1.33)
        else:
            if len(lis) > 0:
                dura = lis1[0][0] - last_move1[0]
                now = t - last_move1[0]
                s = (lis1[0][3] - last_move1[3]) * (now / dura)
                nsw = last_move1[3] + s
                nsh = nsw * 1.33
                # print t, nsw, nsh
                return (nsw, nsh)
            return (last_move1[3], last_move1[3] * 1.33)

    avatar = VideoFileClip("media/big_buck_bunny_432_433.webm", has_mask=True)
    avatar.audio = None
<<<<<<< HEAD
    maskclip = ImageClip("media/afterimage.png", ismask=True, transparent=True)
    avatar.set_mask(maskclip)  # must set maskclip here..
    concatenated = avatar * 3
=======
    maskclip = ImageClip("media/afterimage.png", is_mask=True, transparent=True)
    avatar.with_mask(maskclip)  # must set maskclip here..
    concatenated = concatenate_videoclips([avatar] * 3)
>>>>>>> 9ebabda2

    tt = VideoFileClip("media/big_buck_bunny_0_30.webm").subclip(0, 3)
    # TODO: Setting mask here does not work:
    # .with_mask(maskclip).resize(size)])
    final = CompositeVideoClip([tt, concatenated.with_position(posi).fx(resize, size)])
    final.duration = tt.duration
    final.write_videofile(os.path.join(util.TMP_DIR, "issue_334.mp4"), fps=10)


def test_issue_354():
    with ImageClip("media/python_logo.png") as clip:
        clip.duration = 10
        crosstime = 1

        # TODO: Should this be removed?
        # caption = editor.TextClip("test text", font="Liberation-Sans-Bold",
        #                           color='white', stroke_color='gray',
        #                           stroke_width=2, method='caption',
        #                           size=(1280, 720), font_size=60,
        #                           align='South-East')
        # caption.duration = clip.duration

        fadecaption = clip.fx(crossfadein, crosstime).fx(crossfadeout, crosstime)
        CompositeVideoClip([clip, fadecaption]).close()


def test_issue_359(util):
    with ColorClip((800, 600), color=(255, 0, 0)).with_duration(0.2) as video:
        video.fps = 30
        video.write_gif(
            filename=os.path.join(util.TMP_DIR, "issue_359.gif"), tempfiles=True
        )


@pytest.mark.skipif(not matplotlib, reason="no matplotlib")
def test_issue_368(util):
    import matplotlib.pyplot as plt
    import numpy as np
    from sklearn import svm
    from sklearn.datasets import make_moons

    from moviepy.video.io.bindings import mplfig_to_npimage

    plt.switch_backend("Agg")

    X, Y = make_moons(50, noise=0.1, random_state=2)  # semi-random data

    fig, ax = plt.subplots(1, figsize=(4, 4), facecolor=(1, 1, 1))
    fig.subplots_adjust(left=0, right=1, bottom=0)
    xx, yy = np.meshgrid(np.linspace(-2, 3, 500), np.linspace(-1, 2, 500))

    def make_frame(t):
        ax.clear()
        ax.axis("off")
        ax.set_title("SVC classification", fontsize=16)

        classifier = svm.SVC(gamma=2, C=1)
        # the varying weights make the points appear one after the other
        weights = np.minimum(1, np.maximum(0, t**2 + 10 - np.arange(50)))
        classifier.fit(X, Y, sample_weight=weights)
        Z = classifier.decision_function(np.c_[xx.ravel(), yy.ravel()])
        Z = Z.reshape(xx.shape)
        ax.contourf(
            xx,
            yy,
            Z,
            cmap=plt.cm.bone,
            alpha=0.8,
            vmin=-2.5,
            vmax=2.5,
            levels=np.linspace(-2, 2, 20),
        )
        ax.scatter(X[:, 0], X[:, 1], c=Y, s=50 * weights, cmap=plt.cm.bone)

        return mplfig_to_npimage(fig)

    animation = VideoClip(make_frame, duration=0.2)
    animation.write_gif(os.path.join(util.TMP_DIR, "svm.gif"), fps=20)


def test_issue_407():
    red = ColorClip((800, 600), color=(255, 0, 0)).with_duration(5)
    red.fps = 30

    assert red.fps == 30
    assert red.w == 800
    assert red.h == 600
    assert red.size == (800, 600)

    # ColorClip has no fps attribute.
    green = ColorClip((640, 480), color=(0, 255, 0)).with_duration(2)
    blue = ColorClip((640, 480), color=(0, 0, 255)).with_duration(2)

    assert green.w == blue.w == 640
    assert green.h == blue.h == 480
    assert green.size == blue.size == (640, 480)

    with pytest.raises(AttributeError):
        green.fps

    with pytest.raises(AttributeError):
        blue.fps

    video = concatenate_videoclips([red, green, blue])
    assert video.fps == red.fps


def test_issue_416():
    # ColorClip has no fps attribute.
    green = ColorClip((640, 480), color=(0, 255, 0)).with_duration(2)
    video1 = concatenate_videoclips([green])
    assert video1.fps is None


def test_issue_417():
    # failed in python2
    cad = "media/python_logo.png"
    myclip = ImageClip(cad).fx(resize, new_size=[1280, 660])
    CompositeVideoClip([myclip], size=(1280, 720))
    # final.with_duration(7).write_videofile("test.mp4", fps=30)


def test_issue_470(util):
    wav_filename = os.path.join(util.TMP_DIR, "moviepy_issue_470.wav")

    audio_clip = AudioFileClip("media/crunching.mp3")

    # end_time is out of bounds
    subclip = audio_clip.subclip(start_time=6, end_time=9)

    with pytest.raises(IOError):
        subclip.write_audiofile(wav_filename, write_logfile=True)

    # but this one should work..
    subclip = audio_clip.subclip(start_time=6, end_time=8)
    subclip.write_audiofile(wav_filename, write_logfile=True)


def test_issue_547():
    red = ColorClip((640, 480), color=(255, 0, 0)).with_duration(1)
    green = ColorClip((640, 480), color=(0, 255, 0)).with_duration(2)
    blue = ColorClip((640, 480), color=(0, 0, 255)).with_duration(3)

    video = concatenate_videoclips([red, green, blue], method="compose")
    assert video.duration == 6
    assert video.mask.duration == 6

    video = concatenate_videoclips([red, green, blue])
    assert video.duration == 6


def test_issue_636():
    with VideoFileClip("media/big_buck_bunny_0_30.webm").subclip(0, 11) as video:
        with video.subclip(0, 1) as _:
            pass


def test_issue_655():
    video_file = "media/fire2.mp4"
    for subclip in [(0, 2), (1, 2), (2, 3)]:
        with VideoFileClip(video_file) as v:
            with v.subclip(1, 2) as _:
                pass
            next(v.subclip(*subclip).iter_frames())
    assert True


if __name__ == "__main__":
    pytest.main()<|MERGE_RESOLUTION|>--- conflicted
+++ resolved
@@ -231,15 +231,9 @@
 
     avatar = VideoFileClip("media/big_buck_bunny_432_433.webm", has_mask=True)
     avatar.audio = None
-<<<<<<< HEAD
-    maskclip = ImageClip("media/afterimage.png", ismask=True, transparent=True)
-    avatar.set_mask(maskclip)  # must set maskclip here..
-    concatenated = avatar * 3
-=======
     maskclip = ImageClip("media/afterimage.png", is_mask=True, transparent=True)
     avatar.with_mask(maskclip)  # must set maskclip here..
-    concatenated = concatenate_videoclips([avatar] * 3)
->>>>>>> 9ebabda2
+    concatenated = avatar * 3
 
     tt = VideoFileClip("media/big_buck_bunny_0_30.webm").subclip(0, 3)
     # TODO: Setting mask here does not work:
