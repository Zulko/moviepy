--- conflicted
+++ resolved
@@ -7,10 +7,6 @@
 
 from moviepy.editor import *
 
-<<<<<<< HEAD
-
-=======
->>>>>>> fd36a54f
 global knights, knights10
 
 def download_url(url, filename):
@@ -37,8 +33,7 @@
 def test_issue_145():
     with pytest.raises(Exception, message="Expecting Exception"):
          _final = concatenation([knights10], method = 'composite')
-
-<<<<<<< HEAD
+        
 def test_issue_417():
     # failed in python2
 
@@ -46,7 +41,7 @@
     myclip = ImageClip(cad).fx(vfx.resize, newsize=[1280, 660])
     final = CompositeVideoClip([myclip], size=(1280, 720))
     #final.set_duration(7).write_videofile("test.mp4", fps=30)
-=======
+
 def test_issue_407():
     assert round(knights.fps) == 30
     assert knights10.fps == knights.fps
@@ -60,7 +55,6 @@
     #_video=concatenate_videoclips([_text])
     #assert _video.fps == None
 
->>>>>>> fd36a54f
 
 if __name__ == '__main__':
    pytest.main()