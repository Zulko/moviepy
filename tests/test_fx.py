--- conflicted
+++ resolved
@@ -81,8 +81,6 @@
     with VideoFileClip("media/big_buck_bunny_0_30.webm").subclip(0,5) as clip:
         clip1 = fadeout(clip, 1)
         clip1.write_videofile(os.path.join(TMP_DIR,"fadeout1.webm"))
-<<<<<<< HEAD
-=======
 
 def test_invert_colors():
     clip = VideoFileClip("media/big_buck_bunny_432_433.webm")
@@ -227,7 +225,6 @@
     clip = AudioFileClip('media/crunching.mp3')
     clip = audio_normalize(clip)
     assert clip.max_volume() == 1
->>>>>>> 6cbd4f34
 
 
 if __name__ == '__main__':
