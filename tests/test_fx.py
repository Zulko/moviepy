import os

import pytest

from moviepy.audio.fx.audio_normalize import audio_normalize
from moviepy.audio.io.AudioFileClip import AudioFileClip
from moviepy.utils import close_all_clips
from moviepy.video.VideoClip import BitmapClip, ColorClip
from moviepy.video.fx.blackwhite import blackwhite
from moviepy.video.fx.blink import blink
from moviepy.video.fx.colorx import colorx
from moviepy.video.fx.crop import crop
from moviepy.video.fx.even_size import even_size
from moviepy.video.fx.fadein import fadein
from moviepy.video.fx.fadeout import fadeout
from moviepy.video.fx.freeze import freeze
from moviepy.video.fx.freeze_region import freeze_region
from moviepy.video.fx.invert_colors import invert_colors
from moviepy.video.fx.loop import loop
from moviepy.video.fx.lum_contrast import lum_contrast
from moviepy.video.fx.make_loopable import make_loopable
from moviepy.video.fx.margin import margin
from moviepy.video.fx.mirror_x import mirror_x
from moviepy.video.fx.mirror_y import mirror_y
from moviepy.video.fx.resize import resize
from moviepy.video.fx.rotate import rotate
from moviepy.video.fx.speedx import speedx
from moviepy.video.fx.time_mirror import time_mirror
from moviepy.video.fx.time_symmetrize import time_symmetrize
from moviepy.video.io.VideoFileClip import VideoFileClip
from moviepy.video.VideoClip import ColorClip
from moviepy.video.fx.supersample import supersample

from tests.test_helper import TMP_DIR


def get_test_video():
    return VideoFileClip("media/big_buck_bunny_432_433.webm").subclip(0, 1)


def test_accel_decel():
    pass


def test_blackwhite():
    # TODO update to use BitmapClip
    clip = get_test_video()
    clip1 = blackwhite(clip)
    clip1.write_videofile(os.path.join(TMP_DIR, "blackwhite1.webm"))
    close_all_clips(locals())


# This currently fails with a with_mask error!
# def test_blink():
#     with VideoFileClip("media/big_buck_bunny_0_30.webm").subclip(0,10) as clip:
#       clip1 = blink(clip, 1, 1)
#       clip1.write_videofile(os.path.join(TMP_DIR,"blink1.webm"))


def test_colorx():
    color_dict = {"H": (0, 0, 200), "L": (0, 0, 50), "B": (0, 0, 255), "O": (0, 0, 0)}
    clip = BitmapClip([["LLO", "BLO"]], color_dict=color_dict, fps=1)

    clipfx = colorx(clip, 4)
    target = BitmapClip([["HHO", "BHO"]], color_dict=color_dict, fps=1)
    assert target == clipfx


def test_crop():
    # x: 0 -> 4, y: 0 -> 3 inclusive
    clip = BitmapClip([["ABCDE", "EDCBA", "CDEAB", "BAEDC"]], fps=1)

    clip1 = crop(clip)
    target1 = BitmapClip([["ABCDE", "EDCBA", "CDEAB", "BAEDC"]], fps=1)
    assert clip1 == target1

    clip2 = crop(clip, x1=1, y1=1, x2=3, y2=3)
    target2 = BitmapClip([["DC", "DE"]], fps=1)
    assert clip2 == target2

    clip3 = crop(clip, y1=2)
    target3 = BitmapClip([["CDEAB", "BAEDC"]], fps=1)
    assert clip3 == target3

    clip4 = crop(clip, x1=2, width=2)
    target4 = BitmapClip([["CD", "CB", "EA", "ED"]], fps=1)
    assert clip4 == target4

    # TODO x_center=1 does not perform correctly
    clip5 = crop(clip, x_center=2, y_center=2, width=3, height=3)
    target5 = BitmapClip([["ABC", "EDC", "CDE"]], fps=1)
    assert clip5 == target5

    clip6 = crop(clip, x_center=2, width=2, y1=1, y2=2)
    target6 = BitmapClip([["DC"]], fps=1)
    assert clip6 == target6


def test_even_size():
    clip1 = BitmapClip([["ABC", "BCD"]], fps=1)  # Width odd
    clip1even = even_size(clip1)
    target1 = BitmapClip([["AB", "BC"]], fps=1)
    assert clip1even == target1

    clip2 = BitmapClip([["AB", "BC", "CD"]], fps=1)  # Height odd
    clip2even = even_size(clip2)
    target2 = BitmapClip([["AB", "BC"]], fps=1)
    assert clip2even == target2

    clip3 = BitmapClip([["ABC", "BCD", "CDE"]], fps=1)  # Width and height odd
    clip3even = even_size(clip3)
    target3 = BitmapClip([["AB", "BC"]], fps=1)
    assert clip3even == target3


def test_fadein():
    color_dict = {
        "I": (0, 0, 0),
        "R": (255, 0, 0),
        "G": (0, 255, 0),
        "B": (0, 0, 255),
        "W": (255, 255, 255),
    }
    clip = BitmapClip([["R"], ["G"], ["B"]], color_dict=color_dict, fps=1)

    clip1 = fadein(clip, 1)  # default initial color
    target1 = BitmapClip([["I"], ["G"], ["B"]], color_dict=color_dict, fps=1)
    assert clip1 == target1

    clip2 = fadein(clip, 1, initial_color=(255, 255, 255))  # different initial color
    target2 = BitmapClip([["W"], ["G"], ["B"]], color_dict=color_dict, fps=1)
    assert clip2 == target2


def test_fadeout():
    clip = get_test_video()
    clip1 = fadeout(clip, 0.5)
    clip1.write_videofile(os.path.join(TMP_DIR, "fadeout1.webm"))
    close_all_clips(locals())


def test_freeze():
    clip = BitmapClip([["R"], ["G"], ["B"]], fps=1)  # 3 separate frames

    clip1 = freeze(clip, t=1, freeze_duration=1)
    target1 = BitmapClip([["R"], ["G"], ["G"], ["B"]], fps=1)
    assert clip1 == target1

    clip2 = freeze(clip, t="end", freeze_duration=1)
    target2 = BitmapClip([["R"], ["G"], ["B"], ["B"]], fps=1)
    assert clip2 == target2

    clip3 = freeze(clip, t=1, total_duration=4)
    target3 = BitmapClip([["R"], ["G"], ["G"], ["B"]], fps=1)
    assert clip3 == target3

    clip4 = freeze(clip, t="end", total_duration=4, padding_end=1)
    target4 = BitmapClip([["R"], ["G"], ["G"], ["B"]], fps=1)
    assert clip4 == target4


def test_freeze_region():
    clip = BitmapClip([["AAB", "CCC"], ["BBR", "DDD"], ["CCC", "ABC"]], fps=1)

    # Test region
    clip1 = freeze_region(clip, t=1, region=(2, 0, 3, 1))
    target1 = BitmapClip([["AAR", "CCC"], ["BBR", "DDD"], ["CCR", "ABC"]], fps=1)
    assert clip1 == target1

    # Test outside_region
    clip2 = freeze_region(clip, t=1, outside_region=(2, 0, 3, 1))
    target2 = BitmapClip([["BBB", "DDD"], ["BBR", "DDD"], ["BBC", "DDD"]], fps=1)
    assert clip2 == target2

    pass


def test_gamma_corr():
    pass


def test_headblur():
    pass


def test_invert_colors():
    clip = BitmapClip(
        [["AB", "BC"]],
        color_dict={"A": (0, 0, 0), "B": (50, 100, 150), "C": (255, 255, 255)},
        fps=1,
    )

    clip1 = invert_colors(clip)
    target1 = BitmapClip(
        [["CD", "DA"]],
        color_dict={"A": (0, 0, 0), "D": (205, 155, 105), "C": (255, 255, 255)},
        fps=1,
    )
    assert clip1 == target1


def test_loop():
    clip = BitmapClip([["R"], ["G"], ["B"]], fps=1)

    clip1 = loop(clip, n=2)  # loop 2 times
    target1 = BitmapClip([["R"], ["G"], ["B"], ["R"], ["G"], ["B"]], fps=1)
    assert clip1 == target1

    clip2 = loop(clip, duration=8)  # loop 8 seconds
    target2 = BitmapClip(
        [["R"], ["G"], ["B"], ["R"], ["G"], ["B"], ["R"], ["G"]], fps=1
    )
    assert clip2 == target2

    clip3 = loop(clip).with_duration(5)  # infinite loop
    target3 = BitmapClip([["R"], ["G"], ["B"], ["R"], ["G"]], fps=1)
    assert clip3 == target3

    clip = get_test_video()
    clip1 = loop(clip).with_duration(3)  # infinite looping
    clip1.write_videofile(os.path.join(TMP_DIR, "loop1.webm"))

<<<<<<< HEAD
    clip2 = loop(clip, duration=10)  # loop for 10 seconds
    clip2.write_videofile(os.path.join(TMP_DIR, "loop2.webm"))

    clip3 = loop(clip, n=3)  # loop 3 times
    clip3.write_videofile(os.path.join(TMP_DIR, "loop3.webm"))

    clip = BitmapClip([["R"], ["G"], ["B"]], fps=1)
    clip1 = loop(clip, n=2)  # loop 2 times
    target1 = BitmapClip([["R"], ["G"], ["B"], ["R"], ["G"], ["B"]], fps=1)
    assert clip1 == target1

    clip2 = loop(clip, duration=8)  # loop 8 seconds
    target2 = BitmapClip(
        [["R"], ["G"], ["B"], ["R"], ["G"], ["B"], ["R"], ["G"]], fps=1
    )
    assert clip2 == target2

    close_all_clips(objects=locals())
=======
    return  # Still buggy. TODO fix
    # clip2 = loop(clip, duration=10)  # loop for 10 seconds
    # clip2.write_videofile(os.path.join(TMP_DIR, "loop2.webm"))

    # clip3 = loop(clip, n=3)  # loop 3 times
    # clip3.write_videofile(os.path.join(TMP_DIR, "loop3.webm"))
    # close_all_clips(objects=locals())
>>>>>>> 4185e51c


def test_lum_contrast():
    clip = get_test_video()
    clip1 = lum_contrast(clip)
    clip1.write_videofile(os.path.join(TMP_DIR, "lum_contrast1.webm"))
    close_all_clips(locals())

    # what are the correct value ranges for function arguments lum,
    # contrast and contrast_thr?  Maybe we should check for these in
    # lum_contrast.


def test_make_loopable():
    clip = get_test_video()
    clip1 = make_loopable(clip, 0.4)
    clip1.write_videofile(os.path.join(TMP_DIR, "make_loopable1.webm"))
    close_all_clips(locals())


def test_margin():
    clip = BitmapClip([["RRR", "RRR"], ["RRB", "RRB"]], fps=1)

    # Make sure that the default values leave clip unchanged
    clip1 = margin(clip)
    assert clip == clip1

    # 1 pixel black margin
    clip2 = margin(clip, margin_size=1)
    target = BitmapClip(
        [["OOOOO", "ORRRO", "ORRRO", "OOOOO"], ["OOOOO", "ORRBO", "ORRBO", "OOOOO"]],
        fps=1,
    )
    assert target == clip2

    # 1 pixel green margin
    clip3 = margin(clip, margin_size=1, color=(0, 255, 0))
    target = BitmapClip(
        [["GGGGG", "GRRRG", "GRRRG", "GGGGG"], ["GGGGG", "GRRBG", "GRRBG", "GGGGG"]],
        fps=1,
    )
    assert target == clip3


def test_mask_and():
    pass


def test_mask_color():
    pass


def test_mask_or():
    pass


def test_mirror_x():
    clip = BitmapClip([["AB", "CD"]], fps=1)
    clip1 = mirror_x(clip)
    target = BitmapClip([["BA", "DC"]], fps=1)
    assert clip1 == target


def test_mirror_y():
    clip = BitmapClip([["AB", "CD"]], fps=1)
    clip1 = mirror_y(clip)
    target = BitmapClip([["CD", "AB"]], fps=1)
    assert clip1 == target


def test_painting():
    pass


def test_resize():
    # TODO update to use BitmapClip
    clip = get_test_video()

    clip1 = resize(clip, (460, 720))  # New resolution: (460,720)
    assert clip1.size == (460, 720)
    clip1.write_videofile(os.path.join(TMP_DIR, "resize1.webm"))

    clip2 = resize(clip, 0.6)  # width and heigth multiplied by 0.6
    assert clip2.size == (clip.size[0] * 0.6, clip.size[1] * 0.6)
    clip2.write_videofile(os.path.join(TMP_DIR, "resize2.webm"))

    clip3 = resize(clip, width=800)  # height computed automatically.
    assert clip3.w == 800
    # assert clip3.h == ??
    clip3.write_videofile(os.path.join(TMP_DIR, "resize3.webm"))
    close_all_clips(locals())

    # I get a general stream error when playing this video.
    # clip4=clip.resize(lambda t : 1+0.02*t) # slow swelling of the clip
    # clip4.write_videofile(os.path.join(TMP_DIR, "resize4.webm"))


@pytest.mark.parametrize("angle_offset", [-360, 0, 360, 720])
def test_rotate(angle_offset):
    # Run several times to ensure that adding 360 to rotation angles has no effect
    clip = BitmapClip([["AAAA", "BBBB", "CCCC"], ["ABCD", "BCDE", "CDEA"]], fps=1)

    clip1 = rotate(clip, 0 + angle_offset)
    target1 = BitmapClip([["AAAA", "BBBB", "CCCC"], ["ABCD", "BCDE", "CDEA"]], fps=1)
    assert clip1 == target1

    clip2 = rotate(clip, 90 + angle_offset)
    target2 = BitmapClip(
        [["ABC", "ABC", "ABC", "ABC"], ["DEA", "CDE", "BCD", "ABC"]], fps=1
    )
    assert clip2 == target2, clip2.to_bitmap()

    clip3 = rotate(clip, 180 + angle_offset)
    target3 = BitmapClip([["CCCC", "BBBB", "AAAA"], ["AEDC", "EDCB", "DCBA"]], fps=1)
    assert clip3 == target3

    clip4 = rotate(clip, 270 + angle_offset)
    target4 = BitmapClip(
        [["CBA", "CBA", "CBA", "CBA"], ["CBA", "DCB", "EDC", "AED"]], fps=1
    )
    assert clip4 == target4


def test_rotate_nonstandard_angles():
    # Test rotate with color clip
    clip = ColorClip([600, 400], [150, 250, 100]).with_duration(1).with_fps(5)
    clip = rotate(clip, 20)
    clip.write_videofile(os.path.join(TMP_DIR, "color_rotate.webm"))


def test_scroll():
    pass


def test_speedx():
    clip = BitmapClip([["A"], ["B"], ["C"], ["D"]], fps=1)

    clip1 = speedx(clip, 0.5)  # 1/2x speed
    target1 = BitmapClip(
        [["A"], ["A"], ["B"], ["B"], ["C"], ["C"], ["D"], ["D"]], fps=1
    )
    assert clip1 == target1

    clip2 = speedx(clip, final_duration=8)  # 1/2x speed
    target2 = BitmapClip(
        [["A"], ["A"], ["B"], ["B"], ["C"], ["C"], ["D"], ["D"]], fps=1
    )
    assert clip2 == target2

    clip3 = speedx(clip, final_duration=12)  # 1/2x speed
    target3 = BitmapClip(
        [
            ["A"],
            ["A"],
            ["A"],
            ["B"],
            ["B"],
            ["B"],
            ["C"],
            ["C"],
            ["C"],
            ["D"],
            ["D"],
            ["D"],
        ],
        fps=1,
    )
    assert clip3 == target3

    clip4 = speedx(clip, 2)  # 2x speed
    target4 = BitmapClip([["A"], ["C"]], fps=1)
    assert clip4 == target4

    clip5 = speedx(clip, final_duration=2)  # 2x speed
    target5 = BitmapClip([["A"], ["C"]], fps=1)
    assert clip5 == target5

    clip6 = speedx(clip, 4)  # 4x speed
    target6 = BitmapClip([["A"]], fps=1)
    assert (
        clip6 == target6
    ), f"{clip6.duration} {target6.duration} {clip6.fps} {target6.fps}"


def test_supersample():
    pass


def test_time_mirror():
    clip = BitmapClip([["AA", "AA"], ["BB", "BB"], ["CC", "CC"]], fps=1)

    clip1 = time_mirror(clip)
    target1 = BitmapClip([["CC", "CC"], ["BB", "BB"], ["AA", "AA"]], fps=1)
    assert clip1 == target1

    clip2 = BitmapClip([["AA", "AA"], ["BB", "BB"], ["CC", "CC"], ["DD", "DD"]], fps=1)

    clip3 = time_mirror(clip2)
    target3 = BitmapClip(
        [["DD", "DD"], ["CC", "CC"], ["BB", "BB"], ["AA", "AA"]], fps=1
    )
    assert clip3 == target3


def test_time_symmetrize():
    clip = BitmapClip([["AA", "AA"], ["BB", "BB"], ["CC", "CC"]], fps=1)

    clip1 = time_symmetrize(clip)
    target1 = BitmapClip(
        [
            ["AA", "AA"],
            ["BB", "BB"],
            ["CC", "CC"],
            ["CC", "CC"],
            ["BB", "BB"],
            ["AA", "AA"],
        ],
        fps=1,
    )
    assert clip1 == target1


def test_normalize():
    clip = AudioFileClip("media/crunching.mp3")
    clip = audio_normalize(clip)
    assert clip.max_volume() == 1
    close_all_clips(locals())


if __name__ == "__main__":
    pytest.main()<|MERGE_RESOLUTION|>--- conflicted
+++ resolved
@@ -220,34 +220,13 @@
     clip1 = loop(clip).with_duration(3)  # infinite looping
     clip1.write_videofile(os.path.join(TMP_DIR, "loop1.webm"))
 
-<<<<<<< HEAD
     clip2 = loop(clip, duration=10)  # loop for 10 seconds
     clip2.write_videofile(os.path.join(TMP_DIR, "loop2.webm"))
 
     clip3 = loop(clip, n=3)  # loop 3 times
     clip3.write_videofile(os.path.join(TMP_DIR, "loop3.webm"))
 
-    clip = BitmapClip([["R"], ["G"], ["B"]], fps=1)
-    clip1 = loop(clip, n=2)  # loop 2 times
-    target1 = BitmapClip([["R"], ["G"], ["B"], ["R"], ["G"], ["B"]], fps=1)
-    assert clip1 == target1
-
-    clip2 = loop(clip, duration=8)  # loop 8 seconds
-    target2 = BitmapClip(
-        [["R"], ["G"], ["B"], ["R"], ["G"], ["B"], ["R"], ["G"]], fps=1
-    )
-    assert clip2 == target2
-
     close_all_clips(objects=locals())
-=======
-    return  # Still buggy. TODO fix
-    # clip2 = loop(clip, duration=10)  # loop for 10 seconds
-    # clip2.write_videofile(os.path.join(TMP_DIR, "loop2.webm"))
-
-    # clip3 = loop(clip, n=3)  # loop 3 times
-    # clip3.write_videofile(os.path.join(TMP_DIR, "loop3.webm"))
-    # close_all_clips(objects=locals())
->>>>>>> 4185e51c
 
 
 def test_lum_contrast():
