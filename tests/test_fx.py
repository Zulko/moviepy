--- conflicted
+++ resolved
@@ -8,23 +8,13 @@
 from moviepy.video.fx.crop import crop
 from moviepy.video.fx.fadein import fadein
 from moviepy.video.fx.fadeout import fadeout
-<<<<<<< HEAD
 from moviepy.video.fx.freeze import freeze
 from moviepy.video.fx.freeze_region import freeze_region
 from moviepy.video.fx.headblur import headblur
-=======
 from moviepy.video.io.VideoFileClip import VideoFileClip
->>>>>>> 7bd06782
 
 import download_media
-<<<<<<< HEAD
 from test_helper import TRAVIS, TMP_DIR, PYTHON_VERSION
-=======
-from test_helper import TMP_DIR
-
-sys.path.append("tests")
->>>>>>> 7bd06782
-
 
 def test_download_media(capsys):
     with capsys.disabled():
