import math
import os
import random

import numpy as np
import pytest

<<<<<<< HEAD
from moviepy import AudioClip, AudioFileClip, BitmapClip, ColorClip, VideoFileClip
from moviepy.audio.fx import (
    audio_delay,
    audio_normalize,
    multiply_stereo_volume,
    multiply_volume,
)
=======
from moviepy import (
    AudioClip,
    AudioFileClip,
    BitmapClip,
    ColorClip,
    VideoClip,
    VideoFileClip,
)
from moviepy.audio.fx import audio_normalize, multiply_stereo_volume, multiply_volume
>>>>>>> b5196877
from moviepy.utils import close_all_clips
from moviepy.video.fx import (
    blackwhite,
    crop,
    even_size,
    fadein,
    fadeout,
    freeze,
    freeze_region,
    invert_colors,
    loop,
    lum_contrast,
    make_loopable,
    margin,
    mask_and,
    mask_or,
    mirror_x,
    mirror_y,
    multiply_color,
    multiply_speed,
    resize,
    rotate,
    time_mirror,
    time_symmetrize,
)

from tests.test_helper import TMP_DIR


def get_test_video():
    return VideoFileClip("media/big_buck_bunny_432_433.webm").subclip(0, 1)


def test_accel_decel():
    pass


def test_blackwhite():
    # Create black/white spectrum ``bw_color_dict`` to compare against it.
    # Colors after ``blackwhite`` FX must be inside this dictionary
    # Note: black/white spectrum is made of colors with same numbers
    # [(0, 0, 0), (1, 1, 1), (2, 2, 2)...]
    bw_color_dict = {}
    for num in range(0, 256):
        bw_color_dict[chr(num + 255)] = (num, num, num)
    color_dict = bw_color_dict.copy()
    # update dictionary with default BitmapClip color_dict values
    color_dict.update(BitmapClip.DEFAULT_COLOR_DICT)

    # add row with random colors in b/w spectrum
    random_row = ""
    for num in range(512, 515):
        # use unique unicode representation for each color
        char = chr(num)
        random_row += char

        # random colors in the b/w spectrum
        color_dict[char] = tuple(random.randint(0, 255) for i in range(3))

    # clip converted below to black/white
    clip = BitmapClip([["RGB", random_row]], color_dict=color_dict, fps=1)

    # for each possible ``preserve_luminosity`` boolean argument value
    for preserve_luminosity in [True, False]:
        # default argument (``RGB=None``)
        clip_bw = blackwhite(clip, preserve_luminosity=preserve_luminosity)

        bitmap = clip_bw.to_bitmap()
        assert bitmap

        for i, row in enumerate(bitmap[0]):
            for char in row:
                # all characters returned by ``to_bitmap`` are in the b/w spectrum
                assert char in bw_color_dict

                if i == 0:  # pure "RGB" colors are converted to [85, 85, 85]
                    assert char == row[0]  # so are equal

        # custom random ``RGB`` argument
        clip_bw_custom_rgb = blackwhite(
            clip,
            RGB=(random.randint(0, 255), 0, 0),
            preserve_luminosity=preserve_luminosity,
        )
        bitmap = clip_bw_custom_rgb.to_bitmap()
        for i, row in enumerate(bitmap[0]):
            for i2, char in enumerate(row):
                # all characters returned by ``to_bitmap`` are in the b/w spectrum
                assert char in bw_color_dict

                # for clip "RGB" row, two latest converted colors are equal
                if i == 0 and i2 > 0:
                    assert char == row[1] and char == row[2]

        # ``RGB="CRT_phosphor"`` argument
        clip_bw_crt_phosphor = blackwhite(
            clip, RGB="CRT_phosphor", preserve_luminosity=preserve_luminosity
        )
        bitmap = clip_bw_crt_phosphor.to_bitmap()
        assert bitmap
        for row in bitmap[0]:
            for char in row:
                # all characters returned by ``to_bitmap`` are in the b/w spectrum
                assert char in bw_color_dict

    close_all_clips(locals())


# This currently fails with a with_mask error!
# def test_blink():
#     with VideoFileClip("media/big_buck_bunny_0_30.webm").subclip(0,10) as clip:
#       clip1 = blink(clip, 1, 1)
#       clip1.write_videofile(os.path.join(TMP_DIR,"blink1.webm"))


def test_multiply_color():
    color_dict = {"H": (0, 0, 200), "L": (0, 0, 50), "B": (0, 0, 255), "O": (0, 0, 0)}
    clip = BitmapClip([["LLO", "BLO"]], color_dict=color_dict, fps=1)

    clipfx = multiply_color(clip, 4)
    target = BitmapClip([["HHO", "BHO"]], color_dict=color_dict, fps=1)
    assert target == clipfx


def test_crop():
    # x: 0 -> 4, y: 0 -> 3 inclusive
    clip = BitmapClip([["ABCDE", "EDCBA", "CDEAB", "BAEDC"]], fps=1)

    clip1 = crop(clip)
    target1 = BitmapClip([["ABCDE", "EDCBA", "CDEAB", "BAEDC"]], fps=1)
    assert clip1 == target1

    clip2 = crop(clip, x1=1, y1=1, x2=3, y2=3)
    target2 = BitmapClip([["DC", "DE"]], fps=1)
    assert clip2 == target2

    clip3 = crop(clip, y1=2)
    target3 = BitmapClip([["CDEAB", "BAEDC"]], fps=1)
    assert clip3 == target3

    clip4 = crop(clip, x1=2, width=2)
    target4 = BitmapClip([["CD", "CB", "EA", "ED"]], fps=1)
    assert clip4 == target4

    # TODO x_center=1 does not perform correctly
    clip5 = crop(clip, x_center=2, y_center=2, width=3, height=3)
    target5 = BitmapClip([["ABC", "EDC", "CDE"]], fps=1)
    assert clip5 == target5

    clip6 = crop(clip, x_center=2, width=2, y1=1, y2=2)
    target6 = BitmapClip([["DC"]], fps=1)
    assert clip6 == target6


def test_even_size():
    clip1 = BitmapClip([["ABC", "BCD"]], fps=1)  # Width odd
    clip1even = even_size(clip1)
    target1 = BitmapClip([["AB", "BC"]], fps=1)
    assert clip1even == target1

    clip2 = BitmapClip([["AB", "BC", "CD"]], fps=1)  # Height odd
    clip2even = even_size(clip2)
    target2 = BitmapClip([["AB", "BC"]], fps=1)
    assert clip2even == target2

    clip3 = BitmapClip([["ABC", "BCD", "CDE"]], fps=1)  # Width and height odd
    clip3even = even_size(clip3)
    target3 = BitmapClip([["AB", "BC"]], fps=1)
    assert clip3even == target3


def test_fadein():
    color_dict = {
        "I": (0, 0, 0),
        "R": (255, 0, 0),
        "G": (0, 255, 0),
        "B": (0, 0, 255),
        "W": (255, 255, 255),
    }
    clip = BitmapClip([["R"], ["G"], ["B"]], color_dict=color_dict, fps=1)

    clip1 = fadein(clip, 1)  # default initial color
    target1 = BitmapClip([["I"], ["G"], ["B"]], color_dict=color_dict, fps=1)
    assert clip1 == target1

    clip2 = fadein(clip, 1, initial_color=(255, 255, 255))  # different initial color
    target2 = BitmapClip([["W"], ["G"], ["B"]], color_dict=color_dict, fps=1)
    assert clip2 == target2


def test_fadeout():
    clip = get_test_video()
    clip1 = fadeout(clip, 0.5)
    clip1.write_videofile(os.path.join(TMP_DIR, "fadeout1.webm"))
    close_all_clips(locals())


@pytest.mark.parametrize(
    (
        "t",
        "freeze_duration",
        "total_duration",
        "padding_end",
        "output_frames",
    ),
    (
        # at start, 1 second (default t == 0)
        (
            None,
            1,
            None,
            None,
            ["R", "R", "G", "B"],
        ),
        # at start, 1 second (explicit t)
        (
            0,
            1,
            None,
            None,
            ["R", "R", "G", "B"],
        ),
        # at end, 1 second
        (
            "end",
            1,
            None,
            None,
            ["R", "G", "B", "B"],
        ),
        # at end 1 second, padding end 1 second
        (
            "end",
            1,
            None,
            1,
            ["R", "G", "G", "B"],
        ),
        # at 2nd frame, 1 second
        (
            1,  # second 0 is frame 1, second 1 is frame 2...
            1,
            None,
            None,
            ["R", "G", "G", "B"],
        ),
        # at 2nd frame, 2 seconds
        (
            1,
            2,
            None,
            None,
            ["R", "G", "G", "G", "B"],
        ),
        # `freeze_duration`, `total_duration` are None
        (1, None, None, None, ValueError),
        # `total_duration` 5 at start (2 seconds)
        (None, None, 5, None, ["R", "R", "R", "G", "B"]),
        # total duration 5 at end
        ("end", None, 5, None, ["R", "G", "B", "B", "B"]),
        # total duration 5 padding end
        ("end", None, 5, 1, ["R", "G", "G", "G", "B"]),
    ),
    ids=[
        "at start, 1 second (default t == 0)",
        "at start, 1 second (explicit t)",
        "at end, 1 second",
        "at end 1 second, padding end 1 second",
        "at 2nd frame, 1 second",
        "at 2nd frame, 2 seconds",
        "`freeze_duration`, `total_duration` are None",
        "`total_duration` 5 at start (2 seconds)",
        "`total_duration` 5 at end",
        "`total_duration` 5 padding end",
    ],
)
def test_freeze(t, freeze_duration, total_duration, padding_end, output_frames):
    input_frames = ["R", "G", "B"]
    clip_duration = len(input_frames)

    # create BitmapClip with predefined set of colors, during 1 second each one
    clip = BitmapClip([list(color) for color in input_frames], fps=1).with_duration(
        clip_duration
    )

    # build kwargs passed to `freeze`
    possible_kwargs = {
        "t": t,
        "freeze_duration": freeze_duration,
        "total_duration": total_duration,
        "padding_end": padding_end,
    }
    kwargs = {
        kw_name: kw_value
        for kw_name, kw_value in possible_kwargs.items()
        if kw_value is not None
    }

    # freeze clip
    if hasattr(output_frames, "__traceback__"):
        with pytest.raises(output_frames):
            freeze(clip, **kwargs)
        return
    else:
        freezed_clip = freeze(clip, **kwargs)

    # assert new duration
    expected_freeze_duration = (
        freeze_duration
        if freeze_duration is not None
        else total_duration - clip_duration
    )
    assert freezed_clip.duration == clip_duration + expected_freeze_duration

    # assert colors are the expected
    for i, color in enumerate(freezed_clip.iter_frames()):
        expected_color = list(BitmapClip.DEFAULT_COLOR_DICT[output_frames[i]])
        assert list(color[0][0]) == expected_color


def test_freeze_region():
    clip = BitmapClip([["AAB", "CCC"], ["BBR", "DDD"], ["CCC", "ABC"]], fps=1)

    # Test region
    clip1 = freeze_region(clip, t=1, region=(2, 0, 3, 1))
    target1 = BitmapClip([["AAR", "CCC"], ["BBR", "DDD"], ["CCR", "ABC"]], fps=1)
    assert clip1 == target1

    # Test outside_region
    clip2 = freeze_region(clip, t=1, outside_region=(2, 0, 3, 1))
    target2 = BitmapClip([["BBB", "DDD"], ["BBR", "DDD"], ["BBC", "DDD"]], fps=1)
    assert clip2 == target2


def test_gamma_corr():
    pass


def test_headblur():
    pass


def test_invert_colors():
    clip = BitmapClip(
        [["AB", "BC"]],
        color_dict={"A": (0, 0, 0), "B": (50, 100, 150), "C": (255, 255, 255)},
        fps=1,
    )

    clip1 = invert_colors(clip)
    target1 = BitmapClip(
        [["CD", "DA"]],
        color_dict={"A": (0, 0, 0), "D": (205, 155, 105), "C": (255, 255, 255)},
        fps=1,
    )
    assert clip1 == target1


def test_loop():
    clip = BitmapClip([["R"], ["G"], ["B"]], fps=1)

    clip1 = loop(clip, n=2)  # loop 2 times
    target1 = BitmapClip([["R"], ["G"], ["B"], ["R"], ["G"], ["B"]], fps=1)
    assert clip1 == target1

    clip2 = loop(clip, duration=8)  # loop 8 seconds
    target2 = BitmapClip(
        [["R"], ["G"], ["B"], ["R"], ["G"], ["B"], ["R"], ["G"]], fps=1
    )
    assert clip2 == target2

    clip3 = loop(clip).with_duration(5)  # infinite loop
    target3 = BitmapClip([["R"], ["G"], ["B"], ["R"], ["G"]], fps=1)
    assert clip3 == target3

    clip = get_test_video().subclip(0.2, 0.3)  # 0.1 seconds long
    clip1 = loop(clip).with_duration(0.5)  # infinite looping
    clip1.write_videofile(os.path.join(TMP_DIR, "loop1.webm"))

    clip2 = loop(clip, duration=0.5)  # loop for 1 second
    clip2.write_videofile(os.path.join(TMP_DIR, "loop2.webm"))

    clip3 = loop(clip, n=3)  # loop 3 times
    clip3.write_videofile(os.path.join(TMP_DIR, "loop3.webm"))

    # Test audio looping
    clip = AudioClip(
        lambda t: np.sin(440 * 2 * np.pi * t) * (t % 1) + 0.5, duration=2.5, fps=44100
    )
    clip1 = clip.loop(2)
    # TODO fix AudioClip.__eq__()
    # assert concatenate_audioclips([clip, clip]) == clip1

    close_all_clips(objects=locals())


def test_lum_contrast():
    clip = get_test_video()
    clip1 = lum_contrast(clip)
    clip1.write_videofile(os.path.join(TMP_DIR, "lum_contrast1.webm"))
    close_all_clips(locals())

    # what are the correct value ranges for function arguments lum,
    # contrast and contrast_thr?  Maybe we should check for these in
    # lum_contrast.


def test_make_loopable():
    clip = get_test_video()
    clip1 = make_loopable(clip, 0.4)
    clip1.write_videofile(os.path.join(TMP_DIR, "make_loopable1.webm"))
    close_all_clips(locals())


def test_margin():
    clip = BitmapClip([["RRR", "RRR"], ["RRB", "RRB"]], fps=1)

    # Make sure that the default values leave clip unchanged
    clip1 = margin(clip)
    assert clip == clip1

    # 1 pixel black margin
    clip2 = margin(clip, margin_size=1)
    target = BitmapClip(
        [["OOOOO", "ORRRO", "ORRRO", "OOOOO"], ["OOOOO", "ORRBO", "ORRBO", "OOOOO"]],
        fps=1,
    )
    assert target == clip2

    # 1 pixel green margin
    clip3 = margin(clip, margin_size=1, color=(0, 255, 0))
    target = BitmapClip(
        [["GGGGG", "GRRRG", "GRRRG", "GGGGG"], ["GGGGG", "GRRBG", "GRRBG", "GGGGG"]],
        fps=1,
    )
    assert target == clip3


@pytest.mark.parametrize("image_from", ("np.ndarray", "ImageClip"))
@pytest.mark.parametrize("duration", (None, "random"))
@pytest.mark.parametrize(
    ("color", "mask_color", "expected_color"),
    (
        (
            (0, 0, 0),
            (255, 255, 255),
            (0, 0, 0),
        ),
        (
            (255, 0, 0),
            (0, 0, 255),
            (0, 0, 0),
        ),
        (
            (255, 255, 255),
            (0, 10, 20),
            (0, 10, 20),
        ),
        (
            (10, 10, 10),
            (20, 0, 20),
            (10, 0, 10),
        ),
    ),
)
def test_mask_and(image_from, duration, color, mask_color, expected_color):
    """Checks ``mask_and`` FX behaviour."""
    clip_size = tuple(random.randint(3, 10) for i in range(2))

    if duration == "random":
        duration = round(random.uniform(0, 0.5), 2)

    # test ImageClip and np.ndarray types as mask argument
    clip = ColorClip(color=color, size=clip_size).with_duration(duration)
    mask_clip = ColorClip(color=mask_color, size=clip.size)
    masked_clip = mask_and(
        clip, mask_clip if image_from == "ImageClip" else mask_clip.get_frame(0)
    )

    assert masked_clip.duration == clip.duration
    assert np.array_equal(masked_clip.get_frame(0)[0][0], np.array(expected_color))

    # test VideoClip as mask argument
    color_frame, mask_color_frame = (np.array([[color]]), np.array([[mask_color]]))
    clip = VideoClip(lambda t: color_frame).with_duration(duration)
    mask_clip = VideoClip(lambda t: mask_color_frame).with_duration(duration)
    masked_clip = mask_and(clip, mask_clip)

    assert np.array_equal(masked_clip.get_frame(0)[0][0], np.array(expected_color))


def test_mask_color():
    pass


@pytest.mark.parametrize("image_from", ("np.ndarray", "ImageClip"))
@pytest.mark.parametrize("duration", (None, "random"))
@pytest.mark.parametrize(
    ("color", "mask_color", "expected_color"),
    (
        (
            (0, 0, 0),
            (255, 255, 255),
            (255, 255, 255),
        ),
        (
            (255, 0, 0),
            (0, 0, 255),
            (255, 0, 255),
        ),
        (
            (255, 255, 255),
            (0, 10, 20),
            (255, 255, 255),
        ),
        (
            (10, 10, 10),
            (20, 0, 20),
            (20, 10, 20),
        ),
    ),
)
def test_mask_or(image_from, duration, color, mask_color, expected_color):
    """Checks ``mask_or`` FX behaviour."""
    clip_size = tuple(random.randint(3, 10) for i in range(2))

    if duration == "random":
        duration = round(random.uniform(0, 0.5), 2)

    # test ImageClip and np.ndarray types as mask argument
    clip = ColorClip(color=color, size=clip_size).with_duration(duration)
    mask_clip = ColorClip(color=mask_color, size=clip.size)
    masked_clip = mask_or(
        clip, mask_clip if image_from == "ImageClip" else mask_clip.get_frame(0)
    )

    assert masked_clip.duration == clip.duration
    assert np.array_equal(masked_clip.get_frame(0)[0][0], np.array(expected_color))

    # test VideoClip as mask argument
    color_frame, mask_color_frame = (np.array([[color]]), np.array([[mask_color]]))
    clip = VideoClip(lambda t: color_frame).with_duration(duration)
    mask_clip = VideoClip(lambda t: mask_color_frame).with_duration(duration)
    masked_clip = mask_or(clip, mask_clip)

    assert np.array_equal(masked_clip.get_frame(0)[0][0], np.array(expected_color))


def test_mirror_x():
    clip = BitmapClip([["AB", "CD"]], fps=1)
    clip1 = mirror_x(clip)
    target = BitmapClip([["BA", "DC"]], fps=1)
    assert clip1 == target


def test_mirror_y():
    clip = BitmapClip([["AB", "CD"]], fps=1)
    clip1 = mirror_y(clip)
    target = BitmapClip([["CD", "AB"]], fps=1)
    assert clip1 == target


def test_painting():
    pass


def test_resize():
    # TODO update to use BitmapClip
    clip = get_test_video().subclip(0.2, 0.3)

    clip1 = resize(clip, (460, 720))  # New resolution: (460,720)
    assert clip1.size == (460, 720)
    clip1.write_videofile(os.path.join(TMP_DIR, "resize1.webm"))

    clip2 = resize(clip, 0.6)  # width and heigth multiplied by 0.6
    assert clip2.size == (clip.size[0] * 0.6, clip.size[1] * 0.6)
    clip2.write_videofile(os.path.join(TMP_DIR, "resize2.webm"))

    clip3 = resize(clip, width=800)  # height computed automatically.
    assert clip3.w == 800
    # assert clip3.h == ??
    clip3.write_videofile(os.path.join(TMP_DIR, "resize3.webm"))
    close_all_clips(locals())

    # I get a general stream error when playing this video.
    # clip4=clip.resize(lambda t : 1+0.02*t) # slow swelling of the clip
    # clip4.write_videofile(os.path.join(TMP_DIR, "resize4.webm"))


# Run several times to ensure that adding 360 to rotation angles has no effect
@pytest.mark.parametrize("angle_offset", [-360, 0, 360, 720])
@pytest.mark.parametrize("unit", ["deg", "rad"])
@pytest.mark.parametrize("resample", ["bilinear", "nearest", "bicubic", "unknown"])
@pytest.mark.parametrize(
    (
        "angle",
        "translate",
        "center",
        "bg_color",
        "expected_frames",
    ),
    (
        (
            0,
            None,
            None,
            None,
            [["AAAA", "BBBB", "CCCC"], ["ABCD", "BCDE", "CDEA"]],
        ),
        (
            90,
            None,
            None,
            None,
            [["ABC", "ABC", "ABC", "ABC"], ["DEA", "CDE", "BCD", "ABC"]],
        ),
        (
            lambda t: 90,
            None,
            None,
            None,
            [["ABC", "ABC", "ABC", "ABC"], ["DEA", "CDE", "BCD", "ABC"]],
        ),
        (
            180,
            None,
            None,
            None,
            [["CCCC", "BBBB", "AAAA"], ["AEDC", "EDCB", "DCBA"]],
        ),
        (
            270,
            None,
            None,
            None,
            [["CBA", "CBA", "CBA", "CBA"], ["CBA", "DCB", "EDC", "AED"]],
        ),
        (
            45,
            (50, 50),
            None,
            (0, 255, 0),
            [
                ["GGGGGG", "GGGGGG", "GGGGGG", "GGGGGG", "GGGGGG", "GGGGGG"],
                ["GGGGGG", "GGGGGG", "GGGGGG", "GGGGGG", "GGGGGG", "GGGGGG"],
            ],
        ),
        (
            45,
            (50, 50),
            (20, 20),
            (255, 0, 0),
            [
                ["RRRRRR", "RRRRRR", "RRRRRR", "RRRRRR", "RRRRRR"],
                ["RRRRRR", "RRRRRR", "RRRRRR", "RRRRRR", "RRRRRR"],
            ],
        ),
        (
            135,
            (-100, -100),
            None,
            (0, 0, 255),
            [
                ["BBBBBB", "BBBBBB", "BBBBBB", "BBBBBB", "BBBBBB"],
                ["BBBBBB", "BBBBBB", "BBBBBB", "BBBBBB", "BBBBBB"],
            ],
        ),
    ),
)
def test_rotate(
    angle_offset,
    angle,
    unit,
    resample,
    translate,
    center,
    bg_color,
    expected_frames,
):
    """Check ``rotate`` FX behaviour against possible combinations of arguments."""
    original_frames = [["AAAA", "BBBB", "CCCC"], ["ABCD", "BCDE", "CDEA"]]

    # angles are defined in degrees, so convert to radians testing ``unit="rad"``
    if unit == "rad":
        if hasattr(angle, "__call__"):
            _angle = lambda t: math.radians(angle(0))
        else:
            _angle = math.radians(angle)
    else:
        _angle = angle
    clip = BitmapClip(original_frames, fps=1)

    kwargs = {
        "unit": unit,
        "resample": resample,
        "translate": translate,
        "center": center,
        "bg_color": bg_color,
    }
    if resample not in ["bilinear", "nearest", "bicubic"]:
        with pytest.raises(ValueError) as exc:
            clip.rotate(_angle, **kwargs)
        assert (
            "'resample' argument must be either 'bilinear', 'nearest' or 'bicubic'"
        ) == str(exc.value)
        return
    else:
        rotated_clip = clip.rotate(_angle, **kwargs)

    expected_clip = BitmapClip(expected_frames, fps=1)
    assert rotated_clip.to_bitmap() == expected_clip.to_bitmap()


def test_rotate_nonstandard_angles():
    # Test rotate with color clip
    clip = ColorClip([600, 400], [150, 250, 100]).with_duration(1).with_fps(5)
    clip = rotate(clip, 20)
    clip.write_videofile(os.path.join(TMP_DIR, "color_rotate.webm"))


def test_scroll():
    pass


def test_multiply_speed():
    clip = BitmapClip([["A"], ["B"], ["C"], ["D"]], fps=1)

    clip1 = multiply_speed(clip, 0.5)  # 1/2x speed
    target1 = BitmapClip(
        [["A"], ["A"], ["B"], ["B"], ["C"], ["C"], ["D"], ["D"]], fps=1
    )
    assert clip1 == target1

    clip2 = multiply_speed(clip, final_duration=8)  # 1/2x speed
    target2 = BitmapClip(
        [["A"], ["A"], ["B"], ["B"], ["C"], ["C"], ["D"], ["D"]], fps=1
    )
    assert clip2 == target2

    clip3 = multiply_speed(clip, final_duration=12)  # 1/2x speed
    target3 = BitmapClip(
        [
            ["A"],
            ["A"],
            ["A"],
            ["B"],
            ["B"],
            ["B"],
            ["C"],
            ["C"],
            ["C"],
            ["D"],
            ["D"],
            ["D"],
        ],
        fps=1,
    )
    assert clip3 == target3

    clip4 = multiply_speed(clip, 2)  # 2x speed
    target4 = BitmapClip([["A"], ["C"]], fps=1)
    assert clip4 == target4

    clip5 = multiply_speed(clip, final_duration=2)  # 2x speed
    target5 = BitmapClip([["A"], ["C"]], fps=1)
    assert clip5 == target5

    clip6 = multiply_speed(clip, 4)  # 4x speed
    target6 = BitmapClip([["A"]], fps=1)
    assert (
        clip6 == target6
    ), f"{clip6.duration} {target6.duration} {clip6.fps} {target6.fps}"


def test_supersample():
    pass


def test_time_mirror():
    clip = BitmapClip([["AA", "AA"], ["BB", "BB"], ["CC", "CC"]], fps=1)

    clip1 = time_mirror(clip)
    target1 = BitmapClip([["CC", "CC"], ["BB", "BB"], ["AA", "AA"]], fps=1)
    assert clip1 == target1

    clip2 = BitmapClip([["AA", "AA"], ["BB", "BB"], ["CC", "CC"], ["DD", "DD"]], fps=1)

    clip3 = time_mirror(clip2)
    target3 = BitmapClip(
        [["DD", "DD"], ["CC", "CC"], ["BB", "BB"], ["AA", "AA"]], fps=1
    )
    assert clip3 == target3


def test_time_symmetrize():
    clip = BitmapClip([["AA", "AA"], ["BB", "BB"], ["CC", "CC"]], fps=1)

    clip1 = time_symmetrize(clip)
    target1 = BitmapClip(
        [
            ["AA", "AA"],
            ["BB", "BB"],
            ["CC", "CC"],
            ["CC", "CC"],
            ["BB", "BB"],
            ["AA", "AA"],
        ],
        fps=1,
    )
    assert clip1 == target1


def test_audio_normalize():
    clip = AudioFileClip("media/crunching.mp3")
    clip = audio_normalize(clip)
    assert clip.max_volume() == 1
    close_all_clips(locals())


def test_audio_normalize_muted():
    z_array = np.array([0.0])
    make_frame = lambda t: z_array
    clip = AudioClip(make_frame, duration=1, fps=44100)
    clip = audio_normalize(clip)
    assert np.array_equal(clip.to_soundarray(), z_array)

    close_all_clips(locals())


def test_multiply_volume():
    clip = AudioFileClip("media/crunching.mp3")
    clip_array = clip.to_soundarray()

    # stereo mute
    clip_muted = multiply_volume(clip, 0)

    left_channel_muted = clip_muted.to_soundarray()[:, 0]
    right_channel_muted = clip_muted.to_soundarray()[:, 1]

    z_channel = np.zeros(len(left_channel_muted))

    assert np.array_equal(left_channel_muted, z_channel)
    assert np.array_equal(right_channel_muted, z_channel)

    # stereo level doubled
    clip_doubled = multiply_volume(clip, 2)
    clip_doubled_array = clip_doubled.to_soundarray()
    left_channel_doubled = clip_doubled_array[:, 0]
    right_channel_doubled = clip_doubled_array[:, 1]
    expected_left_channel_doubled = clip_array[:, 0] * 2
    expected_right_channel_doubled = clip_array[:, 1] * 2

    assert np.array_equal(left_channel_doubled, expected_left_channel_doubled)
    assert np.array_equal(right_channel_doubled, expected_right_channel_doubled)

    # mono muted
    sinus_wave = lambda t: [np.sin(440 * 2 * np.pi * t)]
    mono_clip = AudioClip(sinus_wave, duration=1, fps=22050)
    muted_mono_clip = multiply_volume(mono_clip, 0)
    mono_channel_muted = muted_mono_clip.to_soundarray()

    z_channel = np.zeros(len(mono_channel_muted))
    assert np.array_equal(mono_channel_muted, z_channel)

    mono_clip = AudioClip(sinus_wave, duration=1, fps=22050)
    doubled_mono_clip = multiply_volume(mono_clip, 2)
    mono_channel_doubled = doubled_mono_clip.to_soundarray()
    d_channel = mono_clip.to_soundarray() * 2
    assert np.array_equal(mono_channel_doubled, d_channel)

    close_all_clips(locals())


def test_multiply_stereo_volume():
    clip = AudioFileClip("media/crunching.mp3")

    # stereo mute
    clip_left_channel_muted = multiply_stereo_volume(clip, left=0)
    clip_right_channel_muted = multiply_stereo_volume(clip, right=0, left=2)

    left_channel_muted = clip_left_channel_muted.to_soundarray()[:, 0]
    right_channel_muted = clip_right_channel_muted.to_soundarray()[:, 1]

    z_channel = np.zeros(len(left_channel_muted))

    assert np.array_equal(left_channel_muted, z_channel)
    assert np.array_equal(right_channel_muted, z_channel)

    # stereo level doubled
    left_channel_doubled = clip_right_channel_muted.to_soundarray()[:, 0]
    expected_left_channel_doubled = clip.to_soundarray()[:, 0] * 2
    assert np.array_equal(left_channel_doubled, expected_left_channel_doubled)

    # mono muted
    sinus_wave = lambda t: [np.sin(440 * 2 * np.pi * t)]
    mono_clip = AudioClip(sinus_wave, duration=1, fps=22050)
    muted_mono_clip = multiply_stereo_volume(mono_clip, left=0)
    mono_channel_muted = muted_mono_clip.to_soundarray()

    z_channel = np.zeros(len(mono_channel_muted))
    assert np.array_equal(mono_channel_muted, z_channel)

    # mono doubled
    mono_clip = AudioClip(sinus_wave, duration=1, fps=22050)
    doubled_mono_clip = multiply_stereo_volume(
        mono_clip, left=None, right=2
    )  # using right
    mono_channel_doubled = doubled_mono_clip.to_soundarray()
    d_channel = mono_clip.to_soundarray() * 2
    assert np.array_equal(mono_channel_doubled, d_channel)

    close_all_clips(locals())


@pytest.mark.parametrize(
    ("duration", "offset", "n_repeats", "decay"),
    (
        (0.1, 0.2, 11, 0),
        (0.4, 2, 5, 2),
        (0.5, 0.6, 3, -1),
        (0.3, 1, 7, 4),
    ),
)
def test_audio_delay(duration, offset, n_repeats, decay):
    """Check that creating a short pulse of audio, the delay converts to a sound
    with the volume level in the form `-_-_-_-_-`, being `-` pulses expressed by
    `duration` argument and `_` being chunks of muted audio. Keep in mind that this
    way of test the FX only works if `duration <= offset`, but as does not make sense
    create a delay with `duration > offset`, this is enough for our purposes.

    Note that decayment values are not tested here, but are created using
    `multiply_volume`, should be OK.
    """
    # limits of this test
    assert n_repeats > 0  # some repetition, if not does not make sense
    assert duration <= offset  # avoid wave distorsion
    assert not offset * 1000000 % 2  # odd offset -> no accurate muted chunk size

    # stereo A note
    make_frame = lambda t: np.array(
        [np.sin(440 * 2 * np.pi * t), np.sin(880 * 2 * np.pi * t)]
    ).T.copy(order="C")

    # stereo audio clip
    clip = AudioClip(make_frame=make_frame, duration=duration, fps=44100)
    clip_array = clip.to_soundarray()

    # stereo delayed clip
    delayed_clip = audio_delay(clip, offset=offset, n_repeats=n_repeats, decay=decay)
    delayed_clip_array = delayed_clip.to_soundarray()

    # size of chunks with audios
    sound_chunk_size = clip_array.shape[0]
    # muted chunks size
    muted_chunk_size = int(sound_chunk_size * offset / duration) - sound_chunk_size

    zeros_expected_chunk_as_muted = np.zeros((muted_chunk_size, 2))

    decayments = np.linspace(1, max(0, decay), n_repeats)

    for i in range(n_repeats + 1):  # first clip, is not part of the repeated ones

        if i == n_repeats:
            # the delay ends in sound, so last muted chunk does not exists
            break

        # sound chunk
        sound_start_at = i * sound_chunk_size + i * muted_chunk_size
        sound_ends_at = sound_start_at + sound_chunk_size

        # first sound chunk
        if i == 0:
            assert np.array_equal(
                delayed_clip_array[:, :][sound_start_at:sound_ends_at],
                multiply_volume(clip, decayments[i]).to_soundarray(),
            )

        # muted chunk
        mute_starts_at = sound_ends_at + 1
        mute_ends_at = mute_starts_at + muted_chunk_size

        assert np.array_equal(
            delayed_clip_array[:, :][mute_starts_at:mute_ends_at],
            zeros_expected_chunk_as_muted,
        )

        # check muted bounds
        assert not np.array_equal(
            delayed_clip_array[:, :][mute_starts_at - 1 : mute_ends_at],
            zeros_expected_chunk_as_muted,
        )

        assert not np.array_equal(
            delayed_clip_array[:, :][mute_starts_at : mute_ends_at + 1],
            zeros_expected_chunk_as_muted,
        )


if __name__ == "__main__":
    pytest.main()<|MERGE_RESOLUTION|>--- conflicted
+++ resolved
@@ -5,15 +5,6 @@
 import numpy as np
 import pytest
 
-<<<<<<< HEAD
-from moviepy import AudioClip, AudioFileClip, BitmapClip, ColorClip, VideoFileClip
-from moviepy.audio.fx import (
-    audio_delay,
-    audio_normalize,
-    multiply_stereo_volume,
-    multiply_volume,
-)
-=======
 from moviepy import (
     AudioClip,
     AudioFileClip,
@@ -22,8 +13,12 @@
     VideoClip,
     VideoFileClip,
 )
-from moviepy.audio.fx import audio_normalize, multiply_stereo_volume, multiply_volume
->>>>>>> b5196877
+from moviepy.audio.fx import (
+    audio_delay,
+    audio_normalize,
+    multiply_stereo_volume,
+    multiply_volume,
+)
 from moviepy.utils import close_all_clips
 from moviepy.video.fx import (
     blackwhite,
