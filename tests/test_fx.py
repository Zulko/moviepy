import os
import random

import numpy as np
import pytest

from moviepy import AudioClip, AudioFileClip, BitmapClip, ColorClip, VideoFileClip
<<<<<<< HEAD
from moviepy.audio.fx import audio_normalize
from moviepy.audio.fx import (
    multiply_volume,
    multiply_stereo_volume,
)
=======
from moviepy.audio.fx import audio_normalize, multiply_stereo_volume
>>>>>>> 8cc3eebb
from moviepy.utils import close_all_clips
from moviepy.video.fx import (
    blackwhite,
    crop,
    even_size,
    fadein,
    fadeout,
    freeze,
    freeze_region,
    invert_colors,
    loop,
    lum_contrast,
    make_loopable,
    margin,
    mirror_x,
    mirror_y,
    multiply_color,
    resize,
    rotate,
    speedx,
    time_mirror,
    time_symmetrize,
)

from tests.test_helper import TMP_DIR


def get_test_video():
    return VideoFileClip("media/big_buck_bunny_432_433.webm").subclip(0, 1)


def test_accel_decel():
    pass


def test_blackwhite():
    # Create black/white spectrum ``bw_color_dict`` to compare against it.
    # Colors after ``blackwhite`` FX must be inside this dictionary
    # Note: black/white spectrum is made of colors with same numbers
    # [(0, 0, 0), (1, 1, 1), (2, 2, 2)...]
    bw_color_dict = {}
    for num in range(0, 256):
        bw_color_dict[chr(num + 255)] = (num, num, num)
    color_dict = bw_color_dict.copy()
    # update dictionary with default BitmapClip color_dict values
    color_dict.update(BitmapClip.DEFAULT_COLOR_DICT)

    # add row with random colors in b/w spectrum
    random_row = ""
    for num in range(512, 515):
        # use unique unicode representation for each color
        char = chr(num)
        random_row += char

        # random colors in the b/w spectrum
        color_dict[char] = tuple(random.randint(0, 255) for i in range(3))

    # clip converted below to black/white
    clip = BitmapClip([["RGB", random_row]], color_dict=color_dict, fps=1)

    # for each possible ``preserve_luminosity`` boolean argument value
    for preserve_luminosity in [True, False]:
        # default argument (``RGB=None``)
        clip_bw = blackwhite(clip, preserve_luminosity=preserve_luminosity)

        bitmap = clip_bw.to_bitmap()
        assert bitmap

        for i, row in enumerate(bitmap[0]):
            for char in row:
                # all characters returned by ``to_bitmap`` are in the b/w spectrum
                assert char in bw_color_dict

                if i == 0:  # pure "RGB" colors are converted to [85, 85, 85]
                    assert char == row[0]  # so are equal

        # custom random ``RGB`` argument
        clip_bw_custom_rgb = blackwhite(
            clip,
            RGB=(random.randint(0, 255), 0, 0),
            preserve_luminosity=preserve_luminosity,
        )
        bitmap = clip_bw_custom_rgb.to_bitmap()
        for i, row in enumerate(bitmap[0]):
            for i2, char in enumerate(row):
                # all characters returned by ``to_bitmap`` are in the b/w spectrum
                assert char in bw_color_dict

                # for clip "RGB" row, two latest converted colors are equal
                if i == 0 and i2 > 0:
                    assert char == row[1] and char == row[2]

        # ``RGB="CRT_phosphor"`` argument
        clip_bw_crt_phosphor = blackwhite(
            clip, RGB="CRT_phosphor", preserve_luminosity=preserve_luminosity
        )
        bitmap = clip_bw_crt_phosphor.to_bitmap()
        assert bitmap
        for row in bitmap[0]:
            for char in row:
                # all characters returned by ``to_bitmap`` are in the b/w spectrum
                assert char in bw_color_dict

    close_all_clips(locals())


# This currently fails with a with_mask error!
# def test_blink():
#     with VideoFileClip("media/big_buck_bunny_0_30.webm").subclip(0,10) as clip:
#       clip1 = blink(clip, 1, 1)
#       clip1.write_videofile(os.path.join(TMP_DIR,"blink1.webm"))


def test_multiply_color():
    color_dict = {"H": (0, 0, 200), "L": (0, 0, 50), "B": (0, 0, 255), "O": (0, 0, 0)}
    clip = BitmapClip([["LLO", "BLO"]], color_dict=color_dict, fps=1)

    clipfx = multiply_color(clip, 4)
    target = BitmapClip([["HHO", "BHO"]], color_dict=color_dict, fps=1)
    assert target == clipfx


def test_crop():
    # x: 0 -> 4, y: 0 -> 3 inclusive
    clip = BitmapClip([["ABCDE", "EDCBA", "CDEAB", "BAEDC"]], fps=1)

    clip1 = crop(clip)
    target1 = BitmapClip([["ABCDE", "EDCBA", "CDEAB", "BAEDC"]], fps=1)
    assert clip1 == target1

    clip2 = crop(clip, x1=1, y1=1, x2=3, y2=3)
    target2 = BitmapClip([["DC", "DE"]], fps=1)
    assert clip2 == target2

    clip3 = crop(clip, y1=2)
    target3 = BitmapClip([["CDEAB", "BAEDC"]], fps=1)
    assert clip3 == target3

    clip4 = crop(clip, x1=2, width=2)
    target4 = BitmapClip([["CD", "CB", "EA", "ED"]], fps=1)
    assert clip4 == target4

    # TODO x_center=1 does not perform correctly
    clip5 = crop(clip, x_center=2, y_center=2, width=3, height=3)
    target5 = BitmapClip([["ABC", "EDC", "CDE"]], fps=1)
    assert clip5 == target5

    clip6 = crop(clip, x_center=2, width=2, y1=1, y2=2)
    target6 = BitmapClip([["DC"]], fps=1)
    assert clip6 == target6


def test_even_size():
    clip1 = BitmapClip([["ABC", "BCD"]], fps=1)  # Width odd
    clip1even = even_size(clip1)
    target1 = BitmapClip([["AB", "BC"]], fps=1)
    assert clip1even == target1

    clip2 = BitmapClip([["AB", "BC", "CD"]], fps=1)  # Height odd
    clip2even = even_size(clip2)
    target2 = BitmapClip([["AB", "BC"]], fps=1)
    assert clip2even == target2

    clip3 = BitmapClip([["ABC", "BCD", "CDE"]], fps=1)  # Width and height odd
    clip3even = even_size(clip3)
    target3 = BitmapClip([["AB", "BC"]], fps=1)
    assert clip3even == target3


def test_fadein():
    color_dict = {
        "I": (0, 0, 0),
        "R": (255, 0, 0),
        "G": (0, 255, 0),
        "B": (0, 0, 255),
        "W": (255, 255, 255),
    }
    clip = BitmapClip([["R"], ["G"], ["B"]], color_dict=color_dict, fps=1)

    clip1 = fadein(clip, 1)  # default initial color
    target1 = BitmapClip([["I"], ["G"], ["B"]], color_dict=color_dict, fps=1)
    assert clip1 == target1

    clip2 = fadein(clip, 1, initial_color=(255, 255, 255))  # different initial color
    target2 = BitmapClip([["W"], ["G"], ["B"]], color_dict=color_dict, fps=1)
    assert clip2 == target2


def test_fadeout():
    clip = get_test_video()
    clip1 = fadeout(clip, 0.5)
    clip1.write_videofile(os.path.join(TMP_DIR, "fadeout1.webm"))
    close_all_clips(locals())


@pytest.mark.parametrize(
    (
        "t",
        "freeze_duration",
        "total_duration",
        "padding_end",
        "output_frames",
    ),
    (
        # at start, 1 second (default t == 0)
        (
            None,
            1,
            None,
            None,
            ["R", "R", "G", "B"],
        ),
        # at start, 1 second (explicit t)
        (
            0,
            1,
            None,
            None,
            ["R", "R", "G", "B"],
        ),
        # at end, 1 second
        (
            "end",
            1,
            None,
            None,
            ["R", "G", "B", "B"],
        ),
        # at end 1 second, padding end 1 second
        (
            "end",
            1,
            None,
            1,
            ["R", "G", "G", "B"],
        ),
        # at 2nd frame, 1 second
        (
            1,  # second 0 is frame 1, second 1 is frame 2...
            1,
            None,
            None,
            ["R", "G", "G", "B"],
        ),
        # at 2nd frame, 2 seconds
        (
            1,
            2,
            None,
            None,
            ["R", "G", "G", "G", "B"],
        ),
        # `freeze_duration`, `total_duration` are None
        (1, None, None, None, ValueError),
        # `total_duration` 5 at start (2 seconds)
        (None, None, 5, None, ["R", "R", "R", "G", "B"]),
        # total duration 5 at end
        ("end", None, 5, None, ["R", "G", "B", "B", "B"]),
        # total duration 5 padding end
        ("end", None, 5, 1, ["R", "G", "G", "G", "B"]),
    ),
    ids=[
        "at start, 1 second (default t == 0)",
        "at start, 1 second (explicit t)",
        "at end, 1 second",
        "at end 1 second, padding end 1 second",
        "at 2nd frame, 1 second",
        "at 2nd frame, 2 seconds",
        "`freeze_duration`, `total_duration` are None",
        "`total_duration` 5 at start (2 seconds)",
        "`total_duration` 5 at end",
        "`total_duration` 5 padding end",
    ],
)
def test_freeze(t, freeze_duration, total_duration, padding_end, output_frames):
    input_frames = ["R", "G", "B"]
    clip_duration = len(input_frames)

    # create BitmapClip with predefined set of colors, during 1 second each one
    clip = BitmapClip([list(color) for color in input_frames], fps=1).with_duration(
        clip_duration
    )

    # build kwargs passed to `freeze`
    possible_kwargs = {
        "t": t,
        "freeze_duration": freeze_duration,
        "total_duration": total_duration,
        "padding_end": padding_end,
    }
    kwargs = {
        kw_name: kw_value
        for kw_name, kw_value in possible_kwargs.items()
        if kw_value is not None
    }

    # freeze clip
    if hasattr(output_frames, "__traceback__"):
        with pytest.raises(output_frames):
            freeze(clip, **kwargs)
        return
    else:
        freezed_clip = freeze(clip, **kwargs)

    # assert new duration
    expected_freeze_duration = (
        freeze_duration
        if freeze_duration is not None
        else total_duration - clip_duration
    )
    assert freezed_clip.duration == clip_duration + expected_freeze_duration

    # assert colors are the expected
    for i, color in enumerate(freezed_clip.iter_frames()):
        expected_color = list(BitmapClip.DEFAULT_COLOR_DICT[output_frames[i]])
        assert list(color[0][0]) == expected_color


def test_freeze_region():
    clip = BitmapClip([["AAB", "CCC"], ["BBR", "DDD"], ["CCC", "ABC"]], fps=1)

    # Test region
    clip1 = freeze_region(clip, t=1, region=(2, 0, 3, 1))
    target1 = BitmapClip([["AAR", "CCC"], ["BBR", "DDD"], ["CCR", "ABC"]], fps=1)
    assert clip1 == target1

    # Test outside_region
    clip2 = freeze_region(clip, t=1, outside_region=(2, 0, 3, 1))
    target2 = BitmapClip([["BBB", "DDD"], ["BBR", "DDD"], ["BBC", "DDD"]], fps=1)
    assert clip2 == target2


def test_gamma_corr():
    pass


def test_headblur():
    pass


def test_invert_colors():
    clip = BitmapClip(
        [["AB", "BC"]],
        color_dict={"A": (0, 0, 0), "B": (50, 100, 150), "C": (255, 255, 255)},
        fps=1,
    )

    clip1 = invert_colors(clip)
    target1 = BitmapClip(
        [["CD", "DA"]],
        color_dict={"A": (0, 0, 0), "D": (205, 155, 105), "C": (255, 255, 255)},
        fps=1,
    )
    assert clip1 == target1


def test_loop():
    clip = BitmapClip([["R"], ["G"], ["B"]], fps=1)

    clip1 = loop(clip, n=2)  # loop 2 times
    target1 = BitmapClip([["R"], ["G"], ["B"], ["R"], ["G"], ["B"]], fps=1)
    assert clip1 == target1

    clip2 = loop(clip, duration=8)  # loop 8 seconds
    target2 = BitmapClip(
        [["R"], ["G"], ["B"], ["R"], ["G"], ["B"], ["R"], ["G"]], fps=1
    )
    assert clip2 == target2

    clip3 = loop(clip).with_duration(5)  # infinite loop
    target3 = BitmapClip([["R"], ["G"], ["B"], ["R"], ["G"]], fps=1)
    assert clip3 == target3

    clip = get_test_video().subclip(0.2, 0.3)  # 0.1 seconds long
    clip1 = loop(clip).with_duration(0.5)  # infinite looping
    clip1.write_videofile(os.path.join(TMP_DIR, "loop1.webm"))

    clip2 = loop(clip, duration=0.5)  # loop for 1 second
    clip2.write_videofile(os.path.join(TMP_DIR, "loop2.webm"))

    clip3 = loop(clip, n=3)  # loop 3 times
    clip3.write_videofile(os.path.join(TMP_DIR, "loop3.webm"))

    # Test audio looping
    clip = AudioClip(
        lambda t: np.sin(440 * 2 * np.pi * t) * (t % 1) + 0.5, duration=2.5, fps=44100
    )
    clip1 = clip.loop(2)
    # TODO fix AudioClip.__eq__()
    # assert concatenate_audioclips([clip, clip]) == clip1

    close_all_clips(objects=locals())


def test_lum_contrast():
    clip = get_test_video()
    clip1 = lum_contrast(clip)
    clip1.write_videofile(os.path.join(TMP_DIR, "lum_contrast1.webm"))
    close_all_clips(locals())

    # what are the correct value ranges for function arguments lum,
    # contrast and contrast_thr?  Maybe we should check for these in
    # lum_contrast.


def test_make_loopable():
    clip = get_test_video()
    clip1 = make_loopable(clip, 0.4)
    clip1.write_videofile(os.path.join(TMP_DIR, "make_loopable1.webm"))
    close_all_clips(locals())


def test_margin():
    clip = BitmapClip([["RRR", "RRR"], ["RRB", "RRB"]], fps=1)

    # Make sure that the default values leave clip unchanged
    clip1 = margin(clip)
    assert clip == clip1

    # 1 pixel black margin
    clip2 = margin(clip, margin_size=1)
    target = BitmapClip(
        [["OOOOO", "ORRRO", "ORRRO", "OOOOO"], ["OOOOO", "ORRBO", "ORRBO", "OOOOO"]],
        fps=1,
    )
    assert target == clip2

    # 1 pixel green margin
    clip3 = margin(clip, margin_size=1, color=(0, 255, 0))
    target = BitmapClip(
        [["GGGGG", "GRRRG", "GRRRG", "GGGGG"], ["GGGGG", "GRRBG", "GRRBG", "GGGGG"]],
        fps=1,
    )
    assert target == clip3


def test_mask_and():
    pass


def test_mask_color():
    pass


def test_mask_or():
    pass


def test_mirror_x():
    clip = BitmapClip([["AB", "CD"]], fps=1)
    clip1 = mirror_x(clip)
    target = BitmapClip([["BA", "DC"]], fps=1)
    assert clip1 == target


def test_mirror_y():
    clip = BitmapClip([["AB", "CD"]], fps=1)
    clip1 = mirror_y(clip)
    target = BitmapClip([["CD", "AB"]], fps=1)
    assert clip1 == target


def test_painting():
    pass


def test_resize():
    # TODO update to use BitmapClip
    clip = get_test_video().subclip(0.2, 0.3)

    clip1 = resize(clip, (460, 720))  # New resolution: (460,720)
    assert clip1.size == (460, 720)
    clip1.write_videofile(os.path.join(TMP_DIR, "resize1.webm"))

    clip2 = resize(clip, 0.6)  # width and heigth multiplied by 0.6
    assert clip2.size == (clip.size[0] * 0.6, clip.size[1] * 0.6)
    clip2.write_videofile(os.path.join(TMP_DIR, "resize2.webm"))

    clip3 = resize(clip, width=800)  # height computed automatically.
    assert clip3.w == 800
    # assert clip3.h == ??
    clip3.write_videofile(os.path.join(TMP_DIR, "resize3.webm"))
    close_all_clips(locals())

    # I get a general stream error when playing this video.
    # clip4=clip.resize(lambda t : 1+0.02*t) # slow swelling of the clip
    # clip4.write_videofile(os.path.join(TMP_DIR, "resize4.webm"))


@pytest.mark.parametrize("angle_offset", [-360, 0, 360, 720])
def test_rotate(angle_offset):
    # Run several times to ensure that adding 360 to rotation angles has no effect
    clip = BitmapClip([["AAAA", "BBBB", "CCCC"], ["ABCD", "BCDE", "CDEA"]], fps=1)

    clip1 = rotate(clip, 0 + angle_offset)
    target1 = BitmapClip([["AAAA", "BBBB", "CCCC"], ["ABCD", "BCDE", "CDEA"]], fps=1)
    assert clip1 == target1

    clip2 = rotate(clip, 90 + angle_offset)
    target2 = BitmapClip(
        [["ABC", "ABC", "ABC", "ABC"], ["DEA", "CDE", "BCD", "ABC"]], fps=1
    )
    assert clip2 == target2, clip2.to_bitmap()

    clip3 = rotate(clip, 180 + angle_offset)
    target3 = BitmapClip([["CCCC", "BBBB", "AAAA"], ["AEDC", "EDCB", "DCBA"]], fps=1)
    assert clip3 == target3

    clip4 = rotate(clip, 270 + angle_offset)
    target4 = BitmapClip(
        [["CBA", "CBA", "CBA", "CBA"], ["CBA", "DCB", "EDC", "AED"]], fps=1
    )
    assert clip4 == target4


def test_rotate_nonstandard_angles():
    # Test rotate with color clip
    clip = ColorClip([600, 400], [150, 250, 100]).with_duration(1).with_fps(5)
    clip = rotate(clip, 20)
    clip.write_videofile(os.path.join(TMP_DIR, "color_rotate.webm"))


def test_scroll():
    pass


def test_speedx():
    clip = BitmapClip([["A"], ["B"], ["C"], ["D"]], fps=1)

    clip1 = speedx(clip, 0.5)  # 1/2x speed
    target1 = BitmapClip(
        [["A"], ["A"], ["B"], ["B"], ["C"], ["C"], ["D"], ["D"]], fps=1
    )
    assert clip1 == target1

    clip2 = speedx(clip, final_duration=8)  # 1/2x speed
    target2 = BitmapClip(
        [["A"], ["A"], ["B"], ["B"], ["C"], ["C"], ["D"], ["D"]], fps=1
    )
    assert clip2 == target2

    clip3 = speedx(clip, final_duration=12)  # 1/2x speed
    target3 = BitmapClip(
        [
            ["A"],
            ["A"],
            ["A"],
            ["B"],
            ["B"],
            ["B"],
            ["C"],
            ["C"],
            ["C"],
            ["D"],
            ["D"],
            ["D"],
        ],
        fps=1,
    )
    assert clip3 == target3

    clip4 = speedx(clip, 2)  # 2x speed
    target4 = BitmapClip([["A"], ["C"]], fps=1)
    assert clip4 == target4

    clip5 = speedx(clip, final_duration=2)  # 2x speed
    target5 = BitmapClip([["A"], ["C"]], fps=1)
    assert clip5 == target5

    clip6 = speedx(clip, 4)  # 4x speed
    target6 = BitmapClip([["A"]], fps=1)
    assert (
        clip6 == target6
    ), f"{clip6.duration} {target6.duration} {clip6.fps} {target6.fps}"


def test_supersample():
    pass


def test_time_mirror():
    clip = BitmapClip([["AA", "AA"], ["BB", "BB"], ["CC", "CC"]], fps=1)

    clip1 = time_mirror(clip)
    target1 = BitmapClip([["CC", "CC"], ["BB", "BB"], ["AA", "AA"]], fps=1)
    assert clip1 == target1

    clip2 = BitmapClip([["AA", "AA"], ["BB", "BB"], ["CC", "CC"], ["DD", "DD"]], fps=1)

    clip3 = time_mirror(clip2)
    target3 = BitmapClip(
        [["DD", "DD"], ["CC", "CC"], ["BB", "BB"], ["AA", "AA"]], fps=1
    )
    assert clip3 == target3


def test_time_symmetrize():
    clip = BitmapClip([["AA", "AA"], ["BB", "BB"], ["CC", "CC"]], fps=1)

    clip1 = time_symmetrize(clip)
    target1 = BitmapClip(
        [
            ["AA", "AA"],
            ["BB", "BB"],
            ["CC", "CC"],
            ["CC", "CC"],
            ["BB", "BB"],
            ["AA", "AA"],
        ],
        fps=1,
    )
    assert clip1 == target1


def test_audio_normalize():
    clip = AudioFileClip("media/crunching.mp3")
    clip = audio_normalize(clip)
    assert clip.max_volume() == 1
    close_all_clips(locals())


def test_audio_normalize_muted():
    z_array = np.array([0.0])
    make_frame = lambda t: z_array
    clip = AudioClip(make_frame, duration=1, fps=44100)
    clip = audio_normalize(clip)
    assert np.array_equal(clip.to_soundarray(), z_array)

    close_all_clips(locals())


def test_multiply_volume():
    clip = AudioFileClip("media/crunching.mp3")
    clip_array = clip.to_soundarray()

    # stereo mute
    clip_muted = multiply_volume(clip, 0)

    left_channel_muted = clip_muted.to_soundarray()[:, 0]
    right_channel_muted = clip_muted.to_soundarray()[:, 1]

    z_channel = np.zeros(len(left_channel_muted))

    assert np.array_equal(left_channel_muted, z_channel)
    assert np.array_equal(right_channel_muted, z_channel)

    # stereo level doubled
    clip_doubled = multiply_volume(clip, 2)
    clip_doubled_array = clip_doubled.to_soundarray()
    left_channel_doubled = clip_doubled_array[:, 0]
    right_channel_doubled = clip_doubled_array[:, 1]
    expected_left_channel_doubled = clip_array[:, 0] * 2
    expected_right_channel_doubled = clip_array[:, 1] * 2

    assert np.array_equal(left_channel_doubled, expected_left_channel_doubled)
    assert np.array_equal(right_channel_doubled, expected_right_channel_doubled)

    # mono muted
    sinus_wave = lambda t: [np.sin(440 * 2 * np.pi * t)]
    mono_clip = AudioClip(sinus_wave, duration=1, fps=22050)
    muted_mono_clip = multiply_volume(mono_clip, 0)
    mono_channel_muted = muted_mono_clip.to_soundarray()

    z_channel = np.zeros(len(mono_channel_muted))
    assert np.array_equal(mono_channel_muted, z_channel)

    mono_clip = AudioClip(sinus_wave, duration=1, fps=22050)
    doubled_mono_clip = multiply_volume(mono_clip, 2)
    mono_channel_doubled = doubled_mono_clip.to_soundarray()
    d_channel = mono_clip.to_soundarray() * 2
    assert np.array_equal(mono_channel_doubled, d_channel)

    close_all_clips(locals())


def test_multiply_stereo_volume():
    clip = AudioFileClip("media/crunching.mp3")

    # stereo mute
    clip_left_channel_muted = multiply_stereo_volume(clip, left=0)
    clip_right_channel_muted = multiply_stereo_volume(clip, right=0, left=2)

    left_channel_muted = clip_left_channel_muted.to_soundarray()[:, 0]
    right_channel_muted = clip_right_channel_muted.to_soundarray()[:, 1]

    z_channel = np.zeros(len(left_channel_muted))

    assert np.array_equal(left_channel_muted, z_channel)
    assert np.array_equal(right_channel_muted, z_channel)

    # stereo level doubled
    left_channel_doubled = clip_right_channel_muted.to_soundarray()[:, 0]
    expected_left_channel_doubled = clip.to_soundarray()[:, 0] * 2
    assert np.array_equal(left_channel_doubled, expected_left_channel_doubled)

    # mono muted
    sinus_wave = lambda t: [np.sin(440 * 2 * np.pi * t)]
    mono_clip = AudioClip(sinus_wave, duration=1, fps=22050)
    muted_mono_clip = multiply_stereo_volume(mono_clip, left=0)
    mono_channel_muted = muted_mono_clip.to_soundarray()

    z_channel = np.zeros(len(mono_channel_muted))
    assert np.array_equal(mono_channel_muted, z_channel)

    # mono doubled
    mono_clip = AudioClip(sinus_wave, duration=1, fps=22050)
    doubled_mono_clip = multiply_stereo_volume(
        mono_clip, left=None, right=2
    )  # using right
    mono_channel_doubled = doubled_mono_clip.to_soundarray()
    d_channel = mono_clip.to_soundarray() * 2
    assert np.array_equal(mono_channel_doubled, d_channel)

    close_all_clips(locals())


if __name__ == "__main__":
    pytest.main()<|MERGE_RESOLUTION|>--- conflicted
+++ resolved
@@ -5,15 +5,7 @@
 import pytest
 
 from moviepy import AudioClip, AudioFileClip, BitmapClip, ColorClip, VideoFileClip
-<<<<<<< HEAD
-from moviepy.audio.fx import audio_normalize
-from moviepy.audio.fx import (
-    multiply_volume,
-    multiply_stereo_volume,
-)
-=======
-from moviepy.audio.fx import audio_normalize, multiply_stereo_volume
->>>>>>> 8cc3eebb
+from moviepy.audio.fx import audio_normalize, multiply_stereo_volume, multiply_volume
 from moviepy.utils import close_all_clips
 from moviepy.video.fx import (
     blackwhite,
