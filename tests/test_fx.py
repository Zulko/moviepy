import os
import random

import numpy as np
import pytest

from moviepy import AudioClip, AudioFileClip, BitmapClip, ColorClip, VideoFileClip
<<<<<<< HEAD
from moviepy.audio.fx import audio_normalize
from moviepy.audio.fx import (
    multiply_volume,
    multiply_stereo_volume,
)
=======
from moviepy.audio.fx import audio_normalize, multiply_stereo_volume, multiply_volume
>>>>>>> 143618cf
from moviepy.utils import close_all_clips
from moviepy.video.fx import (
    blackwhite,
    crop,
    even_size,
    fadein,
    fadeout,
    freeze,
    freeze_region,
    invert_colors,
    loop,
    lum_contrast,
    make_loopable,
    margin,
    mirror_x,
    mirror_y,
    multiply_color,
    multiply_speed,
    resize,
    rotate,
    time_mirror,
    time_symmetrize,
)

from tests.test_helper import TMP_DIR


def get_test_video():
    return VideoFileClip("media/big_buck_bunny_432_433.webm").subclip(0, 1)


def test_accel_decel():
    pass


def test_blackwhite():
    # Create black/white spectrum ``bw_color_dict`` to compare against it.
    # Colors after ``blackwhite`` FX must be inside this dictionary
    # Note: black/white spectrum is made of colors with same numbers
    # [(0, 0, 0), (1, 1, 1), (2, 2, 2)...]
    bw_color_dict = {}
    for num in range(0, 256):
        bw_color_dict[chr(num + 255)] = (num, num, num)
    color_dict = bw_color_dict.copy()
    # update dictionary with default BitmapClip color_dict values
    color_dict.update(BitmapClip.DEFAULT_COLOR_DICT)

    # add row with random colors in b/w spectrum
    random_row = ""
    for num in range(512, 515):
        # use unique unicode representation for each color
        char = chr(num)
        random_row += char

        # random colors in the b/w spectrum
        color_dict[char] = tuple(random.randint(0, 255) for i in range(3))

    # clip converted below to black/white
    clip = BitmapClip([["RGB", random_row]], color_dict=color_dict, fps=1)

    # for each possible ``preserve_luminosity`` boolean argument value
    for preserve_luminosity in [True, False]:
        # default argument (``RGB=None``)
        clip_bw = blackwhite(clip, preserve_luminosity=preserve_luminosity)

        bitmap = clip_bw.to_bitmap()
        assert bitmap

        for i, row in enumerate(bitmap[0]):
            for char in row:
                # all characters returned by ``to_bitmap`` are in the b/w spectrum
                assert char in bw_color_dict

                if i == 0:  # pure "RGB" colors are converted to [85, 85, 85]
                    assert char == row[0]  # so are equal

        # custom random ``RGB`` argument
        clip_bw_custom_rgb = blackwhite(
            clip,
            RGB=(random.randint(0, 255), 0, 0),
            preserve_luminosity=preserve_luminosity,
        )
        bitmap = clip_bw_custom_rgb.to_bitmap()
        for i, row in enumerate(bitmap[0]):
            for i2, char in enumerate(row):
                # all characters returned by ``to_bitmap`` are in the b/w spectrum
                assert char in bw_color_dict

                # for clip "RGB" row, two latest converted colors are equal
                if i == 0 and i2 > 0:
                    assert char == row[1] and char == row[2]

        # ``RGB="CRT_phosphor"`` argument
        clip_bw_crt_phosphor = blackwhite(
            clip, RGB="CRT_phosphor", preserve_luminosity=preserve_luminosity
        )
        bitmap = clip_bw_crt_phosphor.to_bitmap()
        assert bitmap
        for row in bitmap[0]:
            for char in row:
                # all characters returned by ``to_bitmap`` are in the b/w spectrum
                assert char in bw_color_dict

    close_all_clips(locals())


# This currently fails with a with_mask error!
# def test_blink():
#     with VideoFileClip("media/big_buck_bunny_0_30.webm").subclip(0,10) as clip:
#       clip1 = blink(clip, 1, 1)
#       clip1.write_videofile(os.path.join(TMP_DIR,"blink1.webm"))


def test_multiply_color():
    color_dict = {"H": (0, 0, 200), "L": (0, 0, 50), "B": (0, 0, 255), "O": (0, 0, 0)}
    clip = BitmapClip([["LLO", "BLO"]], color_dict=color_dict, fps=1)

    clipfx = multiply_color(clip, 4)
    target = BitmapClip([["HHO", "BHO"]], color_dict=color_dict, fps=1)
    assert target == clipfx


def test_crop():
    # x: 0 -> 4, y: 0 -> 3 inclusive
    clip = BitmapClip([["ABCDE", "EDCBA", "CDEAB", "BAEDC"]], fps=1)

    clip1 = crop(clip)
    target1 = BitmapClip([["ABCDE", "EDCBA", "CDEAB", "BAEDC"]], fps=1)
    assert clip1 == target1

    clip2 = crop(clip, x1=1, y1=1, x2=3, y2=3)
    target2 = BitmapClip([["DC", "DE"]], fps=1)
    assert clip2 == target2

    clip3 = crop(clip, y1=2)
    target3 = BitmapClip([["CDEAB", "BAEDC"]], fps=1)
    assert clip3 == target3

    clip4 = crop(clip, x1=2, width=2)
    target4 = BitmapClip([["CD", "CB", "EA", "ED"]], fps=1)
    assert clip4 == target4

    # TODO x_center=1 does not perform correctly
    clip5 = crop(clip, x_center=2, y_center=2, width=3, height=3)
    target5 = BitmapClip([["ABC", "EDC", "CDE"]], fps=1)
    assert clip5 == target5

    clip6 = crop(clip, x_center=2, width=2, y1=1, y2=2)
    target6 = BitmapClip([["DC"]], fps=1)
    assert clip6 == target6


def test_even_size():
    clip1 = BitmapClip([["ABC", "BCD"]], fps=1)  # Width odd
    clip1even = even_size(clip1)
    target1 = BitmapClip([["AB", "BC"]], fps=1)
    assert clip1even == target1

    clip2 = BitmapClip([["AB", "BC", "CD"]], fps=1)  # Height odd
    clip2even = even_size(clip2)
    target2 = BitmapClip([["AB", "BC"]], fps=1)
    assert clip2even == target2

    clip3 = BitmapClip([["ABC", "BCD", "CDE"]], fps=1)  # Width and height odd
    clip3even = even_size(clip3)
    target3 = BitmapClip([["AB", "BC"]], fps=1)
    assert clip3even == target3


def test_fadein():
    color_dict = {
        "I": (0, 0, 0),
        "R": (255, 0, 0),
        "G": (0, 255, 0),
        "B": (0, 0, 255),
        "W": (255, 255, 255),
    }
    clip = BitmapClip([["R"], ["G"], ["B"]], color_dict=color_dict, fps=1)

    clip1 = fadein(clip, 1)  # default initial color
    target1 = BitmapClip([["I"], ["G"], ["B"]], color_dict=color_dict, fps=1)
    assert clip1 == target1

    clip2 = fadein(clip, 1, initial_color=(255, 255, 255))  # different initial color
    target2 = BitmapClip([["W"], ["G"], ["B"]], color_dict=color_dict, fps=1)
    assert clip2 == target2


def test_fadeout():
    clip = get_test_video()
    clip1 = fadeout(clip, 0.5)
    clip1.write_videofile(os.path.join(TMP_DIR, "fadeout1.webm"))
    close_all_clips(locals())


@pytest.mark.parametrize(
    (
        "t",
        "freeze_duration",
        "total_duration",
        "padding_end",
        "output_frames",
    ),
    (
        # at start, 1 second (default t == 0)
        (
            None,
            1,
            None,
            None,
            ["R", "R", "G", "B"],
        ),
        # at start, 1 second (explicit t)
        (
            0,
            1,
            None,
            None,
            ["R", "R", "G", "B"],
        ),
        # at end, 1 second
        (
            "end",
            1,
            None,
            None,
            ["R", "G", "B", "B"],
        ),
        # at end 1 second, padding end 1 second
        (
            "end",
            1,
            None,
            1,
            ["R", "G", "G", "B"],
        ),
        # at 2nd frame, 1 second
        (
            1,  # second 0 is frame 1, second 1 is frame 2...
            1,
            None,
            None,
            ["R", "G", "G", "B"],
        ),
        # at 2nd frame, 2 seconds
        (
            1,
            2,
            None,
            None,
            ["R", "G", "G", "G", "B"],
        ),
        # `freeze_duration`, `total_duration` are None
        (1, None, None, None, ValueError),
        # `total_duration` 5 at start (2 seconds)
        (None, None, 5, None, ["R", "R", "R", "G", "B"]),
        # total duration 5 at end
        ("end", None, 5, None, ["R", "G", "B", "B", "B"]),
        # total duration 5 padding end
        ("end", None, 5, 1, ["R", "G", "G", "G", "B"]),
    ),
    ids=[
        "at start, 1 second (default t == 0)",
        "at start, 1 second (explicit t)",
        "at end, 1 second",
        "at end 1 second, padding end 1 second",
        "at 2nd frame, 1 second",
        "at 2nd frame, 2 seconds",
        "`freeze_duration`, `total_duration` are None",
        "`total_duration` 5 at start (2 seconds)",
        "`total_duration` 5 at end",
        "`total_duration` 5 padding end",
    ],
)
def test_freeze(t, freeze_duration, total_duration, padding_end, output_frames):
    input_frames = ["R", "G", "B"]
    clip_duration = len(input_frames)

    # create BitmapClip with predefined set of colors, during 1 second each one
    clip = BitmapClip([list(color) for color in input_frames], fps=1).with_duration(
        clip_duration
    )

    # build kwargs passed to `freeze`
    possible_kwargs = {
        "t": t,
        "freeze_duration": freeze_duration,
        "total_duration": total_duration,
        "padding_end": padding_end,
    }
    kwargs = {
        kw_name: kw_value
        for kw_name, kw_value in possible_kwargs.items()
        if kw_value is not None
    }

    # freeze clip
    if hasattr(output_frames, "__traceback__"):
        with pytest.raises(output_frames):
            freeze(clip, **kwargs)
        return
    else:
        freezed_clip = freeze(clip, **kwargs)

    # assert new duration
    expected_freeze_duration = (
        freeze_duration
        if freeze_duration is not None
        else total_duration - clip_duration
    )
    assert freezed_clip.duration == clip_duration + expected_freeze_duration

    # assert colors are the expected
    for i, color in enumerate(freezed_clip.iter_frames()):
        expected_color = list(BitmapClip.DEFAULT_COLOR_DICT[output_frames[i]])
        assert list(color[0][0]) == expected_color


def test_freeze_region():
    clip = BitmapClip([["AAB", "CCC"], ["BBR", "DDD"], ["CCC", "ABC"]], fps=1)

    # Test region
    clip1 = freeze_region(clip, t=1, region=(2, 0, 3, 1))
    target1 = BitmapClip([["AAR", "CCC"], ["BBR", "DDD"], ["CCR", "ABC"]], fps=1)
    assert clip1 == target1

    # Test outside_region
    clip2 = freeze_region(clip, t=1, outside_region=(2, 0, 3, 1))
    target2 = BitmapClip([["BBB", "DDD"], ["BBR", "DDD"], ["BBC", "DDD"]], fps=1)
    assert clip2 == target2


def test_gamma_corr():
    pass


def test_headblur():
    pass


def test_invert_colors():
    clip = BitmapClip(
        [["AB", "BC"]],
        color_dict={"A": (0, 0, 0), "B": (50, 100, 150), "C": (255, 255, 255)},
        fps=1,
    )

    clip1 = invert_colors(clip)
    target1 = BitmapClip(
        [["CD", "DA"]],
        color_dict={"A": (0, 0, 0), "D": (205, 155, 105), "C": (255, 255, 255)},
        fps=1,
    )
    assert clip1 == target1


def test_loop():
    clip = BitmapClip([["R"], ["G"], ["B"]], fps=1)

    clip1 = loop(clip, n=2)  # loop 2 times
    target1 = BitmapClip([["R"], ["G"], ["B"], ["R"], ["G"], ["B"]], fps=1)
    assert clip1 == target1

    clip2 = loop(clip, duration=8)  # loop 8 seconds
    target2 = BitmapClip(
        [["R"], ["G"], ["B"], ["R"], ["G"], ["B"], ["R"], ["G"]], fps=1
    )
    assert clip2 == target2

    clip3 = loop(clip).with_duration(5)  # infinite loop
    target3 = BitmapClip([["R"], ["G"], ["B"], ["R"], ["G"]], fps=1)
    assert clip3 == target3

    clip = get_test_video().subclip(0.2, 0.3)  # 0.1 seconds long
    clip1 = loop(clip).with_duration(0.5)  # infinite looping
    clip1.write_videofile(os.path.join(TMP_DIR, "loop1.webm"))

    clip2 = loop(clip, duration=0.5)  # loop for 1 second
    clip2.write_videofile(os.path.join(TMP_DIR, "loop2.webm"))

    clip3 = loop(clip, n=3)  # loop 3 times
    clip3.write_videofile(os.path.join(TMP_DIR, "loop3.webm"))

    # Test audio looping
    clip = AudioClip(
        lambda t: np.sin(440 * 2 * np.pi * t) * (t % 1) + 0.5, duration=2.5, fps=44100
    )
    clip1 = clip.loop(2)
    # TODO fix AudioClip.__eq__()
    # assert concatenate_audioclips([clip, clip]) == clip1

    close_all_clips(objects=locals())


def test_lum_contrast():
    clip = get_test_video()
    clip1 = lum_contrast(clip)
    clip1.write_videofile(os.path.join(TMP_DIR, "lum_contrast1.webm"))
    close_all_clips(locals())

    # what are the correct value ranges for function arguments lum,
    # contrast and contrast_thr?  Maybe we should check for these in
    # lum_contrast.


def test_make_loopable():
    clip = get_test_video()
    clip1 = make_loopable(clip, 0.4)
    clip1.write_videofile(os.path.join(TMP_DIR, "make_loopable1.webm"))
    close_all_clips(locals())


def test_margin():
    clip = BitmapClip([["RRR", "RRR"], ["RRB", "RRB"]], fps=1)

    # Make sure that the default values leave clip unchanged
    clip1 = margin(clip)
    assert clip == clip1

    # 1 pixel black margin
    clip2 = margin(clip, margin_size=1)
    target = BitmapClip(
        [["OOOOO", "ORRRO", "ORRRO", "OOOOO"], ["OOOOO", "ORRBO", "ORRBO", "OOOOO"]],
        fps=1,
    )
    assert target == clip2

    # 1 pixel green margin
    clip3 = margin(clip, margin_size=1, color=(0, 255, 0))
    target = BitmapClip(
        [["GGGGG", "GRRRG", "GRRRG", "GGGGG"], ["GGGGG", "GRRBG", "GRRBG", "GGGGG"]],
        fps=1,
    )
    assert target == clip3


def test_mask_and():
    pass


def test_mask_color():
    pass


def test_mask_or():
    pass


def test_mirror_x():
    clip = BitmapClip([["AB", "CD"]], fps=1)
    clip1 = mirror_x(clip)
    target = BitmapClip([["BA", "DC"]], fps=1)
    assert clip1 == target


def test_mirror_y():
    clip = BitmapClip([["AB", "CD"]], fps=1)
    clip1 = mirror_y(clip)
    target = BitmapClip([["CD", "AB"]], fps=1)
    assert clip1 == target


def test_painting():
    pass


def test_resize():
    # TODO update to use BitmapClip
    clip = get_test_video().subclip(0.2, 0.3)

    clip1 = resize(clip, (460, 720))  # New resolution: (460,720)
    assert clip1.size == (460, 720)
    clip1.write_videofile(os.path.join(TMP_DIR, "resize1.webm"))

    clip2 = resize(clip, 0.6)  # width and heigth multiplied by 0.6
    assert clip2.size == (clip.size[0] * 0.6, clip.size[1] * 0.6)
    clip2.write_videofile(os.path.join(TMP_DIR, "resize2.webm"))

    clip3 = resize(clip, width=800)  # height computed automatically.
    assert clip3.w == 800
    # assert clip3.h == ??
    clip3.write_videofile(os.path.join(TMP_DIR, "resize3.webm"))
    close_all_clips(locals())

    # I get a general stream error when playing this video.
    # clip4=clip.resize(lambda t : 1+0.02*t) # slow swelling of the clip
    # clip4.write_videofile(os.path.join(TMP_DIR, "resize4.webm"))


@pytest.mark.parametrize("angle_offset", [-360, 0, 360, 720])
def test_rotate(angle_offset):
    # Run several times to ensure that adding 360 to rotation angles has no effect
    clip = BitmapClip([["AAAA", "BBBB", "CCCC"], ["ABCD", "BCDE", "CDEA"]], fps=1)

    clip1 = rotate(clip, 0 + angle_offset)
    target1 = BitmapClip([["AAAA", "BBBB", "CCCC"], ["ABCD", "BCDE", "CDEA"]], fps=1)
    assert clip1 == target1

    clip2 = rotate(clip, 90 + angle_offset)
    target2 = BitmapClip(
        [["ABC", "ABC", "ABC", "ABC"], ["DEA", "CDE", "BCD", "ABC"]], fps=1
    )
    assert clip2 == target2, clip2.to_bitmap()

    clip3 = rotate(clip, 180 + angle_offset)
    target3 = BitmapClip([["CCCC", "BBBB", "AAAA"], ["AEDC", "EDCB", "DCBA"]], fps=1)
    assert clip3 == target3

    clip4 = rotate(clip, 270 + angle_offset)
    target4 = BitmapClip(
        [["CBA", "CBA", "CBA", "CBA"], ["CBA", "DCB", "EDC", "AED"]], fps=1
    )
    assert clip4 == target4


def test_rotate_nonstandard_angles():
    # Test rotate with color clip
    clip = ColorClip([600, 400], [150, 250, 100]).with_duration(1).with_fps(5)
    clip = rotate(clip, 20)
    clip.write_videofile(os.path.join(TMP_DIR, "color_rotate.webm"))


def test_scroll():
    pass


def test_multiply_speed():
    clip = BitmapClip([["A"], ["B"], ["C"], ["D"]], fps=1)

    clip1 = multiply_speed(clip, 0.5)  # 1/2x speed
    target1 = BitmapClip(
        [["A"], ["A"], ["B"], ["B"], ["C"], ["C"], ["D"], ["D"]], fps=1
    )
    assert clip1 == target1

    clip2 = multiply_speed(clip, final_duration=8)  # 1/2x speed
    target2 = BitmapClip(
        [["A"], ["A"], ["B"], ["B"], ["C"], ["C"], ["D"], ["D"]], fps=1
    )
    assert clip2 == target2

    clip3 = multiply_speed(clip, final_duration=12)  # 1/2x speed
    target3 = BitmapClip(
        [
            ["A"],
            ["A"],
            ["A"],
            ["B"],
            ["B"],
            ["B"],
            ["C"],
            ["C"],
            ["C"],
            ["D"],
            ["D"],
            ["D"],
        ],
        fps=1,
    )
    assert clip3 == target3

    clip4 = multiply_speed(clip, 2)  # 2x speed
    target4 = BitmapClip([["A"], ["C"]], fps=1)
    assert clip4 == target4

    clip5 = multiply_speed(clip, final_duration=2)  # 2x speed
    target5 = BitmapClip([["A"], ["C"]], fps=1)
    assert clip5 == target5

    clip6 = multiply_speed(clip, 4)  # 4x speed
    target6 = BitmapClip([["A"]], fps=1)
    assert (
        clip6 == target6
    ), f"{clip6.duration} {target6.duration} {clip6.fps} {target6.fps}"


def test_supersample():
    pass


def test_time_mirror():
    clip = BitmapClip([["AA", "AA"], ["BB", "BB"], ["CC", "CC"]], fps=1)

    clip1 = time_mirror(clip)
    target1 = BitmapClip([["CC", "CC"], ["BB", "BB"], ["AA", "AA"]], fps=1)
    assert clip1 == target1

    clip2 = BitmapClip([["AA", "AA"], ["BB", "BB"], ["CC", "CC"], ["DD", "DD"]], fps=1)

    clip3 = time_mirror(clip2)
    target3 = BitmapClip(
        [["DD", "DD"], ["CC", "CC"], ["BB", "BB"], ["AA", "AA"]], fps=1
    )
    assert clip3 == target3


def test_time_symmetrize():
    clip = BitmapClip([["AA", "AA"], ["BB", "BB"], ["CC", "CC"]], fps=1)

    clip1 = time_symmetrize(clip)
    target1 = BitmapClip(
        [
            ["AA", "AA"],
            ["BB", "BB"],
            ["CC", "CC"],
            ["CC", "CC"],
            ["BB", "BB"],
            ["AA", "AA"],
        ],
        fps=1,
    )
    assert clip1 == target1


def test_audio_normalize():
    clip = AudioFileClip("media/crunching.mp3")
    clip = audio_normalize(clip)
    assert clip.max_volume() == 1
    close_all_clips(locals())


def test_audio_normalize_muted():
    z_array = np.array([0.0])
    make_frame = lambda t: z_array
    clip = AudioClip(make_frame, duration=1, fps=44100)
    clip = audio_normalize(clip)
    assert np.array_equal(clip.to_soundarray(), z_array)

    close_all_clips(locals())


def test_multiply_volume():
    clip = AudioFileClip("media/crunching.mp3")
    clip_array = clip.to_soundarray()

    # stereo mute
    clip_muted = multiply_volume(clip, 0)

    left_channel_muted = clip_muted.to_soundarray()[:, 0]
    right_channel_muted = clip_muted.to_soundarray()[:, 1]

    z_channel = np.zeros(len(left_channel_muted))

    assert np.array_equal(left_channel_muted, z_channel)
    assert np.array_equal(right_channel_muted, z_channel)

    # stereo level doubled
    clip_doubled = multiply_volume(clip, 2)
    clip_doubled_array = clip_doubled.to_soundarray()
    left_channel_doubled = clip_doubled_array[:, 0]
    right_channel_doubled = clip_doubled_array[:, 1]
    expected_left_channel_doubled = clip_array[:, 0] * 2
    expected_right_channel_doubled = clip_array[:, 1] * 2

    assert np.array_equal(left_channel_doubled, expected_left_channel_doubled)
    assert np.array_equal(right_channel_doubled, expected_right_channel_doubled)

    # mono muted
    sinus_wave = lambda t: [np.sin(440 * 2 * np.pi * t)]
    mono_clip = AudioClip(sinus_wave, duration=1, fps=22050)
    muted_mono_clip = multiply_volume(mono_clip, 0)
    mono_channel_muted = muted_mono_clip.to_soundarray()

    z_channel = np.zeros(len(mono_channel_muted))
    assert np.array_equal(mono_channel_muted, z_channel)

    mono_clip = AudioClip(sinus_wave, duration=1, fps=22050)
    doubled_mono_clip = multiply_volume(mono_clip, 2)
    mono_channel_doubled = doubled_mono_clip.to_soundarray()
    d_channel = mono_clip.to_soundarray() * 2
    assert np.array_equal(mono_channel_doubled, d_channel)

    close_all_clips(locals())


def test_multiply_stereo_volume():
    clip = AudioFileClip("media/crunching.mp3")

    # stereo mute
    clip_left_channel_muted = multiply_stereo_volume(clip, left=0)
    clip_right_channel_muted = multiply_stereo_volume(clip, right=0, left=2)

    left_channel_muted = clip_left_channel_muted.to_soundarray()[:, 0]
    right_channel_muted = clip_right_channel_muted.to_soundarray()[:, 1]

    z_channel = np.zeros(len(left_channel_muted))

    assert np.array_equal(left_channel_muted, z_channel)
    assert np.array_equal(right_channel_muted, z_channel)

    # stereo level doubled
    left_channel_doubled = clip_right_channel_muted.to_soundarray()[:, 0]
    expected_left_channel_doubled = clip.to_soundarray()[:, 0] * 2
    assert np.array_equal(left_channel_doubled, expected_left_channel_doubled)

    # mono muted
    sinus_wave = lambda t: [np.sin(440 * 2 * np.pi * t)]
    mono_clip = AudioClip(sinus_wave, duration=1, fps=22050)
    muted_mono_clip = multiply_stereo_volume(mono_clip, left=0)
    mono_channel_muted = muted_mono_clip.to_soundarray()

    z_channel = np.zeros(len(mono_channel_muted))
    assert np.array_equal(mono_channel_muted, z_channel)

    # mono doubled
    mono_clip = AudioClip(sinus_wave, duration=1, fps=22050)
    doubled_mono_clip = multiply_stereo_volume(
        mono_clip, left=None, right=2
    )  # using right
    mono_channel_doubled = doubled_mono_clip.to_soundarray()
    d_channel = mono_clip.to_soundarray() * 2
    assert np.array_equal(mono_channel_doubled, d_channel)

    close_all_clips(locals())


@pytest.mark.parametrize(
    ("duration", "offset", "n_repeats", "decay"),
    (
        (0.1, 0.2, 11, 0),
        (0.4, 2, 5, 2),
        (0.5, 0.6, 3, -1),
        (0.3, 1, 7, 4),
    ),
)
def test_audio_delay(duration, offset, n_repeats, decay):
    """Check that creating a short pulse of audio, the delay converts to a sound
    with the volume level in the form `-_-_-_-_-`, being `-` pulses expressed by
    `duration` argument and `_` being chunks of muted audio. Keep in mind that this
    way of test the FX only works if `duration <= offset`, but as does not make sense
    create a delay with `duration > offset`, this is enough for our purposes.

    Note that decayment values are not tested here, but are created using
    `multiply_volume`, should be OK.
    """
    # limits of this test
    assert n_repeats > 0  # some repetition, if not does not make sense
    assert duration <= offset  # avoid wave distorsion
    assert not offset * 1000000 % 2  # odd offset -> no accurate muted chunk size

    # stereo A note
    make_frame = lambda t: np.array(
        [np.sin(440 * 2 * np.pi * t), np.sin(880 * 2 * np.pi * t)]
    ).T.copy(order="C")

    # stereo audio clip
    clip = AudioClip(make_frame=make_frame, duration=duration, fps=44100)
    clip_array = clip.to_soundarray()

    # stereo delayed clip
    delayed_clip = clip.audio_delay(offset=offset, n_repeats=n_repeats, decay=decay)
    delayed_clip_array = delayed_clip.to_soundarray()

    # size of chunks with audios
    sound_chunk_size = clip_array.shape[0]
    # muted chunks size
    muted_chunk_size = int(sound_chunk_size * offset / duration) - sound_chunk_size

    zeros_expected_chunk_as_muted = np.zeros((muted_chunk_size, 2))

    decayments = np.linspace(1, max(0, decay), n_repeats)

    for i in range(n_repeats + 1):  # first clip, is not part of the repeated ones

        if i == n_repeats:
            # the delay ends in sound, so last muted chunk does not exists
            break

        # sound chunk
        sound_start_at = i * sound_chunk_size + i * muted_chunk_size
        sound_ends_at = sound_start_at + sound_chunk_size

        # first sound chunk
        if i == 0:
            assert np.array_equal(
                delayed_clip_array[:, :][sound_start_at:sound_ends_at],
                multiply_volume(clip, decayments[i]).to_soundarray(),
            )

        # muted chunk
        mute_starts_at = sound_ends_at + 1
        mute_ends_at = mute_starts_at + muted_chunk_size

        assert np.array_equal(
            delayed_clip_array[:, :][mute_starts_at:mute_ends_at],
            zeros_expected_chunk_as_muted,
        )

        # check muted bounds
        assert not np.array_equal(
            delayed_clip_array[:, :][mute_starts_at - 1 : mute_ends_at],
            zeros_expected_chunk_as_muted,
        )

        assert not np.array_equal(
            delayed_clip_array[:, :][mute_starts_at : mute_ends_at + 1],
            zeros_expected_chunk_as_muted,
        )


if __name__ == "__main__":
    pytest.main()<|MERGE_RESOLUTION|>--- conflicted
+++ resolved
@@ -5,15 +5,12 @@
 import pytest
 
 from moviepy import AudioClip, AudioFileClip, BitmapClip, ColorClip, VideoFileClip
-<<<<<<< HEAD
-from moviepy.audio.fx import audio_normalize
 from moviepy.audio.fx import (
+    audio_delay,
+    audio_normalize,
+    multiply_stereo_volume,
     multiply_volume,
-    multiply_stereo_volume,
 )
-=======
-from moviepy.audio.fx import audio_normalize, multiply_stereo_volume, multiply_volume
->>>>>>> 143618cf
 from moviepy.utils import close_all_clips
 from moviepy.video.fx import (
     blackwhite,
@@ -764,7 +761,7 @@
     clip_array = clip.to_soundarray()
 
     # stereo delayed clip
-    delayed_clip = clip.audio_delay(offset=offset, n_repeats=n_repeats, decay=decay)
+    delayed_clip = audio_delay(clip, offset=offset, n_repeats=n_repeats, decay=decay)
     delayed_clip_array = delayed_clip.to_soundarray()
 
     # size of chunks with audios
