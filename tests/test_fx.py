import os
import random

import numpy as np
import pytest

from moviepy import (
    AudioClip,
    AudioFileClip,
    BitmapClip,
    ColorClip,
    VideoClip,
    VideoFileClip,
)
from moviepy.audio.fx import audio_normalize, multiply_stereo_volume, multiply_volume
from moviepy.utils import close_all_clips
from moviepy.video.fx import (
    blackwhite,
    crop,
    even_size,
    fadein,
    fadeout,
    freeze,
    freeze_region,
    invert_colors,
    loop,
    lum_contrast,
    make_loopable,
    margin,
<<<<<<< HEAD
    mask_or,
=======
    mask_and,
>>>>>>> 190fac69
    mirror_x,
    mirror_y,
    multiply_color,
    multiply_speed,
    resize,
    rotate,
    time_mirror,
    time_symmetrize,
)

from tests.test_helper import TMP_DIR


def get_test_video():
    return VideoFileClip("media/big_buck_bunny_432_433.webm").subclip(0, 1)


def test_accel_decel():
    pass


def test_blackwhite():
    # Create black/white spectrum ``bw_color_dict`` to compare against it.
    # Colors after ``blackwhite`` FX must be inside this dictionary
    # Note: black/white spectrum is made of colors with same numbers
    # [(0, 0, 0), (1, 1, 1), (2, 2, 2)...]
    bw_color_dict = {}
    for num in range(0, 256):
        bw_color_dict[chr(num + 255)] = (num, num, num)
    color_dict = bw_color_dict.copy()
    # update dictionary with default BitmapClip color_dict values
    color_dict.update(BitmapClip.DEFAULT_COLOR_DICT)

    # add row with random colors in b/w spectrum
    random_row = ""
    for num in range(512, 515):
        # use unique unicode representation for each color
        char = chr(num)
        random_row += char

        # random colors in the b/w spectrum
        color_dict[char] = tuple(random.randint(0, 255) for i in range(3))

    # clip converted below to black/white
    clip = BitmapClip([["RGB", random_row]], color_dict=color_dict, fps=1)

    # for each possible ``preserve_luminosity`` boolean argument value
    for preserve_luminosity in [True, False]:
        # default argument (``RGB=None``)
        clip_bw = blackwhite(clip, preserve_luminosity=preserve_luminosity)

        bitmap = clip_bw.to_bitmap()
        assert bitmap

        for i, row in enumerate(bitmap[0]):
            for char in row:
                # all characters returned by ``to_bitmap`` are in the b/w spectrum
                assert char in bw_color_dict

                if i == 0:  # pure "RGB" colors are converted to [85, 85, 85]
                    assert char == row[0]  # so are equal

        # custom random ``RGB`` argument
        clip_bw_custom_rgb = blackwhite(
            clip,
            RGB=(random.randint(0, 255), 0, 0),
            preserve_luminosity=preserve_luminosity,
        )
        bitmap = clip_bw_custom_rgb.to_bitmap()
        for i, row in enumerate(bitmap[0]):
            for i2, char in enumerate(row):
                # all characters returned by ``to_bitmap`` are in the b/w spectrum
                assert char in bw_color_dict

                # for clip "RGB" row, two latest converted colors are equal
                if i == 0 and i2 > 0:
                    assert char == row[1] and char == row[2]

        # ``RGB="CRT_phosphor"`` argument
        clip_bw_crt_phosphor = blackwhite(
            clip, RGB="CRT_phosphor", preserve_luminosity=preserve_luminosity
        )
        bitmap = clip_bw_crt_phosphor.to_bitmap()
        assert bitmap
        for row in bitmap[0]:
            for char in row:
                # all characters returned by ``to_bitmap`` are in the b/w spectrum
                assert char in bw_color_dict

    close_all_clips(locals())


# This currently fails with a with_mask error!
# def test_blink():
#     with VideoFileClip("media/big_buck_bunny_0_30.webm").subclip(0,10) as clip:
#       clip1 = blink(clip, 1, 1)
#       clip1.write_videofile(os.path.join(TMP_DIR,"blink1.webm"))


def test_multiply_color():
    color_dict = {"H": (0, 0, 200), "L": (0, 0, 50), "B": (0, 0, 255), "O": (0, 0, 0)}
    clip = BitmapClip([["LLO", "BLO"]], color_dict=color_dict, fps=1)

    clipfx = multiply_color(clip, 4)
    target = BitmapClip([["HHO", "BHO"]], color_dict=color_dict, fps=1)
    assert target == clipfx


def test_crop():
    # x: 0 -> 4, y: 0 -> 3 inclusive
    clip = BitmapClip([["ABCDE", "EDCBA", "CDEAB", "BAEDC"]], fps=1)

    clip1 = crop(clip)
    target1 = BitmapClip([["ABCDE", "EDCBA", "CDEAB", "BAEDC"]], fps=1)
    assert clip1 == target1

    clip2 = crop(clip, x1=1, y1=1, x2=3, y2=3)
    target2 = BitmapClip([["DC", "DE"]], fps=1)
    assert clip2 == target2

    clip3 = crop(clip, y1=2)
    target3 = BitmapClip([["CDEAB", "BAEDC"]], fps=1)
    assert clip3 == target3

    clip4 = crop(clip, x1=2, width=2)
    target4 = BitmapClip([["CD", "CB", "EA", "ED"]], fps=1)
    assert clip4 == target4

    # TODO x_center=1 does not perform correctly
    clip5 = crop(clip, x_center=2, y_center=2, width=3, height=3)
    target5 = BitmapClip([["ABC", "EDC", "CDE"]], fps=1)
    assert clip5 == target5

    clip6 = crop(clip, x_center=2, width=2, y1=1, y2=2)
    target6 = BitmapClip([["DC"]], fps=1)
    assert clip6 == target6


def test_even_size():
    clip1 = BitmapClip([["ABC", "BCD"]], fps=1)  # Width odd
    clip1even = even_size(clip1)
    target1 = BitmapClip([["AB", "BC"]], fps=1)
    assert clip1even == target1

    clip2 = BitmapClip([["AB", "BC", "CD"]], fps=1)  # Height odd
    clip2even = even_size(clip2)
    target2 = BitmapClip([["AB", "BC"]], fps=1)
    assert clip2even == target2

    clip3 = BitmapClip([["ABC", "BCD", "CDE"]], fps=1)  # Width and height odd
    clip3even = even_size(clip3)
    target3 = BitmapClip([["AB", "BC"]], fps=1)
    assert clip3even == target3


def test_fadein():
    color_dict = {
        "I": (0, 0, 0),
        "R": (255, 0, 0),
        "G": (0, 255, 0),
        "B": (0, 0, 255),
        "W": (255, 255, 255),
    }
    clip = BitmapClip([["R"], ["G"], ["B"]], color_dict=color_dict, fps=1)

    clip1 = fadein(clip, 1)  # default initial color
    target1 = BitmapClip([["I"], ["G"], ["B"]], color_dict=color_dict, fps=1)
    assert clip1 == target1

    clip2 = fadein(clip, 1, initial_color=(255, 255, 255))  # different initial color
    target2 = BitmapClip([["W"], ["G"], ["B"]], color_dict=color_dict, fps=1)
    assert clip2 == target2


def test_fadeout():
    clip = get_test_video()
    clip1 = fadeout(clip, 0.5)
    clip1.write_videofile(os.path.join(TMP_DIR, "fadeout1.webm"))
    close_all_clips(locals())


@pytest.mark.parametrize(
    (
        "t",
        "freeze_duration",
        "total_duration",
        "padding_end",
        "output_frames",
    ),
    (
        # at start, 1 second (default t == 0)
        (
            None,
            1,
            None,
            None,
            ["R", "R", "G", "B"],
        ),
        # at start, 1 second (explicit t)
        (
            0,
            1,
            None,
            None,
            ["R", "R", "G", "B"],
        ),
        # at end, 1 second
        (
            "end",
            1,
            None,
            None,
            ["R", "G", "B", "B"],
        ),
        # at end 1 second, padding end 1 second
        (
            "end",
            1,
            None,
            1,
            ["R", "G", "G", "B"],
        ),
        # at 2nd frame, 1 second
        (
            1,  # second 0 is frame 1, second 1 is frame 2...
            1,
            None,
            None,
            ["R", "G", "G", "B"],
        ),
        # at 2nd frame, 2 seconds
        (
            1,
            2,
            None,
            None,
            ["R", "G", "G", "G", "B"],
        ),
        # `freeze_duration`, `total_duration` are None
        (1, None, None, None, ValueError),
        # `total_duration` 5 at start (2 seconds)
        (None, None, 5, None, ["R", "R", "R", "G", "B"]),
        # total duration 5 at end
        ("end", None, 5, None, ["R", "G", "B", "B", "B"]),
        # total duration 5 padding end
        ("end", None, 5, 1, ["R", "G", "G", "G", "B"]),
    ),
    ids=[
        "at start, 1 second (default t == 0)",
        "at start, 1 second (explicit t)",
        "at end, 1 second",
        "at end 1 second, padding end 1 second",
        "at 2nd frame, 1 second",
        "at 2nd frame, 2 seconds",
        "`freeze_duration`, `total_duration` are None",
        "`total_duration` 5 at start (2 seconds)",
        "`total_duration` 5 at end",
        "`total_duration` 5 padding end",
    ],
)
def test_freeze(t, freeze_duration, total_duration, padding_end, output_frames):
    input_frames = ["R", "G", "B"]
    clip_duration = len(input_frames)

    # create BitmapClip with predefined set of colors, during 1 second each one
    clip = BitmapClip([list(color) for color in input_frames], fps=1).with_duration(
        clip_duration
    )

    # build kwargs passed to `freeze`
    possible_kwargs = {
        "t": t,
        "freeze_duration": freeze_duration,
        "total_duration": total_duration,
        "padding_end": padding_end,
    }
    kwargs = {
        kw_name: kw_value
        for kw_name, kw_value in possible_kwargs.items()
        if kw_value is not None
    }

    # freeze clip
    if hasattr(output_frames, "__traceback__"):
        with pytest.raises(output_frames):
            freeze(clip, **kwargs)
        return
    else:
        freezed_clip = freeze(clip, **kwargs)

    # assert new duration
    expected_freeze_duration = (
        freeze_duration
        if freeze_duration is not None
        else total_duration - clip_duration
    )
    assert freezed_clip.duration == clip_duration + expected_freeze_duration

    # assert colors are the expected
    for i, color in enumerate(freezed_clip.iter_frames()):
        expected_color = list(BitmapClip.DEFAULT_COLOR_DICT[output_frames[i]])
        assert list(color[0][0]) == expected_color


def test_freeze_region():
    clip = BitmapClip([["AAB", "CCC"], ["BBR", "DDD"], ["CCC", "ABC"]], fps=1)

    # Test region
    clip1 = freeze_region(clip, t=1, region=(2, 0, 3, 1))
    target1 = BitmapClip([["AAR", "CCC"], ["BBR", "DDD"], ["CCR", "ABC"]], fps=1)
    assert clip1 == target1

    # Test outside_region
    clip2 = freeze_region(clip, t=1, outside_region=(2, 0, 3, 1))
    target2 = BitmapClip([["BBB", "DDD"], ["BBR", "DDD"], ["BBC", "DDD"]], fps=1)
    assert clip2 == target2


def test_gamma_corr():
    pass


def test_headblur():
    pass


def test_invert_colors():
    clip = BitmapClip(
        [["AB", "BC"]],
        color_dict={"A": (0, 0, 0), "B": (50, 100, 150), "C": (255, 255, 255)},
        fps=1,
    )

    clip1 = invert_colors(clip)
    target1 = BitmapClip(
        [["CD", "DA"]],
        color_dict={"A": (0, 0, 0), "D": (205, 155, 105), "C": (255, 255, 255)},
        fps=1,
    )
    assert clip1 == target1


def test_loop():
    clip = BitmapClip([["R"], ["G"], ["B"]], fps=1)

    clip1 = loop(clip, n=2)  # loop 2 times
    target1 = BitmapClip([["R"], ["G"], ["B"], ["R"], ["G"], ["B"]], fps=1)
    assert clip1 == target1

    clip2 = loop(clip, duration=8)  # loop 8 seconds
    target2 = BitmapClip(
        [["R"], ["G"], ["B"], ["R"], ["G"], ["B"], ["R"], ["G"]], fps=1
    )
    assert clip2 == target2

    clip3 = loop(clip).with_duration(5)  # infinite loop
    target3 = BitmapClip([["R"], ["G"], ["B"], ["R"], ["G"]], fps=1)
    assert clip3 == target3

    clip = get_test_video().subclip(0.2, 0.3)  # 0.1 seconds long
    clip1 = loop(clip).with_duration(0.5)  # infinite looping
    clip1.write_videofile(os.path.join(TMP_DIR, "loop1.webm"))

    clip2 = loop(clip, duration=0.5)  # loop for 1 second
    clip2.write_videofile(os.path.join(TMP_DIR, "loop2.webm"))

    clip3 = loop(clip, n=3)  # loop 3 times
    clip3.write_videofile(os.path.join(TMP_DIR, "loop3.webm"))

    # Test audio looping
    clip = AudioClip(
        lambda t: np.sin(440 * 2 * np.pi * t) * (t % 1) + 0.5, duration=2.5, fps=44100
    )
    clip1 = clip.loop(2)
    # TODO fix AudioClip.__eq__()
    # assert concatenate_audioclips([clip, clip]) == clip1

    close_all_clips(objects=locals())


def test_lum_contrast():
    clip = get_test_video()
    clip1 = lum_contrast(clip)
    clip1.write_videofile(os.path.join(TMP_DIR, "lum_contrast1.webm"))
    close_all_clips(locals())

    # what are the correct value ranges for function arguments lum,
    # contrast and contrast_thr?  Maybe we should check for these in
    # lum_contrast.


def test_make_loopable():
    clip = get_test_video()
    clip1 = make_loopable(clip, 0.4)
    clip1.write_videofile(os.path.join(TMP_DIR, "make_loopable1.webm"))
    close_all_clips(locals())


def test_margin():
    clip = BitmapClip([["RRR", "RRR"], ["RRB", "RRB"]], fps=1)

    # Make sure that the default values leave clip unchanged
    clip1 = margin(clip)
    assert clip == clip1

    # 1 pixel black margin
    clip2 = margin(clip, margin_size=1)
    target = BitmapClip(
        [["OOOOO", "ORRRO", "ORRRO", "OOOOO"], ["OOOOO", "ORRBO", "ORRBO", "OOOOO"]],
        fps=1,
    )
    assert target == clip2

    # 1 pixel green margin
    clip3 = margin(clip, margin_size=1, color=(0, 255, 0))
    target = BitmapClip(
        [["GGGGG", "GRRRG", "GRRRG", "GGGGG"], ["GGGGG", "GRRBG", "GRRBG", "GGGGG"]],
        fps=1,
    )
    assert target == clip3


@pytest.mark.parametrize("image_from", ("np.ndarray", "ImageClip"))
@pytest.mark.parametrize("duration", (None, "random"))
@pytest.mark.parametrize(
    ("color", "mask_color", "expected_color"),
    (
        (
            (0, 0, 0),
            (255, 255, 255),
            (0, 0, 0),
        ),
        (
            (255, 0, 0),
            (0, 0, 255),
            (0, 0, 0),
        ),
        (
            (255, 255, 255),
            (0, 10, 20),
            (0, 10, 20),
        ),
        (
            (10, 10, 10),
            (20, 0, 20),
            (10, 0, 10),
        ),
    ),
)
def test_mask_and(image_from, duration, color, mask_color, expected_color):
    """Checks ``mask_and`` FX behaviour."""
    clip_size = tuple(random.randint(3, 10) for i in range(2))

    if duration == "random":
        duration = round(random.uniform(0, 0.5), 2)

    # test ImageClip and np.ndarray types as mask argument
    clip = ColorClip(color=color, size=clip_size).with_duration(duration)
    mask_clip = ColorClip(color=mask_color, size=clip.size)
    masked_clip = mask_and(
        clip, mask_clip if image_from == "ImageClip" else mask_clip.get_frame(0)
    )

    assert masked_clip.duration == clip.duration
    assert np.array_equal(masked_clip.get_frame(0)[0][0], np.array(expected_color))

    # test VideoClip as mask argument
    color_frame, mask_color_frame = (np.array([[color]]), np.array([[mask_color]]))
    clip = VideoClip(lambda t: color_frame).with_duration(duration)
    mask_clip = VideoClip(lambda t: mask_color_frame).with_duration(duration)
    masked_clip = mask_and(clip, mask_clip)

    assert np.array_equal(masked_clip.get_frame(0)[0][0], np.array(expected_color))


def test_mask_color():
    pass


@pytest.mark.parametrize("image_from", ("np.ndarray", "ImageClip"))
@pytest.mark.parametrize("duration", (None, "random"))
@pytest.mark.parametrize(
    ("color", "mask_color", "expected_color"),
    (
        (
            (0, 0, 0),
            (255, 255, 255),
            (255, 255, 255),
        ),
        (
            (255, 0, 0),
            (0, 0, 255),
            (255, 0, 255),
        ),
        (
            (255, 255, 255),
            (0, 10, 20),
            (255, 255, 255),
        ),
        (
            (10, 10, 10),
            (20, 0, 20),
            (20, 10, 20),
        ),
    ),
)
def test_mask_or(image_from, duration, color, mask_color, expected_color):
    """Checks ``mask_or`` FX behaviour."""
    clip_size = tuple(random.randint(3, 10) for i in range(2))

    if duration == "random":
        duration = round(random.uniform(0, 0.5), 2)

    # test ImageClip and np.ndarray types as mask argument
    clip = ColorClip(color=color, size=clip_size).with_duration(duration)
    mask_clip = ColorClip(color=mask_color, size=clip.size)
    masked_clip = mask_or(
        clip, mask_clip if image_from == "ImageClip" else mask_clip.get_frame(0)
    )

    assert masked_clip.duration == clip.duration
    assert np.array_equal(masked_clip.get_frame(0)[0][0], np.array(expected_color))

    # test VideoClip as mask argument
    color_frame, mask_color_frame = (np.array([[color]]), np.array([[mask_color]]))
    clip = VideoClip(lambda t: color_frame).with_duration(duration)
    mask_clip = VideoClip(lambda t: mask_color_frame).with_duration(duration)
    masked_clip = mask_or(clip, mask_clip)

    assert np.array_equal(masked_clip.get_frame(0)[0][0], np.array(expected_color))


def test_mirror_x():
    clip = BitmapClip([["AB", "CD"]], fps=1)
    clip1 = mirror_x(clip)
    target = BitmapClip([["BA", "DC"]], fps=1)
    assert clip1 == target


def test_mirror_y():
    clip = BitmapClip([["AB", "CD"]], fps=1)
    clip1 = mirror_y(clip)
    target = BitmapClip([["CD", "AB"]], fps=1)
    assert clip1 == target


def test_painting():
    pass


def test_resize():
    # TODO update to use BitmapClip
    clip = get_test_video().subclip(0.2, 0.3)

    clip1 = resize(clip, (460, 720))  # New resolution: (460,720)
    assert clip1.size == (460, 720)
    clip1.write_videofile(os.path.join(TMP_DIR, "resize1.webm"))

    clip2 = resize(clip, 0.6)  # width and heigth multiplied by 0.6
    assert clip2.size == (clip.size[0] * 0.6, clip.size[1] * 0.6)
    clip2.write_videofile(os.path.join(TMP_DIR, "resize2.webm"))

    clip3 = resize(clip, width=800)  # height computed automatically.
    assert clip3.w == 800
    # assert clip3.h == ??
    clip3.write_videofile(os.path.join(TMP_DIR, "resize3.webm"))
    close_all_clips(locals())

    # I get a general stream error when playing this video.
    # clip4=clip.resize(lambda t : 1+0.02*t) # slow swelling of the clip
    # clip4.write_videofile(os.path.join(TMP_DIR, "resize4.webm"))


@pytest.mark.parametrize("angle_offset", [-360, 0, 360, 720])
def test_rotate(angle_offset):
    # Run several times to ensure that adding 360 to rotation angles has no effect
    clip = BitmapClip([["AAAA", "BBBB", "CCCC"], ["ABCD", "BCDE", "CDEA"]], fps=1)

    clip1 = rotate(clip, 0 + angle_offset)
    target1 = BitmapClip([["AAAA", "BBBB", "CCCC"], ["ABCD", "BCDE", "CDEA"]], fps=1)
    assert clip1 == target1

    clip2 = rotate(clip, 90 + angle_offset)
    target2 = BitmapClip(
        [["ABC", "ABC", "ABC", "ABC"], ["DEA", "CDE", "BCD", "ABC"]], fps=1
    )
    assert clip2 == target2, clip2.to_bitmap()

    clip3 = rotate(clip, 180 + angle_offset)
    target3 = BitmapClip([["CCCC", "BBBB", "AAAA"], ["AEDC", "EDCB", "DCBA"]], fps=1)
    assert clip3 == target3

    clip4 = rotate(clip, 270 + angle_offset)
    target4 = BitmapClip(
        [["CBA", "CBA", "CBA", "CBA"], ["CBA", "DCB", "EDC", "AED"]], fps=1
    )
    assert clip4 == target4


def test_rotate_nonstandard_angles():
    # Test rotate with color clip
    clip = ColorClip([600, 400], [150, 250, 100]).with_duration(1).with_fps(5)
    clip = rotate(clip, 20)
    clip.write_videofile(os.path.join(TMP_DIR, "color_rotate.webm"))


def test_scroll():
    pass


def test_multiply_speed():
    clip = BitmapClip([["A"], ["B"], ["C"], ["D"]], fps=1)

    clip1 = multiply_speed(clip, 0.5)  # 1/2x speed
    target1 = BitmapClip(
        [["A"], ["A"], ["B"], ["B"], ["C"], ["C"], ["D"], ["D"]], fps=1
    )
    assert clip1 == target1

    clip2 = multiply_speed(clip, final_duration=8)  # 1/2x speed
    target2 = BitmapClip(
        [["A"], ["A"], ["B"], ["B"], ["C"], ["C"], ["D"], ["D"]], fps=1
    )
    assert clip2 == target2

    clip3 = multiply_speed(clip, final_duration=12)  # 1/2x speed
    target3 = BitmapClip(
        [
            ["A"],
            ["A"],
            ["A"],
            ["B"],
            ["B"],
            ["B"],
            ["C"],
            ["C"],
            ["C"],
            ["D"],
            ["D"],
            ["D"],
        ],
        fps=1,
    )
    assert clip3 == target3

    clip4 = multiply_speed(clip, 2)  # 2x speed
    target4 = BitmapClip([["A"], ["C"]], fps=1)
    assert clip4 == target4

    clip5 = multiply_speed(clip, final_duration=2)  # 2x speed
    target5 = BitmapClip([["A"], ["C"]], fps=1)
    assert clip5 == target5

    clip6 = multiply_speed(clip, 4)  # 4x speed
    target6 = BitmapClip([["A"]], fps=1)
    assert (
        clip6 == target6
    ), f"{clip6.duration} {target6.duration} {clip6.fps} {target6.fps}"


def test_supersample():
    pass


def test_time_mirror():
    clip = BitmapClip([["AA", "AA"], ["BB", "BB"], ["CC", "CC"]], fps=1)

    clip1 = time_mirror(clip)
    target1 = BitmapClip([["CC", "CC"], ["BB", "BB"], ["AA", "AA"]], fps=1)
    assert clip1 == target1

    clip2 = BitmapClip([["AA", "AA"], ["BB", "BB"], ["CC", "CC"], ["DD", "DD"]], fps=1)

    clip3 = time_mirror(clip2)
    target3 = BitmapClip(
        [["DD", "DD"], ["CC", "CC"], ["BB", "BB"], ["AA", "AA"]], fps=1
    )
    assert clip3 == target3


def test_time_symmetrize():
    clip = BitmapClip([["AA", "AA"], ["BB", "BB"], ["CC", "CC"]], fps=1)

    clip1 = time_symmetrize(clip)
    target1 = BitmapClip(
        [
            ["AA", "AA"],
            ["BB", "BB"],
            ["CC", "CC"],
            ["CC", "CC"],
            ["BB", "BB"],
            ["AA", "AA"],
        ],
        fps=1,
    )
    assert clip1 == target1


def test_audio_normalize():
    clip = AudioFileClip("media/crunching.mp3")
    clip = audio_normalize(clip)
    assert clip.max_volume() == 1
    close_all_clips(locals())


def test_audio_normalize_muted():
    z_array = np.array([0.0])
    make_frame = lambda t: z_array
    clip = AudioClip(make_frame, duration=1, fps=44100)
    clip = audio_normalize(clip)
    assert np.array_equal(clip.to_soundarray(), z_array)

    close_all_clips(locals())


def test_multiply_volume():
    clip = AudioFileClip("media/crunching.mp3")
    clip_array = clip.to_soundarray()

    # stereo mute
    clip_muted = multiply_volume(clip, 0)

    left_channel_muted = clip_muted.to_soundarray()[:, 0]
    right_channel_muted = clip_muted.to_soundarray()[:, 1]

    z_channel = np.zeros(len(left_channel_muted))

    assert np.array_equal(left_channel_muted, z_channel)
    assert np.array_equal(right_channel_muted, z_channel)

    # stereo level doubled
    clip_doubled = multiply_volume(clip, 2)
    clip_doubled_array = clip_doubled.to_soundarray()
    left_channel_doubled = clip_doubled_array[:, 0]
    right_channel_doubled = clip_doubled_array[:, 1]
    expected_left_channel_doubled = clip_array[:, 0] * 2
    expected_right_channel_doubled = clip_array[:, 1] * 2

    assert np.array_equal(left_channel_doubled, expected_left_channel_doubled)
    assert np.array_equal(right_channel_doubled, expected_right_channel_doubled)

    # mono muted
    sinus_wave = lambda t: [np.sin(440 * 2 * np.pi * t)]
    mono_clip = AudioClip(sinus_wave, duration=1, fps=22050)
    muted_mono_clip = multiply_volume(mono_clip, 0)
    mono_channel_muted = muted_mono_clip.to_soundarray()

    z_channel = np.zeros(len(mono_channel_muted))
    assert np.array_equal(mono_channel_muted, z_channel)

    mono_clip = AudioClip(sinus_wave, duration=1, fps=22050)
    doubled_mono_clip = multiply_volume(mono_clip, 2)
    mono_channel_doubled = doubled_mono_clip.to_soundarray()
    d_channel = mono_clip.to_soundarray() * 2
    assert np.array_equal(mono_channel_doubled, d_channel)

    close_all_clips(locals())


def test_multiply_stereo_volume():
    clip = AudioFileClip("media/crunching.mp3")

    # stereo mute
    clip_left_channel_muted = multiply_stereo_volume(clip, left=0)
    clip_right_channel_muted = multiply_stereo_volume(clip, right=0, left=2)

    left_channel_muted = clip_left_channel_muted.to_soundarray()[:, 0]
    right_channel_muted = clip_right_channel_muted.to_soundarray()[:, 1]

    z_channel = np.zeros(len(left_channel_muted))

    assert np.array_equal(left_channel_muted, z_channel)
    assert np.array_equal(right_channel_muted, z_channel)

    # stereo level doubled
    left_channel_doubled = clip_right_channel_muted.to_soundarray()[:, 0]
    expected_left_channel_doubled = clip.to_soundarray()[:, 0] * 2
    assert np.array_equal(left_channel_doubled, expected_left_channel_doubled)

    # mono muted
    sinus_wave = lambda t: [np.sin(440 * 2 * np.pi * t)]
    mono_clip = AudioClip(sinus_wave, duration=1, fps=22050)
    muted_mono_clip = multiply_stereo_volume(mono_clip, left=0)
    mono_channel_muted = muted_mono_clip.to_soundarray()

    z_channel = np.zeros(len(mono_channel_muted))
    assert np.array_equal(mono_channel_muted, z_channel)

    # mono doubled
    mono_clip = AudioClip(sinus_wave, duration=1, fps=22050)
    doubled_mono_clip = multiply_stereo_volume(
        mono_clip, left=None, right=2
    )  # using right
    mono_channel_doubled = doubled_mono_clip.to_soundarray()
    d_channel = mono_clip.to_soundarray() * 2
    assert np.array_equal(mono_channel_doubled, d_channel)

    close_all_clips(locals())


if __name__ == "__main__":
    pytest.main()<|MERGE_RESOLUTION|>--- conflicted
+++ resolved
@@ -27,11 +27,8 @@
     lum_contrast,
     make_loopable,
     margin,
-<<<<<<< HEAD
+    mask_and,
     mask_or,
-=======
-    mask_and,
->>>>>>> 190fac69
     mirror_x,
     mirror_y,
     multiply_color,
