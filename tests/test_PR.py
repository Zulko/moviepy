--- conflicted
+++ resolved
@@ -1,11 +1,6 @@
 # -*- coding: utf-8 -*-
 """Pull request tests meant to be run with pytest."""
 import os
-<<<<<<< HEAD
-=======
-import sys
-from pathlib import Path
->>>>>>> 24ebfdbd
 
 import pytest
 
