--- conflicted
+++ resolved
@@ -19,19 +19,11 @@
 
     red.fps = green.fps = blue.fps = 30
     with clips_array([[red, green, blue]]).set_duration(5) as video:
-<<<<<<< HEAD
-        video.write_videofile("/tmp/test.mp4")
-=======
         video.write_videofile(os.path.join(TMP_DIR, "test.mp4"))
->>>>>>> 6cbd4f34
 
     assert os.path.exists(os.path.join(TMP_DIR, "test.mp4"))
 
-<<<<<<< HEAD
-    with VideoFileClip("/tmp/test.mp4") as clip:
-=======
     with VideoFileClip(os.path.join(TMP_DIR, "test.mp4")) as clip:
->>>>>>> 6cbd4f34
         assert clip.duration == 5
         assert clip.fps == 30
         assert clip.size == [1024*3, 800]
