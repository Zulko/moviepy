--- conflicted
+++ resolved
@@ -1,9 +1,5 @@
 """Video file clip tests meant to be run with pytest."""
-<<<<<<< HEAD
 import copy
-=======
-
->>>>>>> 72e14189
 import os
 
 import pytest
