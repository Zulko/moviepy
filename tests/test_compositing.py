--- conflicted
+++ resolved
@@ -7,11 +7,7 @@
 from moviepy.editor import *
 from moviepy.utils import close_all_clips
 
-<<<<<<< HEAD
 from tests.test_helper import TMP_DIR, FONT
-=======
-from tests.test_helper import TMP_DIR
->>>>>>> 3b25a768
 
 
 def test_clips_array():
