--- conflicted
+++ resolved
@@ -2,15 +2,9 @@
 from moviepy.editor import *
 
 def test_clips_array():
-<<<<<<< HEAD
-    red = ColorClip((1024,800), col=(255,0,0))
-    green = ColorClip((1024,800), col=(0,255,0))
-    blue = ColorClip((1024,800), col=(0,0,255))
-=======
     red = ColorClip((1024,800), color=(255,0,0))
     green = ColorClip((1024,800), color=(0,255,0))
     blue = ColorClip((1024,800), color=(0,0,255))
->>>>>>> d3ef3c27
 
     video = clips_array([[red, green, blue]])
 
@@ -20,15 +14,9 @@
 
 
 def test_clips_array():
-<<<<<<< HEAD
-    red = ColorClip((1024,800), col=(255,0,0))
-    green = ColorClip((1024,800), col=(0,255,0))
-    blue = ColorClip((1024,800), col=(0,0,255))
-=======
     red = ColorClip((1024,800), color=(255,0,0))
     green = ColorClip((1024,800), color=(0,255,0))
     blue = ColorClip((1024,800), color=(0,0,255))
->>>>>>> d3ef3c27
 
     video = clips_array([[red, green, blue]]).set_duration(5)
 
