--- conflicted
+++ resolved
@@ -33,11 +33,5 @@
     assert d["audio_found"]
 
 
-<<<<<<< HEAD
-
-if __name__ == '__main__':
-   pytest.main()
-=======
 if __name__ == "__main__":
-    pytest.main()
->>>>>>> dd5aa72c
+    pytest.main()