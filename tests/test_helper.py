--- conflicted
+++ resolved
@@ -6,11 +6,8 @@
 
 TRAVIS = os.getenv("TRAVIS_PYTHON_VERSION") is not None
 PYTHON_VERSION = "%s.%s" % (sys.version_info.major, sys.version_info.minor)
-<<<<<<< HEAD
-TMP_DIR = tempfile.tempdir
-=======
+
 TMP_DIR = tempfile.gettempdir()   # because tempfile.tempdir is sometimes None
->>>>>>> b0e3ed4d
 
 # Arbitrary font used in caption testing.
 if sys.platform in ("win32", "cygwin"):
