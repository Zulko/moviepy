--- conflicted
+++ resolved
@@ -26,11 +26,7 @@
 
     with ImageSequenceClip(images, durations=durations) as clip:
         assert clip.duration == sum(durations)
-<<<<<<< HEAD
-        clip.write_videofile("/tmp/ImageSequenceClip1.mp4", fps=30)
-=======
         clip.write_videofile(os.path.join(TMP_DIR, "ImageSequenceClip1.mp4"), fps=30)
->>>>>>> 6cbd4f34
 
 def test_2():
     images=[]
