--- conflicted
+++ resolved
@@ -233,7 +233,6 @@
     assert b == 255
 
 
-<<<<<<< HEAD
 def test_transparent_video(util):
     # Has one R 30%
     clip = ColorClip((100, 100), (255, 0, 0, 76.5)).with_duration(2)
@@ -254,9 +253,9 @@
     assert abs(opacity - 0.3) < 0.01
 
     result.close()
-=======
+
+    
 def test_write_file_with_spaces(util):
     filename = os.path.join(util.TMP_DIR, "name with spaces.mp4")
     clip = ColorClip((1, 1), color=1, is_mask=True).with_fps(1).with_duration(0.3)
-    ffmpeg_write_video(clip, filename, fps=1)
->>>>>>> 6b228bf5
+    ffmpeg_write_video(clip, filename, fps=1)