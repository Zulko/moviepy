# Changelog

All notable changes to this project will be documented in this file.

The format from v2.0.0 onwards is based on [Keep a Changelog](https://keepachangelog.com/en/1.0.0/),
and this project adheres to [Semantic Versioning](https://semver.org/spec/v2.0.0.html).

## [Unreleased](https://github.com/zulko/moviepy/tree/master)

[Full Changelog](https://github.com/zulko/moviepy/compare/v2.0.0.dev2...HEAD)

### Important Announcements

### Added <!-- for new features -->
<<<<<<< HEAD
- Support for `copy.copy(clip)` and `copy.deepcopy(clip)` with same behaviour as `clip.copy()` [\#1442](https://github.com/Zulko/moviepy/pull/1442)
=======
- `VideoFileClip.coreader()` that creates a new clip created from the same source file as the original (to complement the existing `AudioFileClip.coreader()`) [\#1332](https://github.com/Zulko/moviepy/pull/1332)
- `audio.fx.multiply_stereo_volume` to control volume by audio channels [\#1424](https://github.com/Zulko/moviepy/pull/1424)
>>>>>>> 727cbca9

### Changed <!-- for changes in existing functionality -->
- Lots of method and parameter names have been changed. This will be explained better in the documentation soon. See https://github.com/Zulko/moviepy/pull/1170 for more information. [\#1170](https://github.com/Zulko/moviepy/pull/1170)
- Changed recommended import from `import moviepy.editor` to `import moviepy`. This change is fully backwards compatible [\#1340](https://github.com/Zulko/moviepy/pull/1340)
- Renamed `audio.fx.volumex` to `audio.fx.multiply_volume` [\#1424](https://github.com/Zulko/moviepy/pull/1424)

### Deprecated <!-- for soon-to-be removed features -->
- `moviepy.video.fx.all` and `moviepy.audio.fx.all`. Use the fx method directly from the clip instance or import the fx function from `moviepy.video.fx` and `moviepy.audio.fx`. [\#1105](https://github.com/Zulko/moviepy/pull/1105)

### Removed <!-- for now removed features -->
<<<<<<< HEAD
- `VideoFileClip.coreader` and `AudioFileClip.coreader` methods removed. Use `VideoFileClip.copy` and `AudioFileClip.copy` instead [\#1442](https://github.com/Zulko/moviepy/pull/1442)
=======
- `audio.fx.audio_loop` removed. Use `video.fx.loop` instead for all types of clip [\#1451](https://github.com/Zulko/moviepy/pull/1451)
>>>>>>> 727cbca9

### Fixed <!-- for any bug fixes -->
- Fixed BitmapClip with fps != 1 not returning the correct frames or crashing [\#1333](https://github.com/Zulko/moviepy/pull/1333)
- Fixed `rotate` sometimes failing with `ValueError: axes don't match array` [\#1335](https://github.com/Zulko/moviepy/pull/1335)
- Fixed positioning error generating frames in `CompositeVideoClip` [\#1420](https://github.com/Zulko/moviepy/pull/1420)
- Changed deprecated `tostring` method by `tobytes` in `video.io.gif_writers::write_gif` [\#1429](https://github.com/Zulko/moviepy/pull/1429)
- Fixed calling `audio_normalize` on a clip with no sound causing `ZeroDivisionError` [\#1401](https://github.com/Zulko/moviepy/pull/1401)


## [v2.0.0.dev2](https://github.com/zulko/moviepy/tree/v2.0.0.dev2) (2020-10-05)

[Full Changelog](https://github.com/zulko/moviepy/compare/v2.0.0.dev1...v2.0.0.dev2)

There are still no major breaking changes compared to v1.0.3. Expect them to come in the next dev update.
Any new changes made to the master branch will now be instantly reflected at https://moviepy.readthedocs.io, which is where documentation for all versions will be in the future. [\#1328](https://github.com/Zulko/moviepy/pull/1328)
Install with `pip install moviepy --pre --upgrade`.

### Added <!-- for new features -->
- New `pix_fmt` parameter in `VideoFileClip`, `VideoClip.write_videofile()`, `VideoClip.write_gif()` that allows passing a custom `pix_fmt` parameter such as `"bgr24"` to FFmpeg [\#1237](https://github.com/Zulko/moviepy/pull/1237)
- New `change_duration` parameter in `Clip.set_fps()` that allows changing the video speed to match the new fps [\#1329](https://github.com/Zulko/moviepy/pull/1329)

### Changed <!-- for changes in existing functionality -->
- `ffmpeg_parse_infos()` and `VideoFileClip` now have optional `decode_file` parameter that ensures that the detected duration is correct, but may take a long time to run [\#1063](https://github.com/Zulko/moviepy/pull/1063), [\#1222](https://github.com/Zulko/moviepy/pull/1222)
- `ffmpeg_parse_infos()` and `VideoFileClip` now use `fps` metadata instead of `tbr` to detect a video's fps value [\#1222](https://github.com/Zulko/moviepy/pull/1222)
- `FFMPEG_AudioReader.close_proc()` -> `FFMPEG_AudioReader.close()` for consistency with `FFMPEG_VideoReader` [\#1220](https://github.com/Zulko/moviepy/pull/1220)

### Fixed <!-- for any bug fixes -->
- Fixed `ffmpeg_tools.ffmpeg_extract_subclip` creating clips with incorrect duration metadata [\#1317](https://github.com/Zulko/moviepy/pull/1317)
- `OSError: MoviePy error: failed to read the first frame of video file...` would occasionally occur for no reason [\#1220](https://github.com/Zulko/moviepy/pull/1220)
- Fixed warnings being suppressed [\#1191](https://github.com/Zulko/moviepy/pull/1191)
- Fixed `UnicodeDecodeError` crash when file metadata contained non-UTF8 characters [\#959](https://github.com/Zulko/moviepy/pull/959)


## [v2.0.0.dev1](https://github.com/zulko/moviepy/tree/v2.0.0.dev1) (2020-06-04)

[Full Changelog](https://github.com/zulko/moviepy/compare/v1.0.3...v2.0.0.dev1)

This development version introduces many bug-fixes and changes. Please note that there may be large backwards-incompatible changes between dev versions! 
The online documentation has not been updated to reflect the changes in the v2.0.0 branch, so for help on how to use the new features please refer to the docstrings in the source code.
Install with `pip install moviepy --pre --upgrade`.

### Important Announcements
- Support removed for Python versions 2.7, 3.4 & 3.5 [\#1103](https://github.com/Zulko/moviepy/pull/1103), [\#1106](https://github.com/Zulko/moviepy/pull/1106)
- If you were previously setting custom locations for FFmpeg or ImageMagick in ``config_defaults.py`` and MoviePy still cannot autodetect the binaries, you will need to switch to the new method using enviroment variables. [\#1109](https://github.com/Zulko/moviepy/pull/1109)
- All previously deprecated methods and parameters have been removed [\#1115](https://github.com/Zulko/moviepy/pull/1115)

### Added <!-- for new features -->
- BitmapClip allows creating of custom frames using strings of letters
- Clips can now be tested for equality with other clips using `==`. This checks whether every frame of the two clips are identical
- Support for path-like objects as an option wherever filenames are passed in as arguments [\#1137](https://github.com/Zulko/moviepy/pull/1137)
- Autodetect ImageMagick executable on Windows [\#1109](https://github.com/Zulko/moviepy/pull/1109)
- Optionally configure paths to FFmpeg and ImageMagick binaries with environment variables or a ``.env`` file [\#1109](https://github.com/Zulko/moviepy/pull/1109)
- Optional `encoding` parameter in `SubtitlesClip` [\#1043](https://github.com/Zulko/moviepy/pull/1043)
- Added new `ffmpeg_stabilize_video()` function in `ffmpeg_tools`
- Optional `temp_audiofile_path` parameter in `VideoClip.write_videofile()` to specify where the temporary audiofile should be created [\#1144](https://github.com/Zulko/moviepy/pull/1144)
- `VideoClip.set_layer()` to specify the layer of the clip for use when creating a `CompositeVideoClip` [\#1176](https://github.com/Zulko/moviepy/pull/1176)
- `ffmpeg_parse_infos` additionally returns `"video_bitrate"` and `"audio_bitrate"` values [\#930](https://github.com/Zulko/moviepy/pull/930)
- Access to the source video's bitrate in a `VideoFileClip` or `AudioFileClip` through `videoclip.reader.bitrate` and `audioclip.reader.bitrate` [\#930](https://github.com/Zulko/moviepy/pull/930)

### Changed <!-- for changes in existing functionality -->
- `vfx.scroll` arguments `w` and `h` have had their order swapped. The correct order is now `w, h` but it is preferable to explicitly use keyword arguments
- Removed extra `.` in the output file name of `ffmpeg_extract_subclip()` when `targetname` is not specified [\#939](https://github.com/Zulko/moviepy/pull/939)

### Removed <!-- for now removed features -->
- Support removed for Python versions 2.7, 3.4 & 3.5
- Setting paths to ImageMagick and FFMpeg binaries in ``config_defaults.py`` is no longer possible [\#1109](https://github.com/Zulko/moviepy/pull/1109)
- Removed ``config.get_setting()`` and ``config.change_settings()`` functions [\#1109](https://github.com/Zulko/moviepy/pull/1109)
- All previously deprecated methods and parameters [\#1115](https://github.com/Zulko/moviepy/pull/1115):
    - `AudioClip.to_audiofile()` -> use `AudioClip.write_audiofile()`
    - `VideoClip.to_videofile()` -> use `VideoClip.write_videofile()`
    - `VideoClip.to_images_sequence()` -> use `VideoClip.write_images_sequence()`
    - `concatenate()` -> use `concatenate_videoclips()`
    - `verbose` parameter in `AudioClip.write_audiofile()`, `ffmpeg_audiowriter()`, `VideoFileClip()`, `VideoClip.write_videofile()`, `VideoClip.write_images_sequence()`, `ffmpeg_write_video()`, `write_gif()`, `write_gif_with_tempfiles()`, `write_gif_with_image_io()` -> Instead of `verbose=False`, use `logger=None`
    - `verbose_print()` -> no replacement
    - `col` parameter in `ColorClip()` -> use `color`

### Fixed <!-- for any bug fixes -->
- When using `VideoClip.write_videofile()` with `write_logfile=True`, errors would not be properly reported [\#890](https://github.com/Zulko/moviepy/pull/890)
- `TextClip.list("color")` now returns a list of bytes, not strings [\#1119](https://github.com/Zulko/moviepy/pull/1119)
- `TextClip.search("colorname", "color")` does not crash with a TypeError [\#1119](https://github.com/Zulko/moviepy/pull/1119)
- `vfx.even_size` previously created clips with odd sizes [\#1124](https://github.com/Zulko/moviepy/pull/1124)
- `IndexError` in `vfx.freeze`, `vfx.time_mirror` and `vfx.time_symmetrize` [\#1124](https://github.com/Zulko/moviepy/pull/1124)
- Using `rotate()` with a `ColorClip` no longer crashes [\#1139](https://github.com/Zulko/moviepy/pull/1139)
- `AudioFileClip` would not generate audio identical to the original file [\#1108](https://github.com/Zulko/moviepy/pull/1108)
- Fixed `TypeError` when using `filename` instead of `txt` parameter in `TextClip` [\#1201](https://github.com/Zulko/moviepy/pull/1201)
- Several issues resulting from incorrect time values due to floating point errors [\#1195](https://github.com/Zulko/moviepy/pull/1195), for example:
    - Blank frames at the end of clips [\#210](https://github.com/Zulko/moviepy/pull/210)
    - Sometimes getting `IndexError: list index out of range` when using `concatenate_videoclips` [\#646](https://github.com/Zulko/moviepy/pull/646)
- Applying `resize` with a non-constant `newsize` to a clip with a mask would remove the mask [\#1200](https://github.com/Zulko/moviepy/pull/1200)
- Using `color_gradient()` would crash with `ValueError: The truth value of an array with more than one element is ambiguous` [\#1212](https://github.com/Zulko/moviepy/pull/1212)


## [v1.0.3](https://github.com/zulko/moviepy/tree/v1.0.3) (2020-05-07)

[Full Changelog](https://github.com/zulko/moviepy/compare/v1.0.2...v1.0.3)

Bonus release to fix critical error when working with audio: `AttributeError: 'NoneType' object has no attribute 'stdout'` [\#1185](https://github.com/Zulko/moviepy/pull/1185)


## [v1.0.2](https://github.com/zulko/moviepy/tree/v1.0.2) (2020-03-26)

[Full Changelog](https://github.com/zulko/moviepy/compare/v1.0.1...v1.0.2)

Note that this is likely to be the last release before v2.0, which will drop support for Python versions 2.7, 3.4 & 3.5 and will introduce other backwards-incompatible changes.

**Notable bug fixes:**

- Fixed bug that meant that some VideoFileClips were created without audio [\#968](https://github.com/Zulko/moviepy/pull/968)
- Fixed bug so now the `slide_out` effect works [\#795](https://github.com/Zulko/moviepy/pull/795)


**Fixed bugs:**

- Fixed potential crash trying to call the logger string as a function [\#1082](https://github.com/Zulko/moviepy/pull/1082) ([tburrows13](https://github.com/tburrows13))
- Get ffmpeg to use all audio streams [\#1008](https://github.com/Zulko/moviepy/pull/1008) ([vmaliaev](https://github.com/vmaliaev))
- Reorder FFMPEG\_VideoWriter command arguments [\#968](https://github.com/Zulko/moviepy/pull/968) ([ThePhonon](https://github.com/ThePhonon))
- Test that the temporary audio file exists [\#958](https://github.com/Zulko/moviepy/pull/958) ([ybenitezf](https://github.com/ybenitezf))
- Fix slide out [\#795](https://github.com/Zulko/moviepy/pull/795) ([knezi](https://github.com/knezi))
- Correct the error message to new filename. [\#1057](https://github.com/Zulko/moviepy/pull/1057) ([jwg4](https://github.com/jwg4))

**Merged pull requests:**

- Remove timer in stdout flushing test [\#1091](https://github.com/Zulko/moviepy/pull/1091) ([tburrows13](https://github.com/tburrows13))
- Update github issue and PR templates [\#1087](https://github.com/Zulko/moviepy/pull/1087) ([tburrows13](https://github.com/tburrows13))
- Clean up imports [\#1084](https://github.com/Zulko/moviepy/pull/1084) ([tburrows13](https://github.com/tburrows13))
- refactor Pythonic sake [\#1077](https://github.com/Zulko/moviepy/pull/1077) ([mgaitan](https://github.com/mgaitan))
- Upgrade pip by calling via python \(in appveyor\). [\#1067](https://github.com/Zulko/moviepy/pull/1067) ([jwg4](https://github.com/jwg4))
- Improve afx.audio\_normalize documentation [\#1046](https://github.com/Zulko/moviepy/pull/1046) ([dspinellis](https://github.com/dspinellis))
- Add Travis support for Python 3.7 and 3.8 [\#1018](https://github.com/Zulko/moviepy/pull/1018) ([tburrows13](https://github.com/tburrows13))
- Hide pygame support prompt [\#1017](https://github.com/Zulko/moviepy/pull/1017) ([tburrows13](https://github.com/tburrows13))

**Closed issues:**

- ImageSequenceClip   write\_videofile [\#1098](https://github.com/Zulko/moviepy/issues/1098)
- Formatting code with Black [\#1097](https://github.com/Zulko/moviepy/issues/1097)
- Make effects be callable classes [\#1096](https://github.com/Zulko/moviepy/issues/1096)
- URGENT - Documentation is inaccessible [\#1086](https://github.com/Zulko/moviepy/issues/1086)
- Drop support for python \< 3.6 [\#1081](https://github.com/Zulko/moviepy/issues/1081)
- TextClip filenotfounderror winerror2 [\#1080](https://github.com/Zulko/moviepy/issues/1080)
- unable to create video from images [\#1074](https://github.com/Zulko/moviepy/issues/1074)
- Crash on loading the video, windows 10 [\#1071](https://github.com/Zulko/moviepy/issues/1071)
- Audio Issue while concatenate\_videoclips'ing ImageClip and VideoFileClip \(contains audio already\) [\#1064](https://github.com/Zulko/moviepy/issues/1064)
- AttributeError: 'NoneType' object has no attribute 'stdout' [\#1054](https://github.com/Zulko/moviepy/issues/1054)
- Overlay a video on top of an image with Moviepy [\#1053](https://github.com/Zulko/moviepy/issues/1053)
- get\_frame fails if not an early frame [\#1052](https://github.com/Zulko/moviepy/issues/1052)
- from google.colab import drive drive.mount\('/content/drive'\)  import cv2 import numpy as np from skimage import morphology from IPython import display import PIL  image = cv2.imread\('/content/drive/My Drive/CAR3/11.JPG',cv2.IMREAD\_COLOR\)  from google.colab.patches import cv2\_imshow  \#image = cv2.resize\(image,\(384,192\)\)  cv2\_imshow\(image\) [\#1051](https://github.com/Zulko/moviepy/issues/1051)
- Segmentation fault \(core dumped\) [\#1048](https://github.com/Zulko/moviepy/issues/1048)
- zip over two iter\_frames functions doesn't render proper result [\#1047](https://github.com/Zulko/moviepy/issues/1047)
- CompositeVideoClip\(\[xxx\]\).rotate\(90\)  ValueError: axes don't match array [\#1042](https://github.com/Zulko/moviepy/issues/1042)
- to\_soundarray Index error [\#1034](https://github.com/Zulko/moviepy/issues/1034)
- write\_videofile does not add audio [\#1032](https://github.com/Zulko/moviepy/issues/1032)
- moviepy.video.io.VideoFileClip.VideoFileClip.set\_audio does not set audio [\#1030](https://github.com/Zulko/moviepy/issues/1030)
- loop for concatenate\_videoclips [\#1027](https://github.com/Zulko/moviepy/issues/1027)
- How to resize ImageClip? [\#1004](https://github.com/Zulko/moviepy/issues/1004)
- Pygame pollutes stdio with spammy message [\#985](https://github.com/Zulko/moviepy/issues/985)
- Issue with ffmpeg version [\#934](https://github.com/Zulko/moviepy/issues/934)
- No release notes for 1.0.0? [\#917](https://github.com/Zulko/moviepy/issues/917)
- Imageio's new use of imageio-ffmpeg [\#908](https://github.com/Zulko/moviepy/issues/908)
- `ModuleNotFound: No module named 'imageio\_ffmpeg'`, or imageio v2.5.0 is breaking ffmpeg detection in config [\#906](https://github.com/Zulko/moviepy/issues/906)
- CompositeVideoClip has no audio [\#876](https://github.com/Zulko/moviepy/issues/876)
- Handling of the ffmpeg dependency [\#859](https://github.com/Zulko/moviepy/issues/859)
- 'ffmpeg-linux64-v3.3.1' was not found on your computer; downloading it now. [\#839](https://github.com/Zulko/moviepy/issues/839)
- Typo in variable name in transitions.py\(t\_s instead of ts\) [\#692](https://github.com/Zulko/moviepy/issues/692)
- version 0.2.3.2 TypeError: must be str, not bytes [\#650](https://github.com/Zulko/moviepy/issues/650)
- AWS Lambda - Moviepy Error -  [\#638](https://github.com/Zulko/moviepy/issues/638)
- Adding conda-forge package [\#616](https://github.com/Zulko/moviepy/issues/616)
- Several YouTube examples in Gallery page are unable to load. [\#600](https://github.com/Zulko/moviepy/issues/600)
- ffmpeg not installed on Mac [\#595](https://github.com/Zulko/moviepy/issues/595)
- FFMPEG not downloaded [\#493](https://github.com/Zulko/moviepy/issues/493)
- Fix documentation [\#482](https://github.com/Zulko/moviepy/issues/482)
- Moviepy is producing garbled videos [\#356](https://github.com/Zulko/moviepy/issues/356)
- Help with contributing to the documentation? [\#327](https://github.com/Zulko/moviepy/issues/327)
- audio custom filter documentation? [\#267](https://github.com/Zulko/moviepy/issues/267)
- Mistake in doc,  clips.html part. [\#136](https://github.com/Zulko/moviepy/issues/136)


## [v1.0.1](https://github.com/zulko/moviepy/tree/v1.0.1) (2019-10-01)

[Full Changelog](https://github.com/zulko/moviepy/compare/v1.0.0...v1.0.1)

**Implemented enhancements:**

- Thoughts on re-routing tqdm progress bar for external use? [\#412](https://github.com/Zulko/moviepy/issues/412)
- Progress bar [\#128](https://github.com/Zulko/moviepy/issues/128)

**Fixed bugs:**

- More resilient Windows CI regarding fetching ImageMagick binaries [\#941](https://github.com/Zulko/moviepy/pull/941) ([Overdrivr](https://github.com/Overdrivr))
- \[docker\] drop the not needed download and symlink of ffmpeg [\#916](https://github.com/Zulko/moviepy/pull/916) ([das7pad](https://github.com/das7pad))

**Closed issues:**

- website video examples broken videos [\#1019](https://github.com/Zulko/moviepy/issues/1019)
- Audio glitches when using concatenate\_videoclips. [\#1005](https://github.com/Zulko/moviepy/issues/1005)
- txt\_clip = TextClip\(filename='learn.srt'\) --bug:TypeError: stat: path should be string, bytes, os.PathLike or integer, not NoneType [\#984](https://github.com/Zulko/moviepy/issues/984)
- txt\_clip = TextClip\(filename='learn.srt'\) --bug:TypeError: stat: path should be string, bytes, os.PathLike or integer, not NoneType [\#983](https://github.com/Zulko/moviepy/issues/983)
- txt\_clip = TextClip\(filename='learn.srt'\)path should be string, bytes, os.PathLike or integer, not NoneType [\#982](https://github.com/Zulko/moviepy/issues/982)
- write\_videofile writes blank black when writing grayscale [\#973](https://github.com/Zulko/moviepy/issues/973)
- i dont understand this question [\#967](https://github.com/Zulko/moviepy/issues/967)
- Thank you guys! [\#957](https://github.com/Zulko/moviepy/issues/957)
- Saving an opencv stream [\#953](https://github.com/Zulko/moviepy/issues/953)
- Issue with reader not being defined [\#950](https://github.com/Zulko/moviepy/issues/950)
- On Windows, ImageMagick needs to be installed with Utility mode for the convert.exe file to exist [\#937](https://github.com/Zulko/moviepy/issues/937)
- extract subtitles [\#932](https://github.com/Zulko/moviepy/issues/932)
- ffmpeg\_parse\_infos silently hangs on Windows when MP4 file contains enough metadata [\#926](https://github.com/Zulko/moviepy/issues/926)
- crop missing from moviepy.video.fx.all [\#914](https://github.com/Zulko/moviepy/issues/914)
- Segmentation Error on VPS [\#912](https://github.com/Zulko/moviepy/issues/912)
- Error when installing with imageio [\#911](https://github.com/Zulko/moviepy/issues/911)
- Backwards compatibility [\#889](https://github.com/Zulko/moviepy/issues/889)
- frozen seconds in beginning of subclip using ffmpeg\_extract\_subclip\(\) [\#847](https://github.com/Zulko/moviepy/issues/847)
- \[Errno 3\] No such process : on Windows Sub Linux \(ubuntu 16.x\) [\#765](https://github.com/Zulko/moviepy/issues/765)
- Progress bar newline error in Jupyter [\#740](https://github.com/Zulko/moviepy/issues/740)
- Refer to magick on https://zulko.github.io/moviepy/install.html [\#689](https://github.com/Zulko/moviepy/issues/689)
- Configure Appveyor support [\#628](https://github.com/Zulko/moviepy/issues/628)
- tqdm progress bar write\_videofile send to iterator [\#568](https://github.com/Zulko/moviepy/issues/568)
- ffmpeg\_extract\_subclip returns black frames [\#508](https://github.com/Zulko/moviepy/issues/508)
- Windows: specifying path to ImageMagick in config\_defaults.py [\#378](https://github.com/Zulko/moviepy/issues/378)
- AttributeError: 'NoneType' object has no attribute 'start' [\#191](https://github.com/Zulko/moviepy/issues/191)
- ImageMagick write gif success but no file found  [\#113](https://github.com/Zulko/moviepy/issues/113)

**Merged pull requests:**

- Create v1.0.1 [\#1023](https://github.com/Zulko/moviepy/pull/1023) ([tburrows13](https://github.com/tburrows13))
- Update maintainer list in the README [\#1022](https://github.com/Zulko/moviepy/pull/1022) ([tburrows13](https://github.com/tburrows13))
- fixed small error in 'Clip' documentation [\#1002](https://github.com/Zulko/moviepy/pull/1002) ([thomasmatt88](https://github.com/thomasmatt88))
- Specify Coverage version explicitly. [\#987](https://github.com/Zulko/moviepy/pull/987) ([Julian-O](https://github.com/Julian-O))
- Updating Docs for ImageMagick Installing Guide [\#980](https://github.com/Zulko/moviepy/pull/980) ([ABODFTW](https://github.com/ABODFTW))
- Several ImageMagick related bug fixes [\#972](https://github.com/Zulko/moviepy/pull/972) ([KiLLAAA](https://github.com/KiLLAAA))
- Auto-detect image magick latest 6.9.X-Y version [\#936](https://github.com/Zulko/moviepy/pull/936) ([Overdrivr](https://github.com/Overdrivr))
- Windows-based testing [\#931](https://github.com/Zulko/moviepy/pull/931) ([Overdrivr](https://github.com/Overdrivr))
- Fix formatting in logger [\#929](https://github.com/Zulko/moviepy/pull/929) ([tnoff](https://github.com/tnoff))
- Fix for \#926 [\#927](https://github.com/Zulko/moviepy/pull/927) ([Overdrivr](https://github.com/Overdrivr))
- Invalid video URL in docs/getting\_started/compositing [\#921](https://github.com/Zulko/moviepy/pull/921) ([gepcel](https://github.com/gepcel))
- Do not install tests in site-packages [\#880](https://github.com/Zulko/moviepy/pull/880) ([cgohlke](https://github.com/cgohlke))
- FIX changed order of specifications -ss befor -i for ffmpeg\_extract\_subclip\(\) [\#848](https://github.com/Zulko/moviepy/pull/848) ([grszkthfr](https://github.com/grszkthfr))

## [v1.0.0](https://github.com/zulko/moviepy/tree/v1.0.0) (2019-02-17)

[Full Changelog](https://github.com/zulko/moviepy/compare/v0.2.3.5...v1.0.0)

**Closed issues:**

- Can't overlay gizeh animation onto video with transparency/mask [\#898](https://github.com/Zulko/moviepy/issues/898)
- \[0.2.4.0\] Garbled audio when exporting mp3 from mp4? [\#891](https://github.com/Zulko/moviepy/issues/891)
- Error with VideoFileClip\(filePath\) [\#868](https://github.com/Zulko/moviepy/issues/868)
- I am trying to run this code [\#867](https://github.com/Zulko/moviepy/issues/867)
- Out of memory exception [\#862](https://github.com/Zulko/moviepy/issues/862)
- simple problem on the first step: importing moviepy.editor [\#852](https://github.com/Zulko/moviepy/issues/852)
- MoviePy insert multiple images in a video [\#840](https://github.com/Zulko/moviepy/issues/840)
- Videogrep can't works with Moviepy in Windows [\#834](https://github.com/Zulko/moviepy/issues/834)
- File "\<stdin\>", line 1 error [\#832](https://github.com/Zulko/moviepy/issues/832)
- ImageMagick error - Ubuntu 16.04  [\#831](https://github.com/Zulko/moviepy/issues/831)
- Combining thousands of small clips into one file [\#827](https://github.com/Zulko/moviepy/issues/827)
- TypeError: 'ImageClip' object is not iterable [\#824](https://github.com/Zulko/moviepy/issues/824)
- OSError: \[WinError 6\] The handle is invalid... concatenating clips [\#823](https://github.com/Zulko/moviepy/issues/823)
- How to add audio tracks. not to replace it. [\#822](https://github.com/Zulko/moviepy/issues/822)
- Missing 'ffmpeg-win32-v3.2.4.exe' [\#821](https://github.com/Zulko/moviepy/issues/821)
- No sound with an audio clip add to an video in quicktime [\#820](https://github.com/Zulko/moviepy/issues/820)
- Pip fails when trying to install [\#812](https://github.com/Zulko/moviepy/issues/812)
- PermissionError after trying to delete a file after it's purpose is done [\#810](https://github.com/Zulko/moviepy/issues/810)
- video clip from URI [\#780](https://github.com/Zulko/moviepy/issues/780)
- Fails on FreeBSD [\#756](https://github.com/Zulko/moviepy/issues/756)
- inconsistent behaviour of clip.get\_frame\(\) [\#751](https://github.com/Zulko/moviepy/issues/751)
- Error with write\_videofile [\#727](https://github.com/Zulko/moviepy/issues/727)
- Trying to use moviepy on lambda, but has problem with ffmpeg [\#642](https://github.com/Zulko/moviepy/issues/642)
- Unexpected Behavior With negative t\_start in Subclip [\#341](https://github.com/Zulko/moviepy/issues/341)
- Could not find a format to read the specified file in mode 'i'  [\#219](https://github.com/Zulko/moviepy/issues/219)
- WindowsError\[5\] and AttributeError Exception [\#170](https://github.com/Zulko/moviepy/issues/170)
- Can't make VideoFileClip 'utf8' [\#169](https://github.com/Zulko/moviepy/issues/169)
- Rendered output missing first frame [\#155](https://github.com/Zulko/moviepy/issues/155)
- Incorrect output when concatenate\_videoclips two quicktime videos [\#144](https://github.com/Zulko/moviepy/issues/144)
- a bytes object is recognised as a string [\#120](https://github.com/Zulko/moviepy/issues/120)

**Merged pull requests:**

- New version of imageio with imageio\_ffmpeg for python 3.4+ [\#907](https://github.com/Zulko/moviepy/pull/907) ([Zulko](https://github.com/Zulko))
- fix typo that introduces audio regression [\#894](https://github.com/Zulko/moviepy/pull/894) ([chrox](https://github.com/chrox))
- modified max duration error for better understanding [\#875](https://github.com/Zulko/moviepy/pull/875) ([kapilkd13](https://github.com/kapilkd13))
- Fixed typo in docstring for VideoClip class [\#871](https://github.com/Zulko/moviepy/pull/871) ([Armcollector](https://github.com/Armcollector))
- Fix a small typing error [\#845](https://github.com/Zulko/moviepy/pull/845) ([yuvallanger](https://github.com/yuvallanger))

## [v0.2.3.5](https://github.com/zulko/moviepy/tree/v0.2.3.5) (2018-05-31)

[Full Changelog](https://github.com/zulko/moviepy/compare/v0.2.3.4...v0.2.3.5)

**Fixed bugs:**

- Removed Hz from audio\_fps match in ffmpeg\_parse\_infos [\#665](https://github.com/Zulko/moviepy/pull/665) ([qmac](https://github.com/qmac))

**Closed issues:**

- 100% of GIF does not convert to MP4, gets cut short. [\#802](https://github.com/Zulko/moviepy/issues/802)
- How to add audio track to MP4? [\#794](https://github.com/Zulko/moviepy/issues/794)
- ffmpeg 4.0 NVIDIA NVDEC-accelerated Support ? [\#790](https://github.com/Zulko/moviepy/issues/790)
- Help!!!! errors during installation on Mac [\#788](https://github.com/Zulko/moviepy/issues/788)
- Blink fx uses deprecated\(?\) method `with\_mask\(\)` [\#786](https://github.com/Zulko/moviepy/issues/786)
- Built-in file downloader downloads files repeatedly? [\#779](https://github.com/Zulko/moviepy/issues/779)
- Error in compositing video and SubtitlesClip by CompositeVideoClip  [\#778](https://github.com/Zulko/moviepy/issues/778)
- SubtitlesClip [\#777](https://github.com/Zulko/moviepy/issues/777)
- Video Background [\#774](https://github.com/Zulko/moviepy/issues/774)

**Merged pull requests:**

- fixing the git remote syntax in documentions [\#887](https://github.com/Zulko/moviepy/pull/887) ([ishandutta2007](https://github.com/ishandutta2007))
- Progress bar optional for GIF creation [\#799](https://github.com/Zulko/moviepy/pull/799) ([mdfirman](https://github.com/mdfirman))
- Added contributing guide and issue template [\#792](https://github.com/Zulko/moviepy/pull/792) ([tburrows13](https://github.com/tburrows13))

## [v0.2.3.4](https://github.com/zulko/moviepy/tree/v0.2.3.4) (2018-04-22)

[Full Changelog](https://github.com/zulko/moviepy/compare/v0.2.3.3...v0.2.3.4)

**Closed issues:**

- fail to install [\#771](https://github.com/Zulko/moviepy/issues/771)
- install moviepy [\#758](https://github.com/Zulko/moviepy/issues/758)
- How to prepend hexadecimal data to a binary file? [\#757](https://github.com/Zulko/moviepy/issues/757)
- It’s time for a new release [\#742](https://github.com/Zulko/moviepy/issues/742)
- wrong video duration value when concatenating videos with method = compose [\#574](https://github.com/Zulko/moviepy/issues/574)

**Merged pull requests:**

- Added `fullscreen` parameter to `preview\(\)` [\#773](https://github.com/Zulko/moviepy/pull/773) ([tburrows13](https://github.com/tburrows13))
- add pcm\_s24le codec [\#769](https://github.com/Zulko/moviepy/pull/769) ([lsde](https://github.com/lsde))

## [v0.2.3.3](https://github.com/zulko/moviepy/tree/v0.2.3.3) (2018-04-17)

[Full Changelog](https://github.com/zulko/moviepy/compare/v0.2.3.2...v0.2.3.3)

**Implemented enhancements:**

- Use feature detection instead of version detection [\#721](https://github.com/Zulko/moviepy/pull/721) ([cclauss](https://github.com/cclauss))
- Fixed Optional Progress Bar in cuts/detect\_scenes [\#587](https://github.com/Zulko/moviepy/pull/587) ([scherroman](https://github.com/scherroman))
- Fix travis build and enable pip caching [\#561](https://github.com/Zulko/moviepy/pull/561) ([mbeacom](https://github.com/mbeacom))
- Avoid mutable default arguments [\#553](https://github.com/Zulko/moviepy/pull/553) ([mbeacom](https://github.com/mbeacom))
- add ImageSequenceClip image size exception  [\#550](https://github.com/Zulko/moviepy/pull/550) ([earney](https://github.com/earney))

**Fixed bugs:**

- Added ffmpeg download when importing moviepy.editor [\#731](https://github.com/Zulko/moviepy/pull/731) ([tburrows13](https://github.com/tburrows13))
- Fixed bugs, neater code, changed docstrings in audiofiles [\#722](https://github.com/Zulko/moviepy/pull/722) ([tburrows13](https://github.com/tburrows13))
- Resolve undefined name execfile in Python 3 [\#718](https://github.com/Zulko/moviepy/pull/718) ([cclauss](https://github.com/cclauss))
- Fix credits, added tests [\#716](https://github.com/Zulko/moviepy/pull/716) ([tburrows13](https://github.com/tburrows13))
- res —\> size to align with line 62 [\#710](https://github.com/Zulko/moviepy/pull/710) ([cclauss](https://github.com/cclauss))
- Add gap=0 to align with lines 40, 97, and 98 [\#709](https://github.com/Zulko/moviepy/pull/709) ([cclauss](https://github.com/cclauss))
- import numpy as np for lines 151 and 178 [\#708](https://github.com/Zulko/moviepy/pull/708) ([cclauss](https://github.com/cclauss))
- Convert advanced\_tools.py to valid Python [\#707](https://github.com/Zulko/moviepy/pull/707) ([cclauss](https://github.com/cclauss))
- Added missing '%' operator for string formatting. [\#686](https://github.com/Zulko/moviepy/pull/686) ([taylorjdawson](https://github.com/taylorjdawson))
- Addressing \#655 [\#656](https://github.com/Zulko/moviepy/pull/656) ([gyglim](https://github.com/gyglim))
- initialize proc to None [\#637](https://github.com/Zulko/moviepy/pull/637) ([gyglim](https://github.com/gyglim))
- sometimes tempfile.tempdir is None, so use tempfile.gettempdir\(\) function instead [\#633](https://github.com/Zulko/moviepy/pull/633) ([earney](https://github.com/earney))
- Issue629 [\#630](https://github.com/Zulko/moviepy/pull/630) ([Julian-O](https://github.com/Julian-O))
- Fixed bug in Clip.set\_duration\(\) [\#613](https://github.com/Zulko/moviepy/pull/613) ([kencochrane](https://github.com/kencochrane))
- Fixed typo in the slide\_out transition [\#612](https://github.com/Zulko/moviepy/pull/612) ([kencochrane](https://github.com/kencochrane))
- Exceptions do not have a .message attribute. [\#603](https://github.com/Zulko/moviepy/pull/603) ([Julian-O](https://github.com/Julian-O))
- Issue \#574, fix duration of masks when using concatenate\(.., method="compose"\) [\#585](https://github.com/Zulko/moviepy/pull/585) ([earney](https://github.com/earney))
- Fix out of bounds error [\#570](https://github.com/Zulko/moviepy/pull/570) ([shawwn](https://github.com/shawwn))
- fixed ffmpeg error reporting on Python 3 [\#565](https://github.com/Zulko/moviepy/pull/565) ([narfdotpl](https://github.com/narfdotpl))
- Add int\(\) wrapper to scroll to prevent floats [\#528](https://github.com/Zulko/moviepy/pull/528) ([tburrows13](https://github.com/tburrows13))
- Fix issue \#464, repeated/skipped frames in ImageSequenceClip [\#494](https://github.com/Zulko/moviepy/pull/494) ([neitzal](https://github.com/neitzal))
- fixes \#248 issue with VideoFileClip\(\) not reading all frames [\#251](https://github.com/Zulko/moviepy/pull/251) ([aldilaff](https://github.com/aldilaff))

**Closed issues:**

- Overly Restrictive Requirements [\#767](https://github.com/Zulko/moviepy/issues/767)
- Using a gif as an ImageClip? [\#764](https://github.com/Zulko/moviepy/issues/764)
- How can I include a moving 'arrow' in a clip? [\#762](https://github.com/Zulko/moviepy/issues/762)
- How to call moviepy.video.fx.all.crop\(\) ? [\#760](https://github.com/Zulko/moviepy/issues/760)
- ImportError: Imageio Pillow requires Pillow, not PIL!  [\#748](https://github.com/Zulko/moviepy/issues/748)
- Fail to call VideoFileClip\(\) because of WinError 6 [\#746](https://github.com/Zulko/moviepy/issues/746)
- concatenate\_videoclips with fadein fadeout [\#743](https://github.com/Zulko/moviepy/issues/743)
- Ignore - sorry! [\#739](https://github.com/Zulko/moviepy/issues/739)
- Image becomes blurr with high fps [\#735](https://github.com/Zulko/moviepy/issues/735)
- Https protocol not found with ffmpeg [\#732](https://github.com/Zulko/moviepy/issues/732)
- Storing Processed Video clip takes a long time [\#726](https://github.com/Zulko/moviepy/issues/726)
- image corruption when concatenating images of different sizes [\#725](https://github.com/Zulko/moviepy/issues/725)
- How to install MoviePy on OS High Sierra [\#706](https://github.com/Zulko/moviepy/issues/706)
- Issue when running the first example of text overlay in ubuntu 16.04 with python3 [\#703](https://github.com/Zulko/moviepy/issues/703)
- Extracting frames [\#702](https://github.com/Zulko/moviepy/issues/702)
- Error - The handle is invalid - Windows Only [\#697](https://github.com/Zulko/moviepy/issues/697)
- ImageMagick not detected by moviepy while using SubtitlesClip [\#693](https://github.com/Zulko/moviepy/issues/693)
- Textclip is not working at all [\#691](https://github.com/Zulko/moviepy/issues/691)
- Remove Python 3.3 testing ? [\#688](https://github.com/Zulko/moviepy/issues/688)
- In idle, 25 % CPU [\#676](https://github.com/Zulko/moviepy/issues/676)
- Audio error [\#675](https://github.com/Zulko/moviepy/issues/675)
- Insert a ImageClip in a CompositeVideoClip. How to add nil audio [\#669](https://github.com/Zulko/moviepy/issues/669)
- Issue with nesting context managers [\#655](https://github.com/Zulko/moviepy/issues/655)
- Output video is garbled, single frames output are fine [\#651](https://github.com/Zulko/moviepy/issues/651)
- 'missing handle' error [\#644](https://github.com/Zulko/moviepy/issues/644)
- issue with proc being None [\#636](https://github.com/Zulko/moviepy/issues/636)
- Looping parameter is missing from write\_gif\_with\_image\_io\(\) [\#629](https://github.com/Zulko/moviepy/issues/629)
- would it be optionally possible to use pgmagick package ? \(instead of ImageMagick binary\) [\#625](https://github.com/Zulko/moviepy/issues/625)
- concatenate\_videoclips\(\) can't handle TextClips [\#622](https://github.com/Zulko/moviepy/issues/622)
- Writing movie one frame at a time [\#619](https://github.com/Zulko/moviepy/issues/619)
- Fatal Python error: PyImport\_GetModuleDict: no module dictionary! [\#618](https://github.com/Zulko/moviepy/issues/618)
- line 54, in requires\_duration return [\#601](https://github.com/Zulko/moviepy/issues/601)
- test\_duration\(\) fails in test\_TextClip\(\) [\#598](https://github.com/Zulko/moviepy/issues/598)
- Geting framesize from moviepy [\#571](https://github.com/Zulko/moviepy/issues/571)
- Write\_videofile results in 1930x1080 even when I force clip.resize\(width=1920,height=1080\) before write\_videofile [\#547](https://github.com/Zulko/moviepy/issues/547)
- Is there one potential bug in FFMPEG\_READER? [\#546](https://github.com/Zulko/moviepy/issues/546)
- vfx.scroll giving TypeError: slice indices must be integers or None or have an \_\_index\_\_ method [\#527](https://github.com/Zulko/moviepy/issues/527)
- AttributeError: AudioFileClip instance has no attribute 'afx' [\#513](https://github.com/Zulko/moviepy/issues/513)
- ImageSequenceClip repeats frames depending on fps [\#464](https://github.com/Zulko/moviepy/issues/464)
- manual\_tracking format issue [\#373](https://github.com/Zulko/moviepy/issues/373)
- resize video when time changed trigger a error [\#334](https://github.com/Zulko/moviepy/issues/334)
- WindowsError: \[Error 5\] Access is denied [\#294](https://github.com/Zulko/moviepy/issues/294)
- TypeError in Adding Soundtrack [\#279](https://github.com/Zulko/moviepy/issues/279)
- IndexError when converting audio to\_soundarray\(\) [\#246](https://github.com/Zulko/moviepy/issues/246)
- Defaults fail for ImageSequenceClip\(\) [\#218](https://github.com/Zulko/moviepy/issues/218)
- Unable to use unicode strings with Python 2 [\#76](https://github.com/Zulko/moviepy/issues/76)
- audio normalization [\#32](https://github.com/Zulko/moviepy/issues/32)
- Unclosed processes. [\#19](https://github.com/Zulko/moviepy/issues/19)

**Merged pull requests:**

- transitions.py: pep8 and a change to docstring [\#754](https://github.com/Zulko/moviepy/pull/754) ([tburrows13](https://github.com/tburrows13))
- Make TextClip work on Travis CI [\#747](https://github.com/Zulko/moviepy/pull/747) ([tburrows13](https://github.com/tburrows13))
- Added tests, new duration arg in to\_ImageClip\(\) [\#724](https://github.com/Zulko/moviepy/pull/724) ([tburrows13](https://github.com/tburrows13))
- let there be \(more\) colour [\#723](https://github.com/Zulko/moviepy/pull/723) ([bashu](https://github.com/bashu))
- Resolve undefined name unicode in Python 3 [\#717](https://github.com/Zulko/moviepy/pull/717) ([cclauss](https://github.com/cclauss))
- Credits.py PEP 8 [\#715](https://github.com/Zulko/moviepy/pull/715) ([tburrows13](https://github.com/tburrows13))
- Added info about tag wiki [\#714](https://github.com/Zulko/moviepy/pull/714) ([tburrows13](https://github.com/tburrows13))
- Remove testing support for Python 3.3, closes \#688 [\#713](https://github.com/Zulko/moviepy/pull/713) ([tburrows13](https://github.com/tburrows13))
- More PEP8 compliance [\#712](https://github.com/Zulko/moviepy/pull/712) ([tburrows13](https://github.com/tburrows13))
- More PEP8 compliance [\#711](https://github.com/Zulko/moviepy/pull/711) ([tburrows13](https://github.com/tburrows13))
- flake8 test to find syntax errors, undefined names [\#705](https://github.com/Zulko/moviepy/pull/705) ([cclauss](https://github.com/cclauss))
- fix typo [\#687](https://github.com/Zulko/moviepy/pull/687) ([msrks](https://github.com/msrks))
- Update Readme.rst [\#671](https://github.com/Zulko/moviepy/pull/671) ([rlphillips](https://github.com/rlphillips))
- Update Dockerfile to add requests module [\#664](https://github.com/Zulko/moviepy/pull/664) ([edouard-mangel](https://github.com/edouard-mangel))
- fixed typo in library include [\#652](https://github.com/Zulko/moviepy/pull/652) ([Goddard](https://github.com/Goddard))
- Use max fps for CompositeVideoClip [\#610](https://github.com/Zulko/moviepy/pull/610) ([scherroman](https://github.com/scherroman))
- Add audio normalization function [\#609](https://github.com/Zulko/moviepy/pull/609) ([dspinellis](https://github.com/dspinellis))
- \#600: Several YouTube examples in Gallery page won't load. [\#606](https://github.com/Zulko/moviepy/pull/606) ([Julian-O](https://github.com/Julian-O))
- Two small corrections to documentation. [\#605](https://github.com/Zulko/moviepy/pull/605) ([Julian-O](https://github.com/Julian-O))
- PEP 8 compatible [\#582](https://github.com/Zulko/moviepy/pull/582) ([gpantelis](https://github.com/gpantelis))
- add additional ImageSequenceClip test [\#551](https://github.com/Zulko/moviepy/pull/551) ([earney](https://github.com/earney))
- General tests cleanup [\#549](https://github.com/Zulko/moviepy/pull/549) ([mbeacom](https://github.com/mbeacom))
- Update docs [\#548](https://github.com/Zulko/moviepy/pull/548) ([tburrows13](https://github.com/tburrows13))
- add tests for most fx functions [\#545](https://github.com/Zulko/moviepy/pull/545) ([earney](https://github.com/earney))

## [v0.2.3.2](https://github.com/zulko/moviepy/tree/v0.2.3.2) (2017-04-13)

[Full Changelog](https://github.com/zulko/moviepy/compare/v0.2.3.1...v0.2.3.2)

**Implemented enhancements:**

- Requirements adjustments [\#530](https://github.com/Zulko/moviepy/issues/530)
- Modify setup.py handling [\#531](https://github.com/Zulko/moviepy/pull/531) ([mbeacom](https://github.com/mbeacom))
- Resolve documentation build errors [\#526](https://github.com/Zulko/moviepy/pull/526) ([mbeacom](https://github.com/mbeacom))

**Closed issues:**

- Youtube videos fail to load in documentation [\#536](https://github.com/Zulko/moviepy/issues/536)
- unicodeDecoderError by running the setup.py during moviepy pip install [\#532](https://github.com/Zulko/moviepy/issues/532)
- Documentation build failures [\#525](https://github.com/Zulko/moviepy/issues/525)
- Index is out of bounds - AudioFileClip [\#521](https://github.com/Zulko/moviepy/issues/521)
- Should we push another version? [\#481](https://github.com/Zulko/moviepy/issues/481)
- Add matplotlib example to the user guide? [\#421](https://github.com/Zulko/moviepy/issues/421)
- Fails to list fx after freezing an app with moviepy [\#274](https://github.com/Zulko/moviepy/issues/274)
- Documentation doesn't match ffmpeg presets [\#232](https://github.com/Zulko/moviepy/issues/232)

**Merged pull requests:**

- add opencv dependency since headblur effect depends on it. [\#540](https://github.com/Zulko/moviepy/pull/540) ([earney](https://github.com/earney))
- create tests for blackwhite, colorx, fadein, fadeout [\#539](https://github.com/Zulko/moviepy/pull/539) ([earney](https://github.com/earney))
- add crop tests [\#538](https://github.com/Zulko/moviepy/pull/538) ([earney](https://github.com/earney))
- Fix youtube video rendering in documentation [\#537](https://github.com/Zulko/moviepy/pull/537) ([mbeacom](https://github.com/mbeacom))
- Update docs [\#535](https://github.com/Zulko/moviepy/pull/535) ([tburrows13](https://github.com/tburrows13))
- add test for Issue 334, PR 336 [\#534](https://github.com/Zulko/moviepy/pull/534) ([earney](https://github.com/earney))
- issue-212: add rotation info from metadata [\#529](https://github.com/Zulko/moviepy/pull/529) ([taddyhuo](https://github.com/taddyhuo))
- Added another project using MoviePy [\#509](https://github.com/Zulko/moviepy/pull/509) ([justswim](https://github.com/justswim))
- added doc for working with matplotlib [\#465](https://github.com/Zulko/moviepy/pull/465) ([flothesof](https://github.com/flothesof))
- fix issue \#334 [\#336](https://github.com/Zulko/moviepy/pull/336) ([bluedazzle](https://github.com/bluedazzle))
- Add progress\_bar option to write\_images\_sequence [\#300](https://github.com/Zulko/moviepy/pull/300) ([achalddave](https://github.com/achalddave))
- write\_videofile preset choices doc [\#282](https://github.com/Zulko/moviepy/pull/282) ([gcandal](https://github.com/gcandal))

## [v0.2.3.1](https://github.com/zulko/moviepy/tree/v0.2.3.1) (2017-04-05)

[Full Changelog](https://github.com/zulko/moviepy/compare/v0.2.2.13...v0.2.3.1)

**Implemented enhancements:**

- \[Windows users: help !\] Finding ImageMagick automatically on windows [\#80](https://github.com/Zulko/moviepy/issues/80)
- Save to Amazon S3 [\#6](https://github.com/Zulko/moviepy/issues/6)
- Fix for cleaning up os calls through Popen [\#501](https://github.com/Zulko/moviepy/pull/501) ([gyglim](https://github.com/gyglim))
- pick highest fps when concatenating [\#416](https://github.com/Zulko/moviepy/pull/416) ([BrianLee608](https://github.com/BrianLee608))

**Closed issues:**

- concatenate\_videoclips\(\[clip1,clip2\]\) results in a clip where the second clip is skewed and has severe lines [\#520](https://github.com/Zulko/moviepy/issues/520)
- FFMPEG crashes if the script is a .pyw [\#517](https://github.com/Zulko/moviepy/issues/517)
- VideoFileClip instance has no attribute 'reader' [\#512](https://github.com/Zulko/moviepy/issues/512)
- Adding emoji with moviepy [\#507](https://github.com/Zulko/moviepy/issues/507)
- How to remove original audio from the video file ? [\#504](https://github.com/Zulko/moviepy/issues/504)
- Duration Format With Moviepy [\#502](https://github.com/Zulko/moviepy/issues/502)
- AttributeError: 'numpy.ndarray' object has no attribute 'tobytes' [\#499](https://github.com/Zulko/moviepy/issues/499)
- Possible to create out of bounds subclip [\#470](https://github.com/Zulko/moviepy/issues/470)
- New install... VideoFileClip\("x.mp4"\).subclip\(0,13\) gives "reader not defined error" [\#461](https://github.com/Zulko/moviepy/issues/461)
- Bytes-like object is required, not 'str' in version 0.2.2.13 [\#455](https://github.com/Zulko/moviepy/issues/455)
- Can't import gifs into moviepy [\#452](https://github.com/Zulko/moviepy/issues/452)
-  AudioFileClip [\#448](https://github.com/Zulko/moviepy/issues/448)
- Error with Pillow [\#445](https://github.com/Zulko/moviepy/issues/445)
- Moviepy AttributeError: 'NoneType' object has no attribute 'shape' [\#439](https://github.com/Zulko/moviepy/issues/439)
- This is what exception.... [\#437](https://github.com/Zulko/moviepy/issues/437)
- when I from moviepy.editor import \*,  There cause exception,That's why....... [\#436](https://github.com/Zulko/moviepy/issues/436)
- No available fonts in moviepy [\#426](https://github.com/Zulko/moviepy/issues/426)
- Project maintenance, mgmt, workflow etc. [\#422](https://github.com/Zulko/moviepy/issues/422)
- Cannot run in a django project on apache [\#420](https://github.com/Zulko/moviepy/issues/420)
- error 'unicode' object has no attribute 'shape' [\#417](https://github.com/Zulko/moviepy/issues/417)
- VideoClip has no attribute fps error when trying to concatenate [\#407](https://github.com/Zulko/moviepy/issues/407)
- The Travis tester seems to be failing [\#406](https://github.com/Zulko/moviepy/issues/406)
- Slow motion video massively sped up [\#404](https://github.com/Zulko/moviepy/issues/404)
- moviepy not able to find installed ffmpeg    bug? [\#396](https://github.com/Zulko/moviepy/issues/396)
- Cannot open audio: AttributeError: 'NoneType' object has no attribute 'start' [\#393](https://github.com/Zulko/moviepy/issues/393)
- DirectoryClip??? Where is it? [\#385](https://github.com/Zulko/moviepy/issues/385)
- TypeError: 'float' object cannot be interpreted as an integer [\#376](https://github.com/Zulko/moviepy/issues/376)
- Minor Documentation typo in VideoFileClip [\#375](https://github.com/Zulko/moviepy/issues/375)
- Documentation Update: VideoTools [\#372](https://github.com/Zulko/moviepy/issues/372)
- TextClip.list\('color'\) failed to return color list [\#371](https://github.com/Zulko/moviepy/issues/371)
- ValueError: Invalid value for quantizer: 'wu' [\#368](https://github.com/Zulko/moviepy/issues/368)
- Parameter color in ColorClip [\#366](https://github.com/Zulko/moviepy/issues/366)
- Different size videos [\#365](https://github.com/Zulko/moviepy/issues/365)
- Bug in write\_gif [\#359](https://github.com/Zulko/moviepy/issues/359)
- Add support for dithering GIF output [\#358](https://github.com/Zulko/moviepy/issues/358)
- VideoFileClip instance has no attribute 'coreader' [\#357](https://github.com/Zulko/moviepy/issues/357)
- crossfadeout "Attribute 'duration' not set" [\#354](https://github.com/Zulko/moviepy/issues/354)
- ffmpeg\_parse\_infos fails while parsing tbr [\#352](https://github.com/Zulko/moviepy/issues/352)
- No audio when adding Mp3 to VideoFileClip MoviePy [\#350](https://github.com/Zulko/moviepy/issues/350)
- ImportError: No module named tracking \(OS: 10.11.6 "El Capitan", Python 2.7.12\) [\#348](https://github.com/Zulko/moviepy/issues/348)
- AAC support for mp4 [\#344](https://github.com/Zulko/moviepy/issues/344)
- Moviepy not compatible with Python 3.2 [\#333](https://github.com/Zulko/moviepy/issues/333)
- Attribute Error \(Raspberry Pi\) [\#332](https://github.com/Zulko/moviepy/issues/332)
- ImageSequenceClip: Error when fps not provided but durations provided [\#326](https://github.com/Zulko/moviepy/issues/326)
- CI Testing [\#325](https://github.com/Zulko/moviepy/issues/325)
- Pythonanywhere Moviepy [\#324](https://github.com/Zulko/moviepy/issues/324)
- Documentation for resize parameter is wrong [\#319](https://github.com/Zulko/moviepy/issues/319)
- ImageClip's with default settings can not be concatenated [\#314](https://github.com/Zulko/moviepy/issues/314)
- librelist does not work [\#309](https://github.com/Zulko/moviepy/issues/309)
- Broken Gallery in Documentation [\#304](https://github.com/Zulko/moviepy/issues/304)
- File IOError when trying to extract subclips from mov file on Ubuntu [\#303](https://github.com/Zulko/moviepy/issues/303)
- write\_gif failing [\#296](https://github.com/Zulko/moviepy/issues/296)
- Python2 unicode\_literals errors [\#293](https://github.com/Zulko/moviepy/issues/293)
- concatenate ImageClip  [\#285](https://github.com/Zulko/moviepy/issues/285)
- Resize not working [\#272](https://github.com/Zulko/moviepy/issues/272)
- VideoFileClip instance has no attribute 'reader' [\#255](https://github.com/Zulko/moviepy/issues/255)
- stretch image to size of frame [\#250](https://github.com/Zulko/moviepy/issues/250)
- ffprobe metadata on video file clips [\#249](https://github.com/Zulko/moviepy/issues/249)
- Credits1 is not working - gap missing, isTransparent flag not available [\#247](https://github.com/Zulko/moviepy/issues/247)
- Generating Gif from images [\#240](https://github.com/Zulko/moviepy/issues/240)
- permission denied [\#233](https://github.com/Zulko/moviepy/issues/233)
- receive the video advancement mounting \(Ex: in %\) [\#224](https://github.com/Zulko/moviepy/issues/224)
- Import of MoviePy and Mayavi causes a segfault [\#223](https://github.com/Zulko/moviepy/issues/223)
- Video overlay \(gauges...\) [\#222](https://github.com/Zulko/moviepy/issues/222)
- OSError: \[WinError 193\] %1 n’est pas une application Win32 valide [\#221](https://github.com/Zulko/moviepy/issues/221)
- Warning: skimage.filter is deprecated [\#214](https://github.com/Zulko/moviepy/issues/214)
- TextClip.list\('color'\) fails [\#200](https://github.com/Zulko/moviepy/issues/200)
- External FFmpeg issues [\#193](https://github.com/Zulko/moviepy/issues/193)
- Video and Audio are out of sync after write [\#192](https://github.com/Zulko/moviepy/issues/192)
- Broken image on PyPI [\#187](https://github.com/Zulko/moviepy/issues/187)
- ImageSequenceClip from OpenEXR file sequence generate black Clip video [\#186](https://github.com/Zulko/moviepy/issues/186)
- Loading video from url [\#185](https://github.com/Zulko/moviepy/issues/185)
- Wrong number of frames in .gif file [\#181](https://github.com/Zulko/moviepy/issues/181)
- Converting mp4 to ogv error in bitrate [\#174](https://github.com/Zulko/moviepy/issues/174)
- embed clip in a jupyter notebook [\#160](https://github.com/Zulko/moviepy/issues/160)
- How to create a video from a sequence of images without writing them on memory [\#159](https://github.com/Zulko/moviepy/issues/159)
- LaTeX strings [\#156](https://github.com/Zulko/moviepy/issues/156)
- UnboundLocalError in video/compositing/concatenate.py [\#145](https://github.com/Zulko/moviepy/issues/145)
- Crop a Video with four different coodinate pairs [\#142](https://github.com/Zulko/moviepy/issues/142)
- global name 'colorGradient' is not defined [\#141](https://github.com/Zulko/moviepy/issues/141)
- rotating image animation producing error [\#130](https://github.com/Zulko/moviepy/issues/130)
- bug introduced in 0.2.2.11? [\#129](https://github.com/Zulko/moviepy/issues/129)
- Getting a TypeError in FramesMatch [\#126](https://github.com/Zulko/moviepy/issues/126)
- moviepy is awesome [\#125](https://github.com/Zulko/moviepy/issues/125)
- Concanate clips with different size [\#124](https://github.com/Zulko/moviepy/issues/124)
- TextClip.list\('font'\) raises TypeError in Python 3 [\#117](https://github.com/Zulko/moviepy/issues/117)
- Attempt to Download freeimage failing [\#111](https://github.com/Zulko/moviepy/issues/111)
- Invalid buffer size, packet size \< expected frame\_size [\#109](https://github.com/Zulko/moviepy/issues/109)
- imageio has permission problems as WSGI user on Amazon Web Server [\#106](https://github.com/Zulko/moviepy/issues/106)
- transparency bug in concatenate\_videoclips\(\) [\#103](https://github.com/Zulko/moviepy/issues/103)
- Possibility to avoid code duplication [\#99](https://github.com/Zulko/moviepy/issues/99)
- Memory Leak In VideoFileClip [\#96](https://github.com/Zulko/moviepy/issues/96)

**Merged pull requests:**

- create test for Trajectory.save\_list/load\_list [\#523](https://github.com/Zulko/moviepy/pull/523) ([earney](https://github.com/earney))
- add Dockerfile [\#522](https://github.com/Zulko/moviepy/pull/522) ([earney](https://github.com/earney))
- Add fps\_source option for \#404 [\#516](https://github.com/Zulko/moviepy/pull/516) ([tburrows13](https://github.com/tburrows13))
- Minor Modifications [\#515](https://github.com/Zulko/moviepy/pull/515) ([gpantelis](https://github.com/gpantelis))
- \#485 followup [\#514](https://github.com/Zulko/moviepy/pull/514) ([tburrows13](https://github.com/tburrows13))
- Correcting text [\#510](https://github.com/Zulko/moviepy/pull/510) ([gpantelis](https://github.com/gpantelis))
- Add aspect\_ratio @property to VideoClip [\#503](https://github.com/Zulko/moviepy/pull/503) ([scherroman](https://github.com/scherroman))
- add test for ffmpeg\_parse\_info [\#498](https://github.com/Zulko/moviepy/pull/498) ([earney](https://github.com/earney))
- add scipy for py2.7 on travis-ci [\#497](https://github.com/Zulko/moviepy/pull/497) ([earney](https://github.com/earney))
- add file\_to\_subtitles test [\#496](https://github.com/Zulko/moviepy/pull/496) ([earney](https://github.com/earney))
- add a subtitle test [\#495](https://github.com/Zulko/moviepy/pull/495) ([earney](https://github.com/earney))
- add afterimage example [\#491](https://github.com/Zulko/moviepy/pull/491) ([earney](https://github.com/earney))
- add doc example to tests [\#490](https://github.com/Zulko/moviepy/pull/490) ([earney](https://github.com/earney))
- Allow resizing frames in ffmpeg when reading [\#489](https://github.com/Zulko/moviepy/pull/489) ([gyglim](https://github.com/gyglim))
- Fix class name in AudioClip doc strings [\#488](https://github.com/Zulko/moviepy/pull/488) ([withpower](https://github.com/withpower))
- convert POpen stderr.read to communicate [\#487](https://github.com/Zulko/moviepy/pull/487) ([earney](https://github.com/earney))
- add tests for find\_video\_period [\#486](https://github.com/Zulko/moviepy/pull/486) ([earney](https://github.com/earney))
- refer to MoviePy as library \(was: module\) [\#484](https://github.com/Zulko/moviepy/pull/484) ([keikoro](https://github.com/keikoro))
- include requirements file for docs [\#483](https://github.com/Zulko/moviepy/pull/483) ([keikoro](https://github.com/keikoro))
- add test for issue 354; duration not set [\#478](https://github.com/Zulko/moviepy/pull/478) ([earney](https://github.com/earney))
- Issue 470, reading past audio file EOF [\#476](https://github.com/Zulko/moviepy/pull/476) ([earney](https://github.com/earney))
- Issue 285,  error adding durations \(int and None\). [\#472](https://github.com/Zulko/moviepy/pull/472) ([earney](https://github.com/earney))
- Issue 359,  fix default opt argument to work with imageio and ImageMagick [\#471](https://github.com/Zulko/moviepy/pull/471) ([earney](https://github.com/earney))
- Add tests for TextClip [\#469](https://github.com/Zulko/moviepy/pull/469) ([earney](https://github.com/earney))
- Issue 467;  fix  Nameerror with copy function.  Added issue to tests.. [\#468](https://github.com/Zulko/moviepy/pull/468) ([earney](https://github.com/earney))
- Small improvements to docs pages, docs usage [\#463](https://github.com/Zulko/moviepy/pull/463) ([keikoro](https://github.com/keikoro))
- Fix mixed content [\#462](https://github.com/Zulko/moviepy/pull/462) ([keikoro](https://github.com/keikoro))
- fix Issue 368..  ValueError: Invalid value for quantizer: 'wu' [\#460](https://github.com/Zulko/moviepy/pull/460) ([earney](https://github.com/earney))
- add testing to verify the width,height \(size\) are correct. [\#459](https://github.com/Zulko/moviepy/pull/459) ([earney](https://github.com/earney))
- Adds `progress\_bar` option to `write\_audiofile\(\)` to complement \#380  [\#458](https://github.com/Zulko/moviepy/pull/458) ([tburrows13](https://github.com/tburrows13))
- modify tests to use ColorClip's new color argument \(instead of col\) [\#457](https://github.com/Zulko/moviepy/pull/457) ([earney](https://github.com/earney))
- add ImageSequenceClip tests [\#456](https://github.com/Zulko/moviepy/pull/456) ([earney](https://github.com/earney))
- Add some tests for VideoFileClip [\#453](https://github.com/Zulko/moviepy/pull/453) ([earney](https://github.com/earney))
- add test\_compositing.py [\#451](https://github.com/Zulko/moviepy/pull/451) ([earney](https://github.com/earney))
- add test for tools [\#450](https://github.com/Zulko/moviepy/pull/450) ([earney](https://github.com/earney))
- fix issue 448; AudioFileClip 90k tbr error [\#449](https://github.com/Zulko/moviepy/pull/449) ([earney](https://github.com/earney))
- add testing with travis-ci [\#447](https://github.com/Zulko/moviepy/pull/447) ([earney](https://github.com/earney))
- fix YouTube embeds in docs [\#446](https://github.com/Zulko/moviepy/pull/446) ([keikoro](https://github.com/keikoro))
- Move PR test to test\_PR.py file [\#444](https://github.com/Zulko/moviepy/pull/444) ([earney](https://github.com/earney))
- Test issue 407 \(video has a valid fps after concatenate function\) [\#443](https://github.com/Zulko/moviepy/pull/443) ([earney](https://github.com/earney))
- add test for PR306. [\#440](https://github.com/Zulko/moviepy/pull/440) ([earney](https://github.com/earney))
- fix issue 417..  unicode has no attribute shape  \(error in python 2\) [\#438](https://github.com/Zulko/moviepy/pull/438) ([earney](https://github.com/earney))
- fix Issue \#385 ,  no DirectoryClip class [\#434](https://github.com/Zulko/moviepy/pull/434) ([earney](https://github.com/earney))
- add test file for pull requests. [\#433](https://github.com/Zulko/moviepy/pull/433) ([earney](https://github.com/earney))
- put DEVNULL into compat.py [\#432](https://github.com/Zulko/moviepy/pull/432) ([earney](https://github.com/earney))
- test for issue \#145 [\#431](https://github.com/Zulko/moviepy/pull/431) ([earney](https://github.com/earney))
- fix PR \#413 . \(issue \#357\) [\#429](https://github.com/Zulko/moviepy/pull/429) ([earney](https://github.com/earney))
- fix issue 145.  raise Exception when concatenate method != chain or c… [\#428](https://github.com/Zulko/moviepy/pull/428) ([earney](https://github.com/earney))
- Readme improvements [\#425](https://github.com/Zulko/moviepy/pull/425) ([keikoro](https://github.com/keikoro))
- `Colorclip` changed `col`\>`color` [\#424](https://github.com/Zulko/moviepy/pull/424) ([tburrows13](https://github.com/tburrows13))
- Revert "small recipe \(mirroring a video\)" [\#414](https://github.com/Zulko/moviepy/pull/414) ([Zulko](https://github.com/Zulko))
- fixes \#357.  confusing error about coreader, when media file does not exist [\#413](https://github.com/Zulko/moviepy/pull/413) ([earney](https://github.com/earney))
- move PY3 to new compat.py file [\#411](https://github.com/Zulko/moviepy/pull/411) ([earney](https://github.com/earney))
- Fix Issue \#373 Trajectory.save\_list [\#394](https://github.com/Zulko/moviepy/pull/394) ([dermusikman](https://github.com/dermusikman))
- bug presented [\#390](https://github.com/Zulko/moviepy/pull/390) ([TonyChen0724](https://github.com/TonyChen0724))
- Incorporated optional progress\_bar flag for writing video to file [\#380](https://github.com/Zulko/moviepy/pull/380) ([wingillis](https://github.com/wingillis))
- Audio error handling made failsafe [\#377](https://github.com/Zulko/moviepy/pull/377) ([gyglim](https://github.com/gyglim))
- Fix issue \#354 [\#355](https://github.com/Zulko/moviepy/pull/355) ([groundflyer](https://github.com/groundflyer))
- Fixed resize documentation issue \#319 [\#346](https://github.com/Zulko/moviepy/pull/346) ([jmisacube](https://github.com/jmisacube))
- Added AAC codec to mp4 [\#345](https://github.com/Zulko/moviepy/pull/345) ([jeromegrosse](https://github.com/jeromegrosse))
- Add a test case. [\#339](https://github.com/Zulko/moviepy/pull/339) ([drewm1980](https://github.com/drewm1980))
- ImageSequenceClip: Check for fps and durations rather than fps and du… [\#331](https://github.com/Zulko/moviepy/pull/331) ([jeromegrosse](https://github.com/jeromegrosse))
- Handle bytes when listing fonts in VideoClip.py [\#306](https://github.com/Zulko/moviepy/pull/306) ([Zowie](https://github.com/Zowie))
- fix deprecation message [\#302](https://github.com/Zulko/moviepy/pull/302) ([mgaitan](https://github.com/mgaitan))
- Fix for \#274  [\#275](https://github.com/Zulko/moviepy/pull/275) ([nad2000](https://github.com/nad2000))
- Update README.rst [\#254](https://github.com/Zulko/moviepy/pull/254) ([tcyrus](https://github.com/tcyrus))
- small recipe \(mirroring a video\) [\#243](https://github.com/Zulko/moviepy/pull/243) ([zodman](https://github.com/zodman))
- Document inherited members in reference documentation [\#236](https://github.com/Zulko/moviepy/pull/236) ([achalddave](https://github.com/achalddave))
- fixed module hierarchy for Trajectory [\#215](https://github.com/Zulko/moviepy/pull/215) ([bwagner](https://github.com/bwagner))
- Fixed missing list [\#211](https://github.com/Zulko/moviepy/pull/211) ([LunarLanding](https://github.com/LunarLanding))
- Fixed copy-paste typo [\#197](https://github.com/Zulko/moviepy/pull/197) ([temerick](https://github.com/temerick))

## [v0.2.2.13](https://github.com/zulko/moviepy/tree/v0.2.2.13) (2017-02-15)

[Full Changelog](https://github.com/zulko/moviepy/compare/v0.2.2.12...v0.2.2.13)

**Implemented enhancements:**

- Add `self.filename` as a `VideoFileClip` attribute [\#405](https://github.com/Zulko/moviepy/pull/405) ([tburrows13](https://github.com/tburrows13))

**Closed issues:**

- keep github releases in sync with PyPI [\#398](https://github.com/Zulko/moviepy/issues/398)
- accidentally opened, sorry [\#397](https://github.com/Zulko/moviepy/issues/397)
- BrokenPipeError [\#349](https://github.com/Zulko/moviepy/issues/349)
- Bug in ffmpeg\_audiowriter.py for python 3 [\#335](https://github.com/Zulko/moviepy/issues/335)
- concatenate.py - Python3 incompatible [\#313](https://github.com/Zulko/moviepy/issues/313)

**Merged pull requests:**

- fix issue \#313, make concatenate\_videoclips python 3 compatible. [\#410](https://github.com/Zulko/moviepy/pull/410) ([earney](https://github.com/earney))
- Update maintainer section in README [\#409](https://github.com/Zulko/moviepy/pull/409) ([mbeacom](https://github.com/mbeacom))
- fix issue \#401 [\#403](https://github.com/Zulko/moviepy/pull/403) ([earney](https://github.com/earney))
- ensures int arguments to np.reshape; closes \#383 [\#384](https://github.com/Zulko/moviepy/pull/384) ([tyarkoni](https://github.com/tyarkoni))
- on\_color function docstring has wrong parameter [\#244](https://github.com/Zulko/moviepy/pull/244) ([cblument](https://github.com/cblument))

## [v0.2.2.12](https://github.com/zulko/moviepy/tree/v0.2.2.12) (2017-01-30)

[Full Changelog](https://github.com/zulko/moviepy/compare/v0.2.2...v0.2.2.12)

**Implemented enhancements:**

- Update version and readme to include maintainers section [\#395](https://github.com/Zulko/moviepy/pull/395) ([mbeacom](https://github.com/mbeacom))

**Closed issues:**

- Numpy 1.12.0 Breaks VideoFileClip [\#392](https://github.com/Zulko/moviepy/issues/392)
- read\_chunk\(\) breaks in numpy 1.12.0 [\#383](https://github.com/Zulko/moviepy/issues/383)
- Intel MKL FATAL ERROR: Cannot load libmkl\_avx.so or libmkl\_def.so [\#379](https://github.com/Zulko/moviepy/issues/379)
- Memory Error [\#370](https://github.com/Zulko/moviepy/issues/370)
- module 'cv2' has no attribute 'resize' [\#369](https://github.com/Zulko/moviepy/issues/369)
- Unable to load a gif created by moviepy. Fault of avconv? [\#337](https://github.com/Zulko/moviepy/issues/337)
- write\_videofile Error [\#330](https://github.com/Zulko/moviepy/issues/330)
- Does Moviepy work with a Raspberry Pi? [\#322](https://github.com/Zulko/moviepy/issues/322)
- moviepy.video.fx.all fadein and fadeout does not fade to any other color than black? [\#321](https://github.com/Zulko/moviepy/issues/321)
- Imageio: 'ffmpeg.osx' was not found on your computer; downloading it now. [\#320](https://github.com/Zulko/moviepy/issues/320)
- is there a way to composite a video with a alpha channel? [\#317](https://github.com/Zulko/moviepy/issues/317)
- ffmpeg never dies [\#312](https://github.com/Zulko/moviepy/issues/312)
- Mask Getting Called Multiple Times [\#299](https://github.com/Zulko/moviepy/issues/299)
- write\_videofile gets stuck [\#284](https://github.com/Zulko/moviepy/issues/284)
- zero-size array to reduction operation minimum which has no identity [\#269](https://github.com/Zulko/moviepy/issues/269)
- nvenc encoder nvidia [\#264](https://github.com/Zulko/moviepy/issues/264)
- Avoid writing to disk with ImageSequenceClip [\#261](https://github.com/Zulko/moviepy/issues/261)
- MemoryError [\#259](https://github.com/Zulko/moviepy/issues/259)
- Create multiple subclips using times from CSV file [\#257](https://github.com/Zulko/moviepy/issues/257)
- write\_videofile results in "No such file or directory: OSError" on AWS Lambda instance [\#256](https://github.com/Zulko/moviepy/issues/256)
- Pillow 3.0.0 drops support for `tostring\(\)` in favour of `tobytes\(\)` [\#241](https://github.com/Zulko/moviepy/issues/241)
- Add Environment Variable to overwrite FFMPEG\_BINARY [\#237](https://github.com/Zulko/moviepy/issues/237)
- Clip::subclip vs ffmpeg\_extract\_subclip? [\#235](https://github.com/Zulko/moviepy/issues/235)
- Moviepy - win2k8 64 install errors [\#234](https://github.com/Zulko/moviepy/issues/234)
- How to install MoviePy on a remote SSH server without an A/V card? [\#230](https://github.com/Zulko/moviepy/issues/230)
- Failed to read duration of file, Samsung S6 MP4s [\#226](https://github.com/Zulko/moviepy/issues/226)
- MoviePy error: FFMPEG permission error [\#220](https://github.com/Zulko/moviepy/issues/220)
- White artifacts around the image when rotating an ImageClip with a mask or just a png with transparency in angles that are not 0, 90, 180, 270 \( Added Examples to reproduce it \) [\#216](https://github.com/Zulko/moviepy/issues/216)
- Error when using ffmpeg\_movie\_from\_frames "global name 'bitrate' is not defined" [\#208](https://github.com/Zulko/moviepy/issues/208)
- Is it possible to write infinite looping videos? [\#206](https://github.com/Zulko/moviepy/issues/206)
- Problem creating VideoFileClip from URL on server [\#204](https://github.com/Zulko/moviepy/issues/204)
- Animate TextClip text value [\#199](https://github.com/Zulko/moviepy/issues/199)
- ffmpeg not available under Ubuntu 14.04 [\#189](https://github.com/Zulko/moviepy/issues/189)
- Zoom effect trembling [\#183](https://github.com/Zulko/moviepy/issues/183)
- How to match the speed of a gif after converting to a video [\#173](https://github.com/Zulko/moviepy/issues/173)
- \[Feature Request\] Zoom and Rotate [\#166](https://github.com/Zulko/moviepy/issues/166)
- Speed optimisation using multiple processes [\#163](https://github.com/Zulko/moviepy/issues/163)
- Invalid Syntax Error [\#161](https://github.com/Zulko/moviepy/issues/161)
- AudioFileClip bombs on file read [\#158](https://github.com/Zulko/moviepy/issues/158)
- Hamac example gives subprocess error [\#152](https://github.com/Zulko/moviepy/issues/152)
- unable to overwrite audio [\#151](https://github.com/Zulko/moviepy/issues/151)
- Error in /video/fx/freeze\_region.py [\#146](https://github.com/Zulko/moviepy/issues/146)
- Convert gif to video has back background at the end of the video [\#143](https://github.com/Zulko/moviepy/issues/143)
- How to conditionally chain effects? [\#138](https://github.com/Zulko/moviepy/issues/138)
- \[Feature Request\] Write output using newlines [\#137](https://github.com/Zulko/moviepy/issues/137)
- 。 [\#135](https://github.com/Zulko/moviepy/issues/135)
- How can add my logo to right top of entire mp4 video using moviepy ? [\#127](https://github.com/Zulko/moviepy/issues/127)
- numpy error on trying to concatenate [\#123](https://github.com/Zulko/moviepy/issues/123)
- NameError: global name 'clip' is not defined [\#114](https://github.com/Zulko/moviepy/issues/114)
- typo in line 626, in on\_color. elf is good for christmas, bad for function [\#107](https://github.com/Zulko/moviepy/issues/107)
- API request: clip.rotate [\#105](https://github.com/Zulko/moviepy/issues/105)
- Use graphicsmagick where available [\#90](https://github.com/Zulko/moviepy/issues/90)
- Packaging ffmpeg binary with moviepy [\#85](https://github.com/Zulko/moviepy/issues/85)
- Running VideoFileClip multiple times in django gives me error [\#73](https://github.com/Zulko/moviepy/issues/73)
- FFMPEG binary not found. [\#60](https://github.com/Zulko/moviepy/issues/60)

**Merged pull requests:**

- Fix \#164 - Resolve ffmpeg zombie processes [\#374](https://github.com/Zulko/moviepy/pull/374) ([mbeacom](https://github.com/mbeacom))
- Updated resize function to use cv2.INTER\_LINEAR when upsizing images … [\#268](https://github.com/Zulko/moviepy/pull/268) ([kuchi](https://github.com/kuchi))
- Read FFMPEG\_BINARY and/or IMAGEMAGICK\_BINARY environment variables [\#238](https://github.com/Zulko/moviepy/pull/238) ([dkarchmer](https://github.com/dkarchmer))
- Fixing a minor typo. [\#205](https://github.com/Zulko/moviepy/pull/205) ([TheNathanBlack](https://github.com/TheNathanBlack))
- Fixed minor typos in the docs [\#196](https://github.com/Zulko/moviepy/pull/196) ([bertyhell](https://github.com/bertyhell))
- added check for resolution before processing video stream [\#188](https://github.com/Zulko/moviepy/pull/188) ([ryanfox](https://github.com/ryanfox))
- Support for SRT files with any kind of newline [\#171](https://github.com/Zulko/moviepy/pull/171) ([factorial](https://github.com/factorial))
- Delete duplicated import os [\#168](https://github.com/Zulko/moviepy/pull/168) ([jsseb](https://github.com/jsseb))
- set correct lastindex variable in mask\_make\_frame [\#165](https://github.com/Zulko/moviepy/pull/165) ([Dennovin](https://github.com/Dennovin))
- fix to work with python3 [\#162](https://github.com/Zulko/moviepy/pull/162) ([laurentperrinet](https://github.com/laurentperrinet))
- poor error message from ffmpeg\_reader.py [\#157](https://github.com/Zulko/moviepy/pull/157) ([ryanfox](https://github.com/ryanfox))
- fixing region parameter on freeze\_region [\#147](https://github.com/Zulko/moviepy/pull/147) ([savannahniles](https://github.com/savannahniles))
- Typo [\#133](https://github.com/Zulko/moviepy/pull/133) ([rishabhjain](https://github.com/rishabhjain))
- setup.py: Link to website and state license [\#132](https://github.com/Zulko/moviepy/pull/132) ([techtonik](https://github.com/techtonik))
- Issue \#126 Fix FramesMatch repr and str. [\#131](https://github.com/Zulko/moviepy/pull/131) ([filipochnik](https://github.com/filipochnik))
- auto detection of ImageMagick binary on Windows [\#118](https://github.com/Zulko/moviepy/pull/118) ([carlodri](https://github.com/carlodri))
- Minor grammatical and spelling changes [\#115](https://github.com/Zulko/moviepy/pull/115) ([grimley517](https://github.com/grimley517))
- typo fix [\#108](https://github.com/Zulko/moviepy/pull/108) ([stonebig](https://github.com/stonebig))
- additional safe check in close\_proc [\#100](https://github.com/Zulko/moviepy/pull/100) ([Eloar](https://github.com/Eloar))
- Allows user to pass additional parameters to ffmpeg when writing audio clips [\#94](https://github.com/Zulko/moviepy/pull/94) ([jdelman](https://github.com/jdelman))

## [v0.2.2](https://github.com/zulko/moviepy/tree/v0.2.2) (2014-12-11)

[Full Changelog](https://github.com/zulko/moviepy/compare/98a2e81757f221bd12216b5dd4cf8ce340d3164c...v0.2.2)

**Closed issues:**

- Incorrect size being sent to ffmpeg [\#102](https://github.com/Zulko/moviepy/issues/102)
- Can't unlink file after audio extraction [\#97](https://github.com/Zulko/moviepy/issues/97)
- Hangs if using ImageMagick to write\_gif [\#93](https://github.com/Zulko/moviepy/issues/93)
- Segfault for import moviepy.editor, but not for import moviepy [\#92](https://github.com/Zulko/moviepy/issues/92)
- Is there a way to create the gif faster? [\#88](https://github.com/Zulko/moviepy/issues/88)
- syntax error with moviepy [\#87](https://github.com/Zulko/moviepy/issues/87)
- Issue in config.py [\#83](https://github.com/Zulko/moviepy/issues/83)
- not working with some youtube videos [\#82](https://github.com/Zulko/moviepy/issues/82)
- Can't add Chinese text 中文, it will become "??" in the movie file. [\#79](https://github.com/Zulko/moviepy/issues/79)
- don't read \*.mp4 file [\#75](https://github.com/Zulko/moviepy/issues/75)
- FileNotFound VideoFileClip exception, followed all the installation instructions [\#72](https://github.com/Zulko/moviepy/issues/72)
- write\_videofile jumps [\#71](https://github.com/Zulko/moviepy/issues/71)
- Problems with complex mask [\#70](https://github.com/Zulko/moviepy/issues/70)
- supress console window of popen calls if used with cx\_freeze win32gui [\#68](https://github.com/Zulko/moviepy/issues/68)
- set all filehandles to make moviepy work in cx\_freeze win32gui [\#67](https://github.com/Zulko/moviepy/issues/67)
- Setting conf.py ffmpeg path on the fly from python [\#66](https://github.com/Zulko/moviepy/issues/66)
- gif\_writers.py uses an undefined constant [\#64](https://github.com/Zulko/moviepy/issues/64)
- set\_duration ignored on TextClip [\#63](https://github.com/Zulko/moviepy/issues/63)
- Write\_Gif returns errno 2 [\#62](https://github.com/Zulko/moviepy/issues/62)
- "Bad File Descriptor" when creating VideoFileClip [\#61](https://github.com/Zulko/moviepy/issues/61)
- Create a mailing list [\#59](https://github.com/Zulko/moviepy/issues/59)
- Closing VideoFileClip [\#57](https://github.com/Zulko/moviepy/issues/57)
- TextClips can cause an Exception if the text argument starts with a '@' [\#56](https://github.com/Zulko/moviepy/issues/56)
- Cannot convert mov to gif [\#55](https://github.com/Zulko/moviepy/issues/55)
- Problem with writing audio [\#51](https://github.com/Zulko/moviepy/issues/51)
- ffmpeg\_writer.py [\#50](https://github.com/Zulko/moviepy/issues/50)
- VideoFileClip error [\#49](https://github.com/Zulko/moviepy/issues/49)
- VideoFileClip opens file with wrong width [\#48](https://github.com/Zulko/moviepy/issues/48)
- Change speed of clip based on a curve? [\#46](https://github.com/Zulko/moviepy/issues/46)
- 'to\_gif' raises IOError/OSError when no 'program' parameter is given [\#43](https://github.com/Zulko/moviepy/issues/43)
- Enhancement: loading animated gifs, passing frame range to subclip\(\) [\#40](https://github.com/Zulko/moviepy/issues/40)
- ImageClip is broken [\#39](https://github.com/Zulko/moviepy/issues/39)
- Error: wrong indices in video buffer. Maybe buffer too small. [\#38](https://github.com/Zulko/moviepy/issues/38)
- It makes pygame crash [\#37](https://github.com/Zulko/moviepy/issues/37)
- Can not load the fonts [\#36](https://github.com/Zulko/moviepy/issues/36)
- Tabs in python code [\#35](https://github.com/Zulko/moviepy/issues/35)
- Windows 8 Error [\#34](https://github.com/Zulko/moviepy/issues/34)
- infinite audio loop [\#33](https://github.com/Zulko/moviepy/issues/33)
- Specifying pix\_fmt on FFMPEG call [\#27](https://github.com/Zulko/moviepy/issues/27)
- on\_color fails with TypeError when given a col\_opacity parameter [\#25](https://github.com/Zulko/moviepy/issues/25)
-  'ValueError: I/O operation on closed file' [\#23](https://github.com/Zulko/moviepy/issues/23)
- Too stupid to rotate :D [\#22](https://github.com/Zulko/moviepy/issues/22)
- FFMPEG Error on current Debian Wheezy x64 [\#21](https://github.com/Zulko/moviepy/issues/21)
- Possible memory leak [\#18](https://github.com/Zulko/moviepy/issues/18)
- Windows - Unable to export simple sequence to gif [\#16](https://github.com/Zulko/moviepy/issues/16)
- Problems with preview + missing explanation of crop + resize not working [\#15](https://github.com/Zulko/moviepy/issues/15)
- AssertionError in ffmpeg\_reader.py [\#14](https://github.com/Zulko/moviepy/issues/14)
- ffmpeg hangs [\#13](https://github.com/Zulko/moviepy/issues/13)
- Python 3.3.3 - invalid syntax error [\#12](https://github.com/Zulko/moviepy/issues/12)
- something went wrong with the audio writing, Exit code 1 [\#10](https://github.com/Zulko/moviepy/issues/10)
- `error: string:` When trying to import from moviepy [\#9](https://github.com/Zulko/moviepy/issues/9)
- Reading video on Ubuntu 13.10 does not work [\#8](https://github.com/Zulko/moviepy/issues/8)
- List decorator and pygame as dependencies on PyPI [\#4](https://github.com/Zulko/moviepy/issues/4)
- "list index out of range" error or Arch Linux x86-64 [\#3](https://github.com/Zulko/moviepy/issues/3)
- IndexError? [\#2](https://github.com/Zulko/moviepy/issues/2)
- Can't write a movie with default codec [\#1](https://github.com/Zulko/moviepy/issues/1)

**Merged pull requests:**

- - changed none to None due to NameError [\#95](https://github.com/Zulko/moviepy/pull/95) ([Eloar](https://github.com/Eloar))
- Fix a typo in a ValueError message [\#91](https://github.com/Zulko/moviepy/pull/91) ([naglis](https://github.com/naglis))
- Changed all "== None" and "!= None" [\#89](https://github.com/Zulko/moviepy/pull/89) ([diegocortassa](https://github.com/diegocortassa))
- 'Crop' fix [\#81](https://github.com/Zulko/moviepy/pull/81) ([ccarlo](https://github.com/ccarlo))
- fix lost threads parameter from merge [\#78](https://github.com/Zulko/moviepy/pull/78) ([bobatsar](https://github.com/bobatsar))
- VideoClip.write\_videofile\(\) accepts new param: ffmpeg\_params that is put directly into ffmpeg command line [\#77](https://github.com/Zulko/moviepy/pull/77) ([aherok](https://github.com/aherok))
- make compatible with cx\_freeze in gui32 mode [\#69](https://github.com/Zulko/moviepy/pull/69) ([bobatsar](https://github.com/bobatsar))
- Fix typo in error message [\#53](https://github.com/Zulko/moviepy/pull/53) ([mekza](https://github.com/mekza))
- Fixed write\_logfile/verbose arguments [\#47](https://github.com/Zulko/moviepy/pull/47) ([KyotoFox](https://github.com/KyotoFox))
- typo [\#42](https://github.com/Zulko/moviepy/pull/42) ([tasinttttttt](https://github.com/tasinttttttt))
- Tempfile [\#31](https://github.com/Zulko/moviepy/pull/31) ([dimatura](https://github.com/dimatura))
- Fixed small typo in docs [\#30](https://github.com/Zulko/moviepy/pull/30) ([dimatura](https://github.com/dimatura))
- Fixed syntax error in io/imageMagick\_tools.py [\#29](https://github.com/Zulko/moviepy/pull/29) ([dimatura](https://github.com/dimatura))
- added -pix\_fmt yuv420p to ffmpeg args if codec is libx264 [\#28](https://github.com/Zulko/moviepy/pull/28) ([chunder](https://github.com/chunder))
- added support for aac audio codec [\#26](https://github.com/Zulko/moviepy/pull/26) ([chunder](https://github.com/chunder))
- Hopefully fixes issue \#13 for everyone. [\#24](https://github.com/Zulko/moviepy/pull/24) ([oxivanisher](https://github.com/oxivanisher))
- Reduced ffmpeg logging to prevent hanging [\#20](https://github.com/Zulko/moviepy/pull/20) ([JoshdanG](https://github.com/JoshdanG))
- fix typo in close\_proc [\#17](https://github.com/Zulko/moviepy/pull/17) ([kenchung](https://github.com/kenchung))
- PEP8 : ffmpeg\_reader [\#11](https://github.com/Zulko/moviepy/pull/11) ([tacaswell](https://github.com/tacaswell))
- Update resize.py [\#7](https://github.com/Zulko/moviepy/pull/7) ([minosniu](https://github.com/minosniu))
- Update crash\_course.rst [\#5](https://github.com/Zulko/moviepy/pull/5) ([mgaitan](https://github.com/mgaitan))



\* *This Changelog was automatically generated by [github_changelog_generator](https://github.com/github-changelog-generator/github-changelog-generator)*<|MERGE_RESOLUTION|>--- conflicted
+++ resolved
@@ -12,12 +12,8 @@
 ### Important Announcements
 
 ### Added <!-- for new features -->
-<<<<<<< HEAD
 - Support for `copy.copy(clip)` and `copy.deepcopy(clip)` with same behaviour as `clip.copy()` [\#1442](https://github.com/Zulko/moviepy/pull/1442)
-=======
-- `VideoFileClip.coreader()` that creates a new clip created from the same source file as the original (to complement the existing `AudioFileClip.coreader()`) [\#1332](https://github.com/Zulko/moviepy/pull/1332)
 - `audio.fx.multiply_stereo_volume` to control volume by audio channels [\#1424](https://github.com/Zulko/moviepy/pull/1424)
->>>>>>> 727cbca9
 
 ### Changed <!-- for changes in existing functionality -->
 - Lots of method and parameter names have been changed. This will be explained better in the documentation soon. See https://github.com/Zulko/moviepy/pull/1170 for more information. [\#1170](https://github.com/Zulko/moviepy/pull/1170)
@@ -28,11 +24,8 @@
 - `moviepy.video.fx.all` and `moviepy.audio.fx.all`. Use the fx method directly from the clip instance or import the fx function from `moviepy.video.fx` and `moviepy.audio.fx`. [\#1105](https://github.com/Zulko/moviepy/pull/1105)
 
 ### Removed <!-- for now removed features -->
-<<<<<<< HEAD
 - `VideoFileClip.coreader` and `AudioFileClip.coreader` methods removed. Use `VideoFileClip.copy` and `AudioFileClip.copy` instead [\#1442](https://github.com/Zulko/moviepy/pull/1442)
-=======
 - `audio.fx.audio_loop` removed. Use `video.fx.loop` instead for all types of clip [\#1451](https://github.com/Zulko/moviepy/pull/1451)
->>>>>>> 727cbca9
 
 ### Fixed <!-- for any bug fixes -->
 - Fixed BitmapClip with fps != 1 not returning the correct frames or crashing [\#1333](https://github.com/Zulko/moviepy/pull/1333)
