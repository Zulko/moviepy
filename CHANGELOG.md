--- conflicted
+++ resolved
@@ -23,16 +23,11 @@
 ### Removed <!-- for now removed features -->
 
 ### Fixed <!-- for any bug fixes -->
-<<<<<<< HEAD
-- Fixed BitmapClip with fps != 1 not returning the correct frames or crashing [#1333]
-- Fixed `rotate` sometimes failing with `ValueError: axes don't match array` [#1335]
-- Fixed calling `audio_normalize` on a clip with no sound causing `ZeroDivisionError` [\#1401](https://github.com/Zulko/moviepy/pull/1401)
-=======
 - Fixed BitmapClip with fps != 1 not returning the correct frames or crashing [\#1333](https://github.com/Zulko/moviepy/pull/1333)
 - Fixed `rotate` sometimes failing with `ValueError: axes don't match array` [\#1335](https://github.com/Zulko/moviepy/pull/1335)
 - Fixed positioning error generating frames in `CompositeVideoClip` [\#1420](https://github.com/Zulko/moviepy/pull/1420)
 - Changed deprecated `tostring` method by `tobytes` in `video.io.gif_writers::write_gif` [\#1429](https://github.com/Zulko/moviepy/pull/1429)
->>>>>>> d0a204a6
+- Fixed calling `audio_normalize` on a clip with no sound causing `ZeroDivisionError` [\#1401](https://github.com/Zulko/moviepy/pull/1401)
 
 
 ## [v2.0.0.dev2](https://github.com/zulko/moviepy/tree/v2.0.0.dev2) (2020-10-05)
