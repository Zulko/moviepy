--- conflicted
+++ resolved
@@ -23,12 +23,9 @@
 ### Deprecated <!-- for soon-to-be removed features -->
 
 ### Removed <!-- for now removed features -->
-<<<<<<< HEAD
 - Support removed for Python versions 2.7, 3.4 & 3.5
 - Setting paths to ImageMagick and FFMpeg binaries in ``config_defaults.py`` is no longer possible [#1109]
 - Removed ``config.get_setting()`` and ``config.change_settings()`` functions
-=======
-- Support for Python versions 2.7, 3.4 & 3.5
 - All previously deprecated methods and parameters [#1115]:
     - `AudioClip.to_audiofile()` -> use `AudioClip.write_audiofile()`
     - `VideoClip.to_videofile()` -> use `VideoClip.write_videofile()`
@@ -37,7 +34,6 @@
     - `verbose` parameter in `AudioClip.write_audiofile()`, `ffmpeg_audiowriter()`, `VideoFileClip()`, `VideoClip.write_videofile()`, `VideoClip.write_images_sequence()`, `ffmpeg_write_video()`, `write_gif()`, `write_gif_with_tempfiles()`, `write_gif_with_image_io()` -> Instead of `verbose=False`, use `logger=None`
     - `verbose_print()` -> no replacement
     - `col` parameter in `ColorClip()` -> use `color`
->>>>>>> 3fc80cb0
 
 ### Fixed <!-- for any bug fixes -->
 - When using `VideoClip.write_videofile()` with `write_logfile=True`, errors would not be properly reported [#890]
