# Changelog

All notable changes to this project will be documented in this file.

The format from v2.0.0 onwards is based on [Keep a Changelog](https://keepachangelog.com/en/1.0.0/),
and this project adheres to [Semantic Versioning](https://semver.org/spec/v2.0.0.html).

## [Unreleased](https://github.com/zulko/moviepy/tree/master)

[Full Changelog](https://github.com/zulko/moviepy/compare/v2.0.0.dev2...HEAD)

### Important Announcements

### Added <!-- for new features -->
- Add support for flac codec
- Add codecs to .mov files
- Add background radius to text clips
- Support pillow 11
- Add support for Pillow default font on textclip
- Add support for ffmpeg v7

### Changed <!-- for changes in existing functionality -->
- Subclipping outside of clip boundaries now raise an exception
- Freeze effect no longer remove start and end
- Add a parameter to define audio codec of a clip

### Deprecated <!-- for soon-to-be removed features -->

### Removed <!-- for now removed features -->

### Fixed <!-- for any bug fixes -->
- Fix ffmpeg reading crash when invalid metadata (see pr #2311)
- Fix GPU h264_nvenc encoding not working.
- Improve perfs of decorator by pre-computing arguments
- Fix textclip being cut or of impredictable height (see issues #2325, #2260 and #2268)
- Fix TimeMirror and TimeSymmetrize cutting last second of clip
<<<<<<< HEAD
- ImageSequenceClip was wrong when calculating fps with duration and no fps (see issue #2351)
=======
- Fix audiopreview not working with ffplay >= 7.0.0
>>>>>>> 0f876ffe

## [v2.1.2](https://github.com/zulko/moviepy/tree/master)

[Full Changelog](https://github.com/zulko/moviepy/compare/v2.1.2...HEAD)

### Important Announcements

Compositing and rendering of video with transparency was bugged for a long long time (probably since start of the project), if you had encountered any issue with transparency in the past we strongly suggest you to try this new release.

### Added <!-- for new features -->
- Add codec extraction during ffmpeg meta parsing if available

### Changed <!-- for changes in existing functionality -->

### Deprecated <!-- for soon-to-be removed features -->

### Removed <!-- for now removed features -->

### Fixed <!-- for any bug fixes -->
- Massive refactor and fixing of ffmpeg reader and writer for transparency support, all transparency was actually buggy, both during rendering and reading. 
- Complete refactor of CompositeVideoClip compositing to properly support tranparency with CompositeVideoClip including one or more CompositeVideoClip, and transparency in general who was completly buggy (just so many issue related, for more info take a look at pr #2307)
- Fix issue #2305: Change stroke_width from float 0.5 to int 1
- Fix issue #2160 where filenames starting with `-` crashed file saving
- Fix issue #2247 with default mask erronous size of 1 by 1




## [v2.0.0.dev2](https://github.com/zulko/moviepy/tree/v2.0.0.dev2) (2020-10-05)

[Full Changelog](https://github.com/zulko/moviepy/compare/v2.0.0.dev1...v2.0.0.dev2)

There are still no major breaking changes compared to v1.0.3. Expect them to come in the next dev update.
Any new changes made to the master branch will now be instantly reflected at https://moviepy.readthedocs.io, which is where documentation for all versions will be in the future. [\#1328](https://github.com/Zulko/moviepy/pull/1328)
Install with `pip install moviepy --pre --upgrade`.

### Added <!-- for new features -->
- New `pix_fmt` parameter in `VideoFileClip`, `VideoClip.write_videofile()`, `VideoClip.write_gif()` that allows passing a custom `pix_fmt` parameter such as `"bgr24"` to FFmpeg [\#1237](https://github.com/Zulko/moviepy/pull/1237)
- New `change_duration` parameter in `Clip.set_fps()` that allows changing the video speed to match the new fps [\#1329](https://github.com/Zulko/moviepy/pull/1329)

### Changed <!-- for changes in existing functionality -->
- `ffmpeg_parse_infos()` and `VideoFileClip` now have optional `decode_file` parameter that ensures that the detected duration is correct, but may take a long time to run [\#1063](https://github.com/Zulko/moviepy/pull/1063), [\#1222](https://github.com/Zulko/moviepy/pull/1222)
- `ffmpeg_parse_infos()` and `VideoFileClip` now use `fps` metadata instead of `tbr` to detect a video's fps value [\#1222](https://github.com/Zulko/moviepy/pull/1222)
- `FFMPEG_AudioReader.close_proc()` -> `FFMPEG_AudioReader.close()` for consistency with `FFMPEG_VideoReader` [\#1220](https://github.com/Zulko/moviepy/pull/1220)

### Fixed <!-- for any bug fixes -->
- Fixed `ffmpeg_tools.ffmpeg_extract_subclip` creating clips with incorrect duration metadata [\#1317](https://github.com/Zulko/moviepy/pull/1317)
- `OSError: MoviePy error: failed to read the first frame of video file...` would occasionally occur for no reason [\#1220](https://github.com/Zulko/moviepy/pull/1220)
- Fixed warnings being suppressed [\#1191](https://github.com/Zulko/moviepy/pull/1191)
- Fixed `UnicodeDecodeError` crash when file metadata contained non-UTF8 characters [\#959](https://github.com/Zulko/moviepy/pull/959)


## [v2.0.0.dev1](https://github.com/zulko/moviepy/tree/v2.0.0.dev1) (2020-06-04)

[Full Changelog](https://github.com/zulko/moviepy/compare/v1.0.3...v2.0.0.dev1)

This development version introduces many bug-fixes and changes. Please note that there may be large backwards-incompatible changes between dev versions! 
The online documentation has not been updated to reflect the changes in the v2.0.0 branch, so for help on how to use the new features please refer to the docstrings in the source code.
Install with `pip install moviepy --pre --upgrade`.

### Important Announcements
- Support removed for Python versions 2.7, 3.4 & 3.5 [\#1103](https://github.com/Zulko/moviepy/pull/1103), [\#1106](https://github.com/Zulko/moviepy/pull/1106)
- If you were previously setting custom locations for FFmpeg or ImageMagick in ``config_defaults.py`` and MoviePy still cannot autodetect the binaries, you will need to switch to the new method using enviroment variables. [\#1109](https://github.com/Zulko/moviepy/pull/1109)
- All previously deprecated methods and parameters have been removed [\#1115](https://github.com/Zulko/moviepy/pull/1115)

### Added <!-- for new features -->
- BitmapClip allows creating of custom frames using strings of letters
- Clips can now be tested for equality with other clips using `==`. This checks whether every frame of the two clips are identical
- Support for path-like objects as an option wherever filenames are passed in as arguments [\#1137](https://github.com/Zulko/moviepy/pull/1137)
- Autodetect ImageMagick executable on Windows [\#1109](https://github.com/Zulko/moviepy/pull/1109)
- Optionally configure paths to FFmpeg and ImageMagick binaries with environment variables or a ``.env`` file [\#1109](https://github.com/Zulko/moviepy/pull/1109)
- Optional `encoding` parameter in `SubtitlesClip` [\#1043](https://github.com/Zulko/moviepy/pull/1043)
- Added new `ffmpeg_stabilize_video()` function in `ffmpeg_tools`
- Optional `temp_audiofile_path` parameter in `VideoClip.write_videofile()` to specify where the temporary audiofile should be created [\#1144](https://github.com/Zulko/moviepy/pull/1144)
- `VideoClip.set_layer()` to specify the layer of the clip for use when creating a `CompositeVideoClip` [\#1176](https://github.com/Zulko/moviepy/pull/1176)
- `ffmpeg_parse_infos` additionally returns `"video_bitrate"` and `"audio_bitrate"` values [\#930](https://github.com/Zulko/moviepy/pull/930)
- Access to the source video's bitrate in a `VideoFileClip` or `AudioFileClip` through `videoclip.reader.bitrate` and `audioclip.reader.bitrate` [\#930](https://github.com/Zulko/moviepy/pull/930)

### Changed <!-- for changes in existing functionality -->
- `vfx.scroll` arguments `w` and `h` have had their order swapped. The correct order is now `w, h` but it is preferable to explicitly use keyword arguments
- Removed extra `.` in the output file name of `ffmpeg_extract_subclip()` when `targetname` is not specified [\#939](https://github.com/Zulko/moviepy/pull/939)

### Removed <!-- for now removed features -->
- Support removed for Python versions 2.7, 3.4 & 3.5
- Setting paths to ImageMagick and FFMpeg binaries in ``config_defaults.py`` is no longer possible [\#1109](https://github.com/Zulko/moviepy/pull/1109)
- Removed ``config.get_setting()`` and ``config.change_settings()`` functions [\#1109](https://github.com/Zulko/moviepy/pull/1109)
- All previously deprecated methods and parameters [\#1115](https://github.com/Zulko/moviepy/pull/1115):
    - `AudioClip.to_audiofile()` -> use `AudioClip.write_audiofile()`
    - `VideoClip.to_videofile()` -> use `VideoClip.write_videofile()`
    - `VideoClip.to_images_sequence()` -> use `VideoClip.write_images_sequence()`
    - `concatenate()` -> use `concatenate_videoclips()`
    - `verbose` parameter in `AudioClip.write_audiofile()`, `ffmpeg_audiowriter()`, `VideoFileClip()`, `VideoClip.write_videofile()`, `VideoClip.write_images_sequence()`, `ffmpeg_write_video()`, `write_gif()`, `write_gif_with_tempfiles()`, `write_gif_with_image_io()` -> Instead of `verbose=False`, use `logger=None`
    - `verbose_print()` -> no replacement
    - `col` parameter in `ColorClip()` -> use `color`

### Fixed <!-- for any bug fixes -->
- When using `VideoClip.write_videofile()` with `write_logfile=True`, errors would not be properly reported [\#890](https://github.com/Zulko/moviepy/pull/890)
- `TextClip.list("color")` now returns a list of bytes, not strings [\#1119](https://github.com/Zulko/moviepy/pull/1119)
- `TextClip.search("colorname", "color")` does not crash with a TypeError [\#1119](https://github.com/Zulko/moviepy/pull/1119)
- `vfx.even_size` previously created clips with odd sizes [\#1124](https://github.com/Zulko/moviepy/pull/1124)
- `IndexError` in `vfx.freeze`, `vfx.time_mirror` and `vfx.time_symmetrize` [\#1124](https://github.com/Zulko/moviepy/pull/1124)
- Using `rotate()` with a `ColorClip` no longer crashes [\#1139](https://github.com/Zulko/moviepy/pull/1139)
- `AudioFileClip` would not generate audio identical to the original file [\#1108](https://github.com/Zulko/moviepy/pull/1108)
- Fixed `TypeError` when using `filename` instead of `txt` parameter in `TextClip` [\#1201](https://github.com/Zulko/moviepy/pull/1201)
- Several issues resulting from incorrect time values due to floating point errors [\#1195](https://github.com/Zulko/moviepy/pull/1195), for example:
    - Blank frames at the end of clips [\#210](https://github.com/Zulko/moviepy/pull/210)
    - Sometimes getting `IndexError: list index out of range` when using `concatenate_videoclips` [\#646](https://github.com/Zulko/moviepy/pull/646)
- Applying `resize` with a non-constant `newsize` to a clip with a mask would remove the mask [\#1200](https://github.com/Zulko/moviepy/pull/1200)
- Using `color_gradient()` would crash with `ValueError: The truth value of an array with more than one element is ambiguous` [\#1212](https://github.com/Zulko/moviepy/pull/1212)


## [v1.0.3](https://github.com/zulko/moviepy/tree/v1.0.3) (2020-05-07)

[Full Changelog](https://github.com/zulko/moviepy/compare/v1.0.2...v1.0.3)

Bonus release to fix critical error when working with audio: `AttributeError: 'NoneType' object has no attribute 'stdout'` [\#1185](https://github.com/Zulko/moviepy/pull/1185)


## [v1.0.2](https://github.com/zulko/moviepy/tree/v1.0.2) (2020-03-26)

[Full Changelog](https://github.com/zulko/moviepy/compare/v1.0.1...v1.0.2)

Note that this is likely to be the last release before v2.0, which will drop support for Python versions 2.7, 3.4 & 3.5 and will introduce other backwards-incompatible changes.

**Notable bug fixes:**

- Fixed bug that meant that some VideoFileClips were created without audio [\#968](https://github.com/Zulko/moviepy/pull/968)
- Fixed bug so now the `slide_out` effect works [\#795](https://github.com/Zulko/moviepy/pull/795)


**Fixed bugs:**

- Fixed potential crash trying to call the logger string as a function [\#1082](https://github.com/Zulko/moviepy/pull/1082) ([tburrows13](https://github.com/tburrows13))
- Get ffmpeg to use all audio streams [\#1008](https://github.com/Zulko/moviepy/pull/1008) ([vmaliaev](https://github.com/vmaliaev))
- Reorder FFMPEG\_VideoWriter command arguments [\#968](https://github.com/Zulko/moviepy/pull/968) ([ThePhonon](https://github.com/ThePhonon))
- Test that the temporary audio file exists [\#958](https://github.com/Zulko/moviepy/pull/958) ([ybenitezf](https://github.com/ybenitezf))
- Fix slide out [\#795](https://github.com/Zulko/moviepy/pull/795) ([knezi](https://github.com/knezi))
- Correct the error message to new filename. [\#1057](https://github.com/Zulko/moviepy/pull/1057) ([jwg4](https://github.com/jwg4))

**Merged pull requests:**

- Remove timer in stdout flushing test [\#1091](https://github.com/Zulko/moviepy/pull/1091) ([tburrows13](https://github.com/tburrows13))
- Update github issue and PR templates [\#1087](https://github.com/Zulko/moviepy/pull/1087) ([tburrows13](https://github.com/tburrows13))
- Clean up imports [\#1084](https://github.com/Zulko/moviepy/pull/1084) ([tburrows13](https://github.com/tburrows13))
- refactor Pythonic sake [\#1077](https://github.com/Zulko/moviepy/pull/1077) ([mgaitan](https://github.com/mgaitan))
- Upgrade pip by calling via python \(in appveyor\). [\#1067](https://github.com/Zulko/moviepy/pull/1067) ([jwg4](https://github.com/jwg4))
- Improve afx.audio\_normalize documentation [\#1046](https://github.com/Zulko/moviepy/pull/1046) ([dspinellis](https://github.com/dspinellis))
- Add Travis support for Python 3.7 and 3.8 [\#1018](https://github.com/Zulko/moviepy/pull/1018) ([tburrows13](https://github.com/tburrows13))
- Hide pygame support prompt [\#1017](https://github.com/Zulko/moviepy/pull/1017) ([tburrows13](https://github.com/tburrows13))

**Closed issues:**

- ImageSequenceClip   write\_videofile [\#1098](https://github.com/Zulko/moviepy/issues/1098)
- Formatting code with Black [\#1097](https://github.com/Zulko/moviepy/issues/1097)
- Make effects be callable classes [\#1096](https://github.com/Zulko/moviepy/issues/1096)
- URGENT - Documentation is inaccessible [\#1086](https://github.com/Zulko/moviepy/issues/1086)
- Drop support for python \< 3.6 [\#1081](https://github.com/Zulko/moviepy/issues/1081)
- TextClip filenotfounderror winerror2 [\#1080](https://github.com/Zulko/moviepy/issues/1080)
- unable to create video from images [\#1074](https://github.com/Zulko/moviepy/issues/1074)
- Crash on loading the video, windows 10 [\#1071](https://github.com/Zulko/moviepy/issues/1071)
- Audio Issue while concatenate\_videoclips'ing ImageClip and VideoFileClip \(contains audio already\) [\#1064](https://github.com/Zulko/moviepy/issues/1064)
- AttributeError: 'NoneType' object has no attribute 'stdout' [\#1054](https://github.com/Zulko/moviepy/issues/1054)
- Overlay a video on top of an image with Moviepy [\#1053](https://github.com/Zulko/moviepy/issues/1053)
- get\_frame fails if not an early frame [\#1052](https://github.com/Zulko/moviepy/issues/1052)
- from google.colab import drive drive.mount\('/content/drive'\)  import cv2 import numpy as np from skimage import morphology from IPython import display import PIL  image = cv2.imread\('/content/drive/My Drive/CAR3/11.JPG',cv2.IMREAD\_COLOR\)  from google.colab.patches import cv2\_imshow  \#image = cv2.resize\(image,\(384,192\)\)  cv2\_imshow\(image\) [\#1051](https://github.com/Zulko/moviepy/issues/1051)
- Segmentation fault \(core dumped\) [\#1048](https://github.com/Zulko/moviepy/issues/1048)
- zip over two iter\_frames functions doesn't render proper result [\#1047](https://github.com/Zulko/moviepy/issues/1047)
- CompositeVideoClip\(\[xxx\]\).rotate\(90\)  ValueError: axes don't match array [\#1042](https://github.com/Zulko/moviepy/issues/1042)
- to\_soundarray Index error [\#1034](https://github.com/Zulko/moviepy/issues/1034)
- write\_videofile does not add audio [\#1032](https://github.com/Zulko/moviepy/issues/1032)
- moviepy.video.io.VideoFileClip.VideoFileClip.set\_audio does not set audio [\#1030](https://github.com/Zulko/moviepy/issues/1030)
- loop for concatenate\_videoclips [\#1027](https://github.com/Zulko/moviepy/issues/1027)
- How to resize ImageClip? [\#1004](https://github.com/Zulko/moviepy/issues/1004)
- Pygame pollutes stdio with spammy message [\#985](https://github.com/Zulko/moviepy/issues/985)
- Issue with ffmpeg version [\#934](https://github.com/Zulko/moviepy/issues/934)
- No release notes for 1.0.0? [\#917](https://github.com/Zulko/moviepy/issues/917)
- Imageio's new use of imageio-ffmpeg [\#908](https://github.com/Zulko/moviepy/issues/908)
- `ModuleNotFound: No module named 'imageio\_ffmpeg'`, or imageio v2.5.0 is breaking ffmpeg detection in config [\#906](https://github.com/Zulko/moviepy/issues/906)
- CompositeVideoClip has no audio [\#876](https://github.com/Zulko/moviepy/issues/876)
- Handling of the ffmpeg dependency [\#859](https://github.com/Zulko/moviepy/issues/859)
- 'ffmpeg-linux64-v3.3.1' was not found on your computer; downloading it now. [\#839](https://github.com/Zulko/moviepy/issues/839)
- Typo in variable name in transitions.py\(t\_s instead of ts\) [\#692](https://github.com/Zulko/moviepy/issues/692)
- version 0.2.3.2 TypeError: must be str, not bytes [\#650](https://github.com/Zulko/moviepy/issues/650)
- AWS Lambda - Moviepy Error -  [\#638](https://github.com/Zulko/moviepy/issues/638)
- Adding conda-forge package [\#616](https://github.com/Zulko/moviepy/issues/616)
- Several YouTube examples in Gallery page are unable to load. [\#600](https://github.com/Zulko/moviepy/issues/600)
- ffmpeg not installed on Mac [\#595](https://github.com/Zulko/moviepy/issues/595)
- FFMPEG not downloaded [\#493](https://github.com/Zulko/moviepy/issues/493)
- Fix documentation [\#482](https://github.com/Zulko/moviepy/issues/482)
- Moviepy is producing garbled videos [\#356](https://github.com/Zulko/moviepy/issues/356)
- Help with contributing to the documentation? [\#327](https://github.com/Zulko/moviepy/issues/327)
- audio custom filter documentation? [\#267](https://github.com/Zulko/moviepy/issues/267)
- Mistake in doc,  clips.html part. [\#136](https://github.com/Zulko/moviepy/issues/136)


## [v1.0.1](https://github.com/zulko/moviepy/tree/v1.0.1) (2019-10-01)

[Full Changelog](https://github.com/zulko/moviepy/compare/v1.0.0...v1.0.1)

**Implemented enhancements:**

- Thoughts on re-routing tqdm progress bar for external use? [\#412](https://github.com/Zulko/moviepy/issues/412)
- Progress bar [\#128](https://github.com/Zulko/moviepy/issues/128)

**Fixed bugs:**

- More resilient Windows CI regarding fetching ImageMagick binaries [\#941](https://github.com/Zulko/moviepy/pull/941) ([Overdrivr](https://github.com/Overdrivr))
- \[docker\] drop the not needed download and symlink of ffmpeg [\#916](https://github.com/Zulko/moviepy/pull/916) ([das7pad](https://github.com/das7pad))

**Closed issues:**

- website video examples broken videos [\#1019](https://github.com/Zulko/moviepy/issues/1019)
- Audio glitches when using concatenate\_videoclips. [\#1005](https://github.com/Zulko/moviepy/issues/1005)
- txt\_clip = TextClip\(filename='learn.srt'\) --bug:TypeError: stat: path should be string, bytes, os.PathLike or integer, not NoneType [\#984](https://github.com/Zulko/moviepy/issues/984)
- txt\_clip = TextClip\(filename='learn.srt'\) --bug:TypeError: stat: path should be string, bytes, os.PathLike or integer, not NoneType [\#983](https://github.com/Zulko/moviepy/issues/983)
- txt\_clip = TextClip\(filename='learn.srt'\)path should be string, bytes, os.PathLike or integer, not NoneType [\#982](https://github.com/Zulko/moviepy/issues/982)
- write\_videofile writes blank black when writing grayscale [\#973](https://github.com/Zulko/moviepy/issues/973)
- i dont understand this question [\#967](https://github.com/Zulko/moviepy/issues/967)
- Thank you guys! [\#957](https://github.com/Zulko/moviepy/issues/957)
- Saving an opencv stream [\#953](https://github.com/Zulko/moviepy/issues/953)
- Issue with reader not being defined [\#950](https://github.com/Zulko/moviepy/issues/950)
- On Windows, ImageMagick needs to be installed with Utility mode for the convert.exe file to exist [\#937](https://github.com/Zulko/moviepy/issues/937)
- extract subtitles [\#932](https://github.com/Zulko/moviepy/issues/932)
- ffmpeg\_parse\_infos silently hangs on Windows when MP4 file contains enough metadata [\#926](https://github.com/Zulko/moviepy/issues/926)
- crop missing from moviepy.video.fx.all [\#914](https://github.com/Zulko/moviepy/issues/914)
- Segmentation Error on VPS [\#912](https://github.com/Zulko/moviepy/issues/912)
- Error when installing with imageio [\#911](https://github.com/Zulko/moviepy/issues/911)
- Backwards compatibility [\#889](https://github.com/Zulko/moviepy/issues/889)
- frozen seconds in beginning of subclip using ffmpeg\_extract\_subclip\(\) [\#847](https://github.com/Zulko/moviepy/issues/847)
- \[Errno 3\] No such process : on Windows Sub Linux \(ubuntu 16.x\) [\#765](https://github.com/Zulko/moviepy/issues/765)
- Progress bar newline error in Jupyter [\#740](https://github.com/Zulko/moviepy/issues/740)
- Refer to magick on https://zulko.github.io/moviepy/install.html [\#689](https://github.com/Zulko/moviepy/issues/689)
- Configure Appveyor support [\#628](https://github.com/Zulko/moviepy/issues/628)
- tqdm progress bar write\_videofile send to iterator [\#568](https://github.com/Zulko/moviepy/issues/568)
- ffmpeg\_extract\_subclip returns black frames [\#508](https://github.com/Zulko/moviepy/issues/508)
- Windows: specifying path to ImageMagick in config\_defaults.py [\#378](https://github.com/Zulko/moviepy/issues/378)
- AttributeError: 'NoneType' object has no attribute 'start' [\#191](https://github.com/Zulko/moviepy/issues/191)
- ImageMagick write gif success but no file found  [\#113](https://github.com/Zulko/moviepy/issues/113)

**Merged pull requests:**

- Create v1.0.1 [\#1023](https://github.com/Zulko/moviepy/pull/1023) ([tburrows13](https://github.com/tburrows13))
- Update maintainer list in the README [\#1022](https://github.com/Zulko/moviepy/pull/1022) ([tburrows13](https://github.com/tburrows13))
- fixed small error in 'Clip' documentation [\#1002](https://github.com/Zulko/moviepy/pull/1002) ([thomasmatt88](https://github.com/thomasmatt88))
- Specify Coverage version explicitly. [\#987](https://github.com/Zulko/moviepy/pull/987) ([Julian-O](https://github.com/Julian-O))
- Updating Docs for ImageMagick Installing Guide [\#980](https://github.com/Zulko/moviepy/pull/980) ([ABODFTW](https://github.com/ABODFTW))
- Several ImageMagick related bug fixes [\#972](https://github.com/Zulko/moviepy/pull/972) ([KiLLAAA](https://github.com/KiLLAAA))
- Auto-detect image magick latest 6.9.X-Y version [\#936](https://github.com/Zulko/moviepy/pull/936) ([Overdrivr](https://github.com/Overdrivr))
- Windows-based testing [\#931](https://github.com/Zulko/moviepy/pull/931) ([Overdrivr](https://github.com/Overdrivr))
- Fix formatting in logger [\#929](https://github.com/Zulko/moviepy/pull/929) ([tnoff](https://github.com/tnoff))
- Fix for \#926 [\#927](https://github.com/Zulko/moviepy/pull/927) ([Overdrivr](https://github.com/Overdrivr))
- Invalid video URL in docs/getting\_started/compositing [\#921](https://github.com/Zulko/moviepy/pull/921) ([gepcel](https://github.com/gepcel))
- Do not install tests in site-packages [\#880](https://github.com/Zulko/moviepy/pull/880) ([cgohlke](https://github.com/cgohlke))
- FIX changed order of specifications -ss befor -i for ffmpeg\_extract\_subclip\(\) [\#848](https://github.com/Zulko/moviepy/pull/848) ([grszkthfr](https://github.com/grszkthfr))

## [v1.0.0](https://github.com/zulko/moviepy/tree/v1.0.0) (2019-02-17)

[Full Changelog](https://github.com/zulko/moviepy/compare/v0.2.3.5...v1.0.0)

**Closed issues:**

- Can't overlay gizeh animation onto video with transparency/mask [\#898](https://github.com/Zulko/moviepy/issues/898)
- \[0.2.4.0\] Garbled audio when exporting mp3 from mp4? [\#891](https://github.com/Zulko/moviepy/issues/891)
- Error with VideoFileClip\(filePath\) [\#868](https://github.com/Zulko/moviepy/issues/868)
- I am trying to run this code [\#867](https://github.com/Zulko/moviepy/issues/867)
- Out of memory exception [\#862](https://github.com/Zulko/moviepy/issues/862)
- simple problem on the first step: importing moviepy.editor [\#852](https://github.com/Zulko/moviepy/issues/852)
- MoviePy insert multiple images in a video [\#840](https://github.com/Zulko/moviepy/issues/840)
- Videogrep can't works with Moviepy in Windows [\#834](https://github.com/Zulko/moviepy/issues/834)
- File "\<stdin\>", line 1 error [\#832](https://github.com/Zulko/moviepy/issues/832)
- ImageMagick error - Ubuntu 16.04  [\#831](https://github.com/Zulko/moviepy/issues/831)
- Combining thousands of small clips into one file [\#827](https://github.com/Zulko/moviepy/issues/827)
- TypeError: 'ImageClip' object is not iterable [\#824](https://github.com/Zulko/moviepy/issues/824)
- OSError: \[WinError 6\] The handle is invalid... concatenating clips [\#823](https://github.com/Zulko/moviepy/issues/823)
- How to add audio tracks. not to replace it. [\#822](https://github.com/Zulko/moviepy/issues/822)
- Missing 'ffmpeg-win32-v3.2.4.exe' [\#821](https://github.com/Zulko/moviepy/issues/821)
- No sound with an audio clip add to an video in quicktime [\#820](https://github.com/Zulko/moviepy/issues/820)
- Pip fails when trying to install [\#812](https://github.com/Zulko/moviepy/issues/812)
- PermissionError after trying to delete a file after it's purpose is done [\#810](https://github.com/Zulko/moviepy/issues/810)
- video clip from URI [\#780](https://github.com/Zulko/moviepy/issues/780)
- Fails on FreeBSD [\#756](https://github.com/Zulko/moviepy/issues/756)
- inconsistent behaviour of clip.get\_frame\(\) [\#751](https://github.com/Zulko/moviepy/issues/751)
- Error with write\_videofile [\#727](https://github.com/Zulko/moviepy/issues/727)
- Trying to use moviepy on lambda, but has problem with ffmpeg [\#642](https://github.com/Zulko/moviepy/issues/642)
- Unexpected Behavior With negative t\_start in Subclip [\#341](https://github.com/Zulko/moviepy/issues/341)
- Could not find a format to read the specified file in mode 'i'  [\#219](https://github.com/Zulko/moviepy/issues/219)
- WindowsError\[5\] and AttributeError Exception [\#170](https://github.com/Zulko/moviepy/issues/170)
- Can't make VideoFileClip 'utf8' [\#169](https://github.com/Zulko/moviepy/issues/169)
- Rendered output missing first frame [\#155](https://github.com/Zulko/moviepy/issues/155)
- Incorrect output when concatenate\_videoclips two quicktime videos [\#144](https://github.com/Zulko/moviepy/issues/144)
- a bytes object is recognised as a string [\#120](https://github.com/Zulko/moviepy/issues/120)

**Merged pull requests:**

- New version of imageio with imageio\_ffmpeg for python 3.4+ [\#907](https://github.com/Zulko/moviepy/pull/907) ([Zulko](https://github.com/Zulko))
- fix typo that introduces audio regression [\#894](https://github.com/Zulko/moviepy/pull/894) ([chrox](https://github.com/chrox))
- modified max duration error for better understanding [\#875](https://github.com/Zulko/moviepy/pull/875) ([kapilkd13](https://github.com/kapilkd13))
- Fixed typo in docstring for VideoClip class [\#871](https://github.com/Zulko/moviepy/pull/871) ([Armcollector](https://github.com/Armcollector))
- Fix a small typing error [\#845](https://github.com/Zulko/moviepy/pull/845) ([yuvallanger](https://github.com/yuvallanger))

## [v0.2.3.5](https://github.com/zulko/moviepy/tree/v0.2.3.5) (2018-05-31)

[Full Changelog](https://github.com/zulko/moviepy/compare/v0.2.3.4...v0.2.3.5)

**Fixed bugs:**

- Removed Hz from audio\_fps match in ffmpeg\_parse\_infos [\#665](https://github.com/Zulko/moviepy/pull/665) ([qmac](https://github.com/qmac))

**Closed issues:**

- 100% of GIF does not convert to MP4, gets cut short. [\#802](https://github.com/Zulko/moviepy/issues/802)
- How to add audio track to MP4? [\#794](https://github.com/Zulko/moviepy/issues/794)
- ffmpeg 4.0 NVIDIA NVDEC-accelerated Support ? [\#790](https://github.com/Zulko/moviepy/issues/790)
- Help!!!! errors during installation on Mac [\#788](https://github.com/Zulko/moviepy/issues/788)
- Blink fx uses deprecated\(?\) method `with\_mask\(\)` [\#786](https://github.com/Zulko/moviepy/issues/786)
- Built-in file downloader downloads files repeatedly? [\#779](https://github.com/Zulko/moviepy/issues/779)
- Error in compositing video and SubtitlesClip by CompositeVideoClip  [\#778](https://github.com/Zulko/moviepy/issues/778)
- SubtitlesClip [\#777](https://github.com/Zulko/moviepy/issues/777)
- Video Background [\#774](https://github.com/Zulko/moviepy/issues/774)

**Merged pull requests:**

- fixing the git remote syntax in documentions [\#887](https://github.com/Zulko/moviepy/pull/887) ([ishandutta2007](https://github.com/ishandutta2007))
- Progress bar optional for GIF creation [\#799](https://github.com/Zulko/moviepy/pull/799) ([mdfirman](https://github.com/mdfirman))
- Added contributing guide and issue template [\#792](https://github.com/Zulko/moviepy/pull/792) ([tburrows13](https://github.com/tburrows13))

## [v0.2.3.4](https://github.com/zulko/moviepy/tree/v0.2.3.4) (2018-04-22)

[Full Changelog](https://github.com/zulko/moviepy/compare/v0.2.3.3...v0.2.3.4)

**Closed issues:**

- fail to install [\#771](https://github.com/Zulko/moviepy/issues/771)
- install moviepy [\#758](https://github.com/Zulko/moviepy/issues/758)
- How to prepend hexadecimal data to a binary file? [\#757](https://github.com/Zulko/moviepy/issues/757)
- It’s time for a new release [\#742](https://github.com/Zulko/moviepy/issues/742)
- wrong video duration value when concatenating videos with method = compose [\#574](https://github.com/Zulko/moviepy/issues/574)

**Merged pull requests:**

- Added `fullscreen` parameter to `preview\(\)` [\#773](https://github.com/Zulko/moviepy/pull/773) ([tburrows13](https://github.com/tburrows13))
- add pcm\_s24le codec [\#769](https://github.com/Zulko/moviepy/pull/769) ([lsde](https://github.com/lsde))

## [v0.2.3.3](https://github.com/zulko/moviepy/tree/v0.2.3.3) (2018-04-17)

[Full Changelog](https://github.com/zulko/moviepy/compare/v0.2.3.2...v0.2.3.3)

**Implemented enhancements:**

- Use feature detection instead of version detection [\#721](https://github.com/Zulko/moviepy/pull/721) ([cclauss](https://github.com/cclauss))
- Fixed Optional Progress Bar in cuts/detect\_scenes [\#587](https://github.com/Zulko/moviepy/pull/587) ([scherroman](https://github.com/scherroman))
- Fix travis build and enable pip caching [\#561](https://github.com/Zulko/moviepy/pull/561) ([mbeacom](https://github.com/mbeacom))
- Avoid mutable default arguments [\#553](https://github.com/Zulko/moviepy/pull/553) ([mbeacom](https://github.com/mbeacom))
- add ImageSequenceClip image size exception  [\#550](https://github.com/Zulko/moviepy/pull/550) ([earney](https://github.com/earney))

**Fixed bugs:**

- Added ffmpeg download when importing moviepy.editor [\#731](https://github.com/Zulko/moviepy/pull/731) ([tburrows13](https://github.com/tburrows13))
- Fixed bugs, neater code, changed docstrings in audiofiles [\#722](https://github.com/Zulko/moviepy/pull/722) ([tburrows13](https://github.com/tburrows13))
- Resolve undefined name execfile in Python 3 [\#718](https://github.com/Zulko/moviepy/pull/718) ([cclauss](https://github.com/cclauss))
- Fix credits, added tests [\#716](https://github.com/Zulko/moviepy/pull/716) ([tburrows13](https://github.com/tburrows13))
- res —\> size to align with line 62 [\#710](https://github.com/Zulko/moviepy/pull/710) ([cclauss](https://github.com/cclauss))
- Add gap=0 to align with lines 40, 97, and 98 [\#709](https://github.com/Zulko/moviepy/pull/709) ([cclauss](https://github.com/cclauss))
- import numpy as np for lines 151 and 178 [\#708](https://github.com/Zulko/moviepy/pull/708) ([cclauss](https://github.com/cclauss))
- Convert advanced\_tools.py to valid Python [\#707](https://github.com/Zulko/moviepy/pull/707) ([cclauss](https://github.com/cclauss))
- Added missing '%' operator for string formatting. [\#686](https://github.com/Zulko/moviepy/pull/686) ([taylorjdawson](https://github.com/taylorjdawson))
- Addressing \#655 [\#656](https://github.com/Zulko/moviepy/pull/656) ([gyglim](https://github.com/gyglim))
- initialize proc to None [\#637](https://github.com/Zulko/moviepy/pull/637) ([gyglim](https://github.com/gyglim))
- sometimes tempfile.tempdir is None, so use tempfile.gettempdir\(\) function instead [\#633](https://github.com/Zulko/moviepy/pull/633) ([earney](https://github.com/earney))
- Issue629 [\#630](https://github.com/Zulko/moviepy/pull/630) ([Julian-O](https://github.com/Julian-O))
- Fixed bug in Clip.set\_duration\(\) [\#613](https://github.com/Zulko/moviepy/pull/613) ([kencochrane](https://github.com/kencochrane))
- Fixed typo in the slide\_out transition [\#612](https://github.com/Zulko/moviepy/pull/612) ([kencochrane](https://github.com/kencochrane))
- Exceptions do not have a .message attribute. [\#603](https://github.com/Zulko/moviepy/pull/603) ([Julian-O](https://github.com/Julian-O))
- Issue \#574, fix duration of masks when using concatenate\(.., method="compose"\) [\#585](https://github.com/Zulko/moviepy/pull/585) ([earney](https://github.com/earney))
- Fix out of bounds error [\#570](https://github.com/Zulko/moviepy/pull/570) ([shawwn](https://github.com/shawwn))
- fixed ffmpeg error reporting on Python 3 [\#565](https://github.com/Zulko/moviepy/pull/565) ([narfdotpl](https://github.com/narfdotpl))
- Add int\(\) wrapper to scroll to prevent floats [\#528](https://github.com/Zulko/moviepy/pull/528) ([tburrows13](https://github.com/tburrows13))
- Fix issue \#464, repeated/skipped frames in ImageSequenceClip [\#494](https://github.com/Zulko/moviepy/pull/494) ([neitzal](https://github.com/neitzal))
- fixes \#248 issue with VideoFileClip\(\) not reading all frames [\#251](https://github.com/Zulko/moviepy/pull/251) ([aldilaff](https://github.com/aldilaff))

**Closed issues:**

- Overly Restrictive Requirements [\#767](https://github.com/Zulko/moviepy/issues/767)
- Using a gif as an ImageClip? [\#764](https://github.com/Zulko/moviepy/issues/764)
- How can I include a moving 'arrow' in a clip? [\#762](https://github.com/Zulko/moviepy/issues/762)
- How to call moviepy.video.fx.all.crop\(\) ? [\#760](https://github.com/Zulko/moviepy/issues/760)
- ImportError: Imageio Pillow requires Pillow, not PIL!  [\#748](https://github.com/Zulko/moviepy/issues/748)
- Fail to call VideoFileClip\(\) because of WinError 6 [\#746](https://github.com/Zulko/moviepy/issues/746)
- concatenate\_videoclips with fadein fadeout [\#743](https://github.com/Zulko/moviepy/issues/743)
- Ignore - sorry! [\#739](https://github.com/Zulko/moviepy/issues/739)
- Image becomes blurr with high fps [\#735](https://github.com/Zulko/moviepy/issues/735)
- Https protocol not found with ffmpeg [\#732](https://github.com/Zulko/moviepy/issues/732)
- Storing Processed Video clip takes a long time [\#726](https://github.com/Zulko/moviepy/issues/726)
- image corruption when concatenating images of different sizes [\#725](https://github.com/Zulko/moviepy/issues/725)
- How to install MoviePy on OS High Sierra [\#706](https://github.com/Zulko/moviepy/issues/706)
- Issue when running the first example of text overlay in ubuntu 16.04 with python3 [\#703](https://github.com/Zulko/moviepy/issues/703)
- Extracting frames [\#702](https://github.com/Zulko/moviepy/issues/702)
- Error - The handle is invalid - Windows Only [\#697](https://github.com/Zulko/moviepy/issues/697)
- ImageMagick not detected by moviepy while using SubtitlesClip [\#693](https://github.com/Zulko/moviepy/issues/693)
- Textclip is not working at all [\#691](https://github.com/Zulko/moviepy/issues/691)
- Remove Python 3.3 testing ? [\#688](https://github.com/Zulko/moviepy/issues/688)
- In idle, 25 % CPU [\#676](https://github.com/Zulko/moviepy/issues/676)
- Audio error [\#675](https://github.com/Zulko/moviepy/issues/675)
- Insert a ImageClip in a CompositeVideoClip. How to add nil audio [\#669](https://github.com/Zulko/moviepy/issues/669)
- Issue with nesting context managers [\#655](https://github.com/Zulko/moviepy/issues/655)
- Output video is garbled, single frames output are fine [\#651](https://github.com/Zulko/moviepy/issues/651)
- 'missing handle' error [\#644](https://github.com/Zulko/moviepy/issues/644)
- issue with proc being None [\#636](https://github.com/Zulko/moviepy/issues/636)
- Looping parameter is missing from write\_gif\_with\_image\_io\(\) [\#629](https://github.com/Zulko/moviepy/issues/629)
- would it be optionally possible to use pgmagick package ? \(instead of ImageMagick binary\) [\#625](https://github.com/Zulko/moviepy/issues/625)
- concatenate\_videoclips\(\) can't handle TextClips [\#622](https://github.com/Zulko/moviepy/issues/622)
- Writing movie one frame at a time [\#619](https://github.com/Zulko/moviepy/issues/619)
- Fatal Python error: PyImport\_GetModuleDict: no module dictionary! [\#618](https://github.com/Zulko/moviepy/issues/618)
- line 54, in requires\_duration return [\#601](https://github.com/Zulko/moviepy/issues/601)
- test\_duration\(\) fails in test\_TextClip\(\) [\#598](https://github.com/Zulko/moviepy/issues/598)
- Geting framesize from moviepy [\#571](https://github.com/Zulko/moviepy/issues/571)
- Write\_videofile results in 1930x1080 even when I force clip.resize\(width=1920,height=1080\) before write\_videofile [\#547](https://github.com/Zulko/moviepy/issues/547)
- Is there one potential bug in FFMPEG\_READER? [\#546](https://github.com/Zulko/moviepy/issues/546)
- vfx.scroll giving TypeError: slice indices must be integers or None or have an \_\_index\_\_ method [\#527](https://github.com/Zulko/moviepy/issues/527)
- AttributeError: AudioFileClip instance has no attribute 'afx' [\#513](https://github.com/Zulko/moviepy/issues/513)
- ImageSequenceClip repeats frames depending on fps [\#464](https://github.com/Zulko/moviepy/issues/464)
- manual\_tracking format issue [\#373](https://github.com/Zulko/moviepy/issues/373)
- resize video when time changed trigger a error [\#334](https://github.com/Zulko/moviepy/issues/334)
- WindowsError: \[Error 5\] Access is denied [\#294](https://github.com/Zulko/moviepy/issues/294)
- TypeError in Adding Soundtrack [\#279](https://github.com/Zulko/moviepy/issues/279)
- IndexError when converting audio to\_soundarray\(\) [\#246](https://github.com/Zulko/moviepy/issues/246)
- Defaults fail for ImageSequenceClip\(\) [\#218](https://github.com/Zulko/moviepy/issues/218)
- Unable to use unicode strings with Python 2 [\#76](https://github.com/Zulko/moviepy/issues/76)
- audio normalization [\#32](https://github.com/Zulko/moviepy/issues/32)
- Unclosed processes. [\#19](https://github.com/Zulko/moviepy/issues/19)

**Merged pull requests:**

- transitions.py: pep8 and a change to docstring [\#754](https://github.com/Zulko/moviepy/pull/754) ([tburrows13](https://github.com/tburrows13))
- Make TextClip work on Travis CI [\#747](https://github.com/Zulko/moviepy/pull/747) ([tburrows13](https://github.com/tburrows13))
- Added tests, new duration arg in to\_ImageClip\(\) [\#724](https://github.com/Zulko/moviepy/pull/724) ([tburrows13](https://github.com/tburrows13))
- let there be \(more\) colour [\#723](https://github.com/Zulko/moviepy/pull/723) ([bashu](https://github.com/bashu))
- Resolve undefined name unicode in Python 3 [\#717](https://github.com/Zulko/moviepy/pull/717) ([cclauss](https://github.com/cclauss))
- Credits.py PEP 8 [\#715](https://github.com/Zulko/moviepy/pull/715) ([tburrows13](https://github.com/tburrows13))
- Added info about tag wiki [\#714](https://github.com/Zulko/moviepy/pull/714) ([tburrows13](https://github.com/tburrows13))
- Remove testing support for Python 3.3, closes \#688 [\#713](https://github.com/Zulko/moviepy/pull/713) ([tburrows13](https://github.com/tburrows13))
- More PEP8 compliance [\#712](https://github.com/Zulko/moviepy/pull/712) ([tburrows13](https://github.com/tburrows13))
- More PEP8 compliance [\#711](https://github.com/Zulko/moviepy/pull/711) ([tburrows13](https://github.com/tburrows13))
- flake8 test to find syntax errors, undefined names [\#705](https://github.com/Zulko/moviepy/pull/705) ([cclauss](https://github.com/cclauss))
- fix typo [\#687](https://github.com/Zulko/moviepy/pull/687) ([msrks](https://github.com/msrks))
- Update Readme.rst [\#671](https://github.com/Zulko/moviepy/pull/671) ([rlphillips](https://github.com/rlphillips))
- Update Dockerfile to add requests module [\#664](https://github.com/Zulko/moviepy/pull/664) ([edouard-mangel](https://github.com/edouard-mangel))
- fixed typo in library include [\#652](https://github.com/Zulko/moviepy/pull/652) ([Goddard](https://github.com/Goddard))
- Use max fps for CompositeVideoClip [\#610](https://github.com/Zulko/moviepy/pull/610) ([scherroman](https://github.com/scherroman))
- Add audio normalization function [\#609](https://github.com/Zulko/moviepy/pull/609) ([dspinellis](https://github.com/dspinellis))
- \#600: Several YouTube examples in Gallery page won't load. [\#606](https://github.com/Zulko/moviepy/pull/606) ([Julian-O](https://github.com/Julian-O))
- Two small corrections to documentation. [\#605](https://github.com/Zulko/moviepy/pull/605) ([Julian-O](https://github.com/Julian-O))
- PEP 8 compatible [\#582](https://github.com/Zulko/moviepy/pull/582) ([gpantelis](https://github.com/gpantelis))
- add additional ImageSequenceClip test [\#551](https://github.com/Zulko/moviepy/pull/551) ([earney](https://github.com/earney))
- General tests cleanup [\#549](https://github.com/Zulko/moviepy/pull/549) ([mbeacom](https://github.com/mbeacom))
- Update docs [\#548](https://github.com/Zulko/moviepy/pull/548) ([tburrows13](https://github.com/tburrows13))
- add tests for most fx functions [\#545](https://github.com/Zulko/moviepy/pull/545) ([earney](https://github.com/earney))

## [v0.2.3.2](https://github.com/zulko/moviepy/tree/v0.2.3.2) (2017-04-13)

[Full Changelog](https://github.com/zulko/moviepy/compare/v0.2.3.1...v0.2.3.2)

**Implemented enhancements:**

- Requirements adjustments [\#530](https://github.com/Zulko/moviepy/issues/530)
- Modify setup.py handling [\#531](https://github.com/Zulko/moviepy/pull/531) ([mbeacom](https://github.com/mbeacom))
- Resolve documentation build errors [\#526](https://github.com/Zulko/moviepy/pull/526) ([mbeacom](https://github.com/mbeacom))

**Closed issues:**

- Youtube videos fail to load in documentation [\#536](https://github.com/Zulko/moviepy/issues/536)
- unicodeDecoderError by running the setup.py during moviepy pip install [\#532](https://github.com/Zulko/moviepy/issues/532)
- Documentation build failures [\#525](https://github.com/Zulko/moviepy/issues/525)
- Index is out of bounds - AudioFileClip [\#521](https://github.com/Zulko/moviepy/issues/521)
- Should we push another version? [\#481](https://github.com/Zulko/moviepy/issues/481)
- Add matplotlib example to the user guide? [\#421](https://github.com/Zulko/moviepy/issues/421)
- Fails to list fx after freezing an app with moviepy [\#274](https://github.com/Zulko/moviepy/issues/274)
- Documentation doesn't match ffmpeg presets [\#232](https://github.com/Zulko/moviepy/issues/232)

**Merged pull requests:**

- add opencv dependency since headblur effect depends on it. [\#540](https://github.com/Zulko/moviepy/pull/540) ([earney](https://github.com/earney))
- create tests for blackwhite, colorx, fadein, fadeout [\#539](https://github.com/Zulko/moviepy/pull/539) ([earney](https://github.com/earney))
- add crop tests [\#538](https://github.com/Zulko/moviepy/pull/538) ([earney](https://github.com/earney))
- Fix youtube video rendering in documentation [\#537](https://github.com/Zulko/moviepy/pull/537) ([mbeacom](https://github.com/mbeacom))
- Update docs [\#535](https://github.com/Zulko/moviepy/pull/535) ([tburrows13](https://github.com/tburrows13))
- add test for Issue 334, PR 336 [\#534](https://github.com/Zulko/moviepy/pull/534) ([earney](https://github.com/earney))
- issue-212: add rotation info from metadata [\#529](https://github.com/Zulko/moviepy/pull/529) ([taddyhuo](https://github.com/taddyhuo))
- Added another project using MoviePy [\#509](https://github.com/Zulko/moviepy/pull/509) ([justswim](https://github.com/justswim))
- added doc for working with matplotlib [\#465](https://github.com/Zulko/moviepy/pull/465) ([flothesof](https://github.com/flothesof))
- fix issue \#334 [\#336](https://github.com/Zulko/moviepy/pull/336) ([bluedazzle](https://github.com/bluedazzle))
- Add progress\_bar option to write\_images\_sequence [\#300](https://github.com/Zulko/moviepy/pull/300) ([achalddave](https://github.com/achalddave))
- write\_videofile preset choices doc [\#282](https://github.com/Zulko/moviepy/pull/282) ([gcandal](https://github.com/gcandal))

## [v0.2.3.1](https://github.com/zulko/moviepy/tree/v0.2.3.1) (2017-04-05)

[Full Changelog](https://github.com/zulko/moviepy/compare/v0.2.2.13...v0.2.3.1)

**Implemented enhancements:**

- \[Windows users: help !\] Finding ImageMagick automatically on windows [\#80](https://github.com/Zulko/moviepy/issues/80)
- Save to Amazon S3 [\#6](https://github.com/Zulko/moviepy/issues/6)
- Fix for cleaning up os calls through Popen [\#501](https://github.com/Zulko/moviepy/pull/501) ([gyglim](https://github.com/gyglim))
- pick highest fps when concatenating [\#416](https://github.com/Zulko/moviepy/pull/416) ([BrianLee608](https://github.com/BrianLee608))

**Closed issues:**

- concatenate\_videoclips\(\[clip1,clip2\]\) results in a clip where the second clip is skewed and has severe lines [\#520](https://github.com/Zulko/moviepy/issues/520)
- FFMPEG crashes if the script is a .pyw [\#517](https://github.com/Zulko/moviepy/issues/517)
- VideoFileClip instance has no attribute 'reader' [\#512](https://github.com/Zulko/moviepy/issues/512)
- Adding emoji with moviepy [\#507](https://github.com/Zulko/moviepy/issues/507)
- How to remove original audio from the video file ? [\#504](https://github.com/Zulko/moviepy/issues/504)
- Duration Format With Moviepy [\#502](https://github.com/Zulko/moviepy/issues/502)
- AttributeError: 'numpy.ndarray' object has no attribute 'tobytes' [\#499](https://github.com/Zulko/moviepy/issues/499)
- Possible to create out of bounds subclip [\#470](https://github.com/Zulko/moviepy/issues/470)
- New install... VideoFileClip\("x.mp4"\).subclip\(0,13\) gives "reader not defined error" [\#461](https://github.com/Zulko/moviepy/issues/461)
- Bytes-like object is required, not 'str' in version 0.2.2.13 [\#455](https://github.com/Zulko/moviepy/issues/455)
- Can't import gifs into moviepy [\#452](https://github.com/Zulko/moviepy/issues/452)
-  AudioFileClip [\#448](https://github.com/Zulko/moviepy/issues/448)
- Error with Pillow [\#445](https://github.com/Zulko/moviepy/issues/445)
- Moviepy AttributeError: 'NoneType' object has no attribute 'shape' [\#439](https://github.com/Zulko/moviepy/issues/439)
- This is what exception.... [\#437](https://github.com/Zulko/moviepy/issues/437)
- when I from moviepy.editor import \*,  There cause exception,That's why....... [\#436](https://github.com/Zulko/moviepy/issues/436)
- No available fonts in moviepy [\#426](https://github.com/Zulko/moviepy/issues/426)
- Project maintenance, mgmt, workflow etc. [\#422](https://github.com/Zulko/moviepy/issues/422)
- Cannot run in a django project on apache [\#420](https://github.com/Zulko/moviepy/issues/420)
- error 'unicode' object has no attribute 'shape' [\#417](https://github.com/Zulko/moviepy/issues/417)
- VideoClip has no attribute fps error when trying to concatenate [\#407](https://github.com/Zulko/moviepy/issues/407)
- The Travis tester seems to be failing [\#406](https://github.com/Zulko/moviepy/issues/406)
- Slow motion video massively sped up [\#404](https://github.com/Zulko/moviepy/issues/404)
- moviepy not able to find installed ffmpeg    bug? [\#396](https://github.com/Zulko/moviepy/issues/396)
- Cannot open audio: AttributeError: 'NoneType' object has no attribute 'start' [\#393](https://github.com/Zulko/moviepy/issues/393)
- DirectoryClip??? Where is it? [\#385](https://github.com/Zulko/moviepy/issues/385)
- TypeError: 'float' object cannot be interpreted as an integer [\#376](https://github.com/Zulko/moviepy/issues/376)
- Minor Documentation typo in VideoFileClip [\#375](https://github.com/Zulko/moviepy/issues/375)
- Documentation Update: VideoTools [\#372](https://github.com/Zulko/moviepy/issues/372)
- TextClip.list\('color'\) failed to return color list [\#371](https://github.com/Zulko/moviepy/issues/371)
- ValueError: Invalid value for quantizer: 'wu' [\#368](https://github.com/Zulko/moviepy/issues/368)
- Parameter color in ColorClip [\#366](https://github.com/Zulko/moviepy/issues/366)
- Different size videos [\#365](https://github.com/Zulko/moviepy/issues/365)
- Bug in write\_gif [\#359](https://github.com/Zulko/moviepy/issues/359)
- Add support for dithering GIF output [\#358](https://github.com/Zulko/moviepy/issues/358)
- VideoFileClip instance has no attribute 'coreader' [\#357](https://github.com/Zulko/moviepy/issues/357)
- crossfadeout "Attribute 'duration' not set" [\#354](https://github.com/Zulko/moviepy/issues/354)
- ffmpeg\_parse\_infos fails while parsing tbr [\#352](https://github.com/Zulko/moviepy/issues/352)
- No audio when adding Mp3 to VideoFileClip MoviePy [\#350](https://github.com/Zulko/moviepy/issues/350)
- ImportError: No module named tracking \(OS: 10.11.6 "El Capitan", Python 2.7.12\) [\#348](https://github.com/Zulko/moviepy/issues/348)
- AAC support for mp4 [\#344](https://github.com/Zulko/moviepy/issues/344)
- Moviepy not compatible with Python 3.2 [\#333](https://github.com/Zulko/moviepy/issues/333)
- Attribute Error \(Raspberry Pi\) [\#332](https://github.com/Zulko/moviepy/issues/332)
- ImageSequenceClip: Error when fps not provided but durations provided [\#326](https://github.com/Zulko/moviepy/issues/326)
- CI Testing [\#325](https://github.com/Zulko/moviepy/issues/325)
- Pythonanywhere Moviepy [\#324](https://github.com/Zulko/moviepy/issues/324)
- Documentation for resize parameter is wrong [\#319](https://github.com/Zulko/moviepy/issues/319)
- ImageClip's with default settings can not be concatenated [\#314](https://github.com/Zulko/moviepy/issues/314)
- librelist does not work [\#309](https://github.com/Zulko/moviepy/issues/309)
- Broken Gallery in Documentation [\#304](https://github.com/Zulko/moviepy/issues/304)
- File IOError when trying to extract subclips from mov file on Ubuntu [\#303](https://github.com/Zulko/moviepy/issues/303)
- write\_gif failing [\#296](https://github.com/Zulko/moviepy/issues/296)
- Python2 unicode\_literals errors [\#293](https://github.com/Zulko/moviepy/issues/293)
- concatenate ImageClip  [\#285](https://github.com/Zulko/moviepy/issues/285)
- Resize not working [\#272](https://github.com/Zulko/moviepy/issues/272)
- VideoFileClip instance has no attribute 'reader' [\#255](https://github.com/Zulko/moviepy/issues/255)
- stretch image to size of frame [\#250](https://github.com/Zulko/moviepy/issues/250)
- ffprobe metadata on video file clips [\#249](https://github.com/Zulko/moviepy/issues/249)
- Credits1 is not working - gap missing, isTransparent flag not available [\#247](https://github.com/Zulko/moviepy/issues/247)
- Generating Gif from images [\#240](https://github.com/Zulko/moviepy/issues/240)
- permission denied [\#233](https://github.com/Zulko/moviepy/issues/233)
- receive the video advancement mounting \(Ex: in %\) [\#224](https://github.com/Zulko/moviepy/issues/224)
- Import of MoviePy and Mayavi causes a segfault [\#223](https://github.com/Zulko/moviepy/issues/223)
- Video overlay \(gauges...\) [\#222](https://github.com/Zulko/moviepy/issues/222)
- OSError: \[WinError 193\] %1 n’est pas une application Win32 valide [\#221](https://github.com/Zulko/moviepy/issues/221)
- Warning: skimage.filter is deprecated [\#214](https://github.com/Zulko/moviepy/issues/214)
- TextClip.list\('color'\) fails [\#200](https://github.com/Zulko/moviepy/issues/200)
- External FFmpeg issues [\#193](https://github.com/Zulko/moviepy/issues/193)
- Video and Audio are out of sync after write [\#192](https://github.com/Zulko/moviepy/issues/192)
- Broken image on PyPI [\#187](https://github.com/Zulko/moviepy/issues/187)
- ImageSequenceClip from OpenEXR file sequence generate black Clip video [\#186](https://github.com/Zulko/moviepy/issues/186)
- Loading video from url [\#185](https://github.com/Zulko/moviepy/issues/185)
- Wrong number of frames in .gif file [\#181](https://github.com/Zulko/moviepy/issues/181)
- Converting mp4 to ogv error in bitrate [\#174](https://github.com/Zulko/moviepy/issues/174)
- embed clip in a jupyter notebook [\#160](https://github.com/Zulko/moviepy/issues/160)
- How to create a video from a sequence of images without writing them on memory [\#159](https://github.com/Zulko/moviepy/issues/159)
- LaTeX strings [\#156](https://github.com/Zulko/moviepy/issues/156)
- UnboundLocalError in video/compositing/concatenate.py [\#145](https://github.com/Zulko/moviepy/issues/145)
- Crop a Video with four different coodinate pairs [\#142](https://github.com/Zulko/moviepy/issues/142)
- global name 'colorGradient' is not defined [\#141](https://github.com/Zulko/moviepy/issues/141)
- rotating image animation producing error [\#130](https://github.com/Zulko/moviepy/issues/130)
- bug introduced in 0.2.2.11? [\#129](https://github.com/Zulko/moviepy/issues/129)
- Getting a TypeError in FramesMatch [\#126](https://github.com/Zulko/moviepy/issues/126)
- moviepy is awesome [\#125](https://github.com/Zulko/moviepy/issues/125)
- Concanate clips with different size [\#124](https://github.com/Zulko/moviepy/issues/124)
- TextClip.list\('font'\) raises TypeError in Python 3 [\#117](https://github.com/Zulko/moviepy/issues/117)
- Attempt to Download freeimage failing [\#111](https://github.com/Zulko/moviepy/issues/111)
- Invalid buffer size, packet size \< expected frame\_size [\#109](https://github.com/Zulko/moviepy/issues/109)
- imageio has permission problems as WSGI user on Amazon Web Server [\#106](https://github.com/Zulko/moviepy/issues/106)
- transparency bug in concatenate\_videoclips\(\) [\#103](https://github.com/Zulko/moviepy/issues/103)
- Possibility to avoid code duplication [\#99](https://github.com/Zulko/moviepy/issues/99)
- Memory Leak In VideoFileClip [\#96](https://github.com/Zulko/moviepy/issues/96)

**Merged pull requests:**

- create test for Trajectory.save\_list/load\_list [\#523](https://github.com/Zulko/moviepy/pull/523) ([earney](https://github.com/earney))
- add Dockerfile [\#522](https://github.com/Zulko/moviepy/pull/522) ([earney](https://github.com/earney))
- Add fps\_source option for \#404 [\#516](https://github.com/Zulko/moviepy/pull/516) ([tburrows13](https://github.com/tburrows13))
- Minor Modifications [\#515](https://github.com/Zulko/moviepy/pull/515) ([gpantelis](https://github.com/gpantelis))
- \#485 followup [\#514](https://github.com/Zulko/moviepy/pull/514) ([tburrows13](https://github.com/tburrows13))
- Correcting text [\#510](https://github.com/Zulko/moviepy/pull/510) ([gpantelis](https://github.com/gpantelis))
- Add aspect\_ratio @property to VideoClip [\#503](https://github.com/Zulko/moviepy/pull/503) ([scherroman](https://github.com/scherroman))
- add test for ffmpeg\_parse\_info [\#498](https://github.com/Zulko/moviepy/pull/498) ([earney](https://github.com/earney))
- add scipy for py2.7 on travis-ci [\#497](https://github.com/Zulko/moviepy/pull/497) ([earney](https://github.com/earney))
- add file\_to\_subtitles test [\#496](https://github.com/Zulko/moviepy/pull/496) ([earney](https://github.com/earney))
- add a subtitle test [\#495](https://github.com/Zulko/moviepy/pull/495) ([earney](https://github.com/earney))
- add afterimage example [\#491](https://github.com/Zulko/moviepy/pull/491) ([earney](https://github.com/earney))
- add doc example to tests [\#490](https://github.com/Zulko/moviepy/pull/490) ([earney](https://github.com/earney))
- Allow resizing frames in ffmpeg when reading [\#489](https://github.com/Zulko/moviepy/pull/489) ([gyglim](https://github.com/gyglim))
- Fix class name in AudioClip doc strings [\#488](https://github.com/Zulko/moviepy/pull/488) ([withpower](https://github.com/withpower))
- convert POpen stderr.read to communicate [\#487](https://github.com/Zulko/moviepy/pull/487) ([earney](https://github.com/earney))
- add tests for find\_video\_period [\#486](https://github.com/Zulko/moviepy/pull/486) ([earney](https://github.com/earney))
- refer to MoviePy as library \(was: module\) [\#484](https://github.com/Zulko/moviepy/pull/484) ([keikoro](https://github.com/keikoro))
- include requirements file for docs [\#483](https://github.com/Zulko/moviepy/pull/483) ([keikoro](https://github.com/keikoro))
- add test for issue 354; duration not set [\#478](https://github.com/Zulko/moviepy/pull/478) ([earney](https://github.com/earney))
- Issue 470, reading past audio file EOF [\#476](https://github.com/Zulko/moviepy/pull/476) ([earney](https://github.com/earney))
- Issue 285,  error adding durations \(int and None\). [\#472](https://github.com/Zulko/moviepy/pull/472) ([earney](https://github.com/earney))
- Issue 359,  fix default opt argument to work with imageio and ImageMagick [\#471](https://github.com/Zulko/moviepy/pull/471) ([earney](https://github.com/earney))
- Add tests for TextClip [\#469](https://github.com/Zulko/moviepy/pull/469) ([earney](https://github.com/earney))
- Issue 467;  fix  Nameerror with copy function.  Added issue to tests.. [\#468](https://github.com/Zulko/moviepy/pull/468) ([earney](https://github.com/earney))
- Small improvements to docs pages, docs usage [\#463](https://github.com/Zulko/moviepy/pull/463) ([keikoro](https://github.com/keikoro))
- Fix mixed content [\#462](https://github.com/Zulko/moviepy/pull/462) ([keikoro](https://github.com/keikoro))
- fix Issue 368..  ValueError: Invalid value for quantizer: 'wu' [\#460](https://github.com/Zulko/moviepy/pull/460) ([earney](https://github.com/earney))
- add testing to verify the width,height \(size\) are correct. [\#459](https://github.com/Zulko/moviepy/pull/459) ([earney](https://github.com/earney))
- Adds `progress\_bar` option to `write\_audiofile\(\)` to complement \#380  [\#458](https://github.com/Zulko/moviepy/pull/458) ([tburrows13](https://github.com/tburrows13))
- modify tests to use ColorClip's new color argument \(instead of col\) [\#457](https://github.com/Zulko/moviepy/pull/457) ([earney](https://github.com/earney))
- add ImageSequenceClip tests [\#456](https://github.com/Zulko/moviepy/pull/456) ([earney](https://github.com/earney))
- Add some tests for VideoFileClip [\#453](https://github.com/Zulko/moviepy/pull/453) ([earney](https://github.com/earney))
- add test\_compositing.py [\#451](https://github.com/Zulko/moviepy/pull/451) ([earney](https://github.com/earney))
- add test for tools [\#450](https://github.com/Zulko/moviepy/pull/450) ([earney](https://github.com/earney))
- fix issue 448; AudioFileClip 90k tbr error [\#449](https://github.com/Zulko/moviepy/pull/449) ([earney](https://github.com/earney))
- add testing with travis-ci [\#447](https://github.com/Zulko/moviepy/pull/447) ([earney](https://github.com/earney))
- fix YouTube embeds in docs [\#446](https://github.com/Zulko/moviepy/pull/446) ([keikoro](https://github.com/keikoro))
- Move PR test to test\_PR.py file [\#444](https://github.com/Zulko/moviepy/pull/444) ([earney](https://github.com/earney))
- Test issue 407 \(video has a valid fps after concatenate function\) [\#443](https://github.com/Zulko/moviepy/pull/443) ([earney](https://github.com/earney))
- add test for PR306. [\#440](https://github.com/Zulko/moviepy/pull/440) ([earney](https://github.com/earney))
- fix issue 417..  unicode has no attribute shape  \(error in python 2\) [\#438](https://github.com/Zulko/moviepy/pull/438) ([earney](https://github.com/earney))
- fix Issue \#385 ,  no DirectoryClip class [\#434](https://github.com/Zulko/moviepy/pull/434) ([earney](https://github.com/earney))
- add test file for pull requests. [\#433](https://github.com/Zulko/moviepy/pull/433) ([earney](https://github.com/earney))
- put DEVNULL into compat.py [\#432](https://github.com/Zulko/moviepy/pull/432) ([earney](https://github.com/earney))
- test for issue \#145 [\#431](https://github.com/Zulko/moviepy/pull/431) ([earney](https://github.com/earney))
- fix PR \#413 . \(issue \#357\) [\#429](https://github.com/Zulko/moviepy/pull/429) ([earney](https://github.com/earney))
- fix issue 145.  raise Exception when concatenate method != chain or c… [\#428](https://github.com/Zulko/moviepy/pull/428) ([earney](https://github.com/earney))
- Readme improvements [\#425](https://github.com/Zulko/moviepy/pull/425) ([keikoro](https://github.com/keikoro))
- `Colorclip` changed `col`\>`color` [\#424](https://github.com/Zulko/moviepy/pull/424) ([tburrows13](https://github.com/tburrows13))
- Revert "small recipe \(mirroring a video\)" [\#414](https://github.com/Zulko/moviepy/pull/414) ([Zulko](https://github.com/Zulko))
- fixes \#357.  confusing error about coreader, when media file does not exist [\#413](https://github.com/Zulko/moviepy/pull/413) ([earney](https://github.com/earney))
- move PY3 to new compat.py file [\#411](https://github.com/Zulko/moviepy/pull/411) ([earney](https://github.com/earney))
- Fix Issue \#373 Trajectory.save\_list [\#394](https://github.com/Zulko/moviepy/pull/394) ([dermusikman](https://github.com/dermusikman))
- bug presented [\#390](https://github.com/Zulko/moviepy/pull/390) ([TonyChen0724](https://github.com/TonyChen0724))
- Incorporated optional progress\_bar flag for writing video to file [\#380](https://github.com/Zulko/moviepy/pull/380) ([wingillis](https://github.com/wingillis))
- Audio error handling made failsafe [\#377](https://github.com/Zulko/moviepy/pull/377) ([gyglim](https://github.com/gyglim))
- Fix issue \#354 [\#355](https://github.com/Zulko/moviepy/pull/355) ([groundflyer](https://github.com/groundflyer))
- Fixed resize documentation issue \#319 [\#346](https://github.com/Zulko/moviepy/pull/346) ([jmisacube](https://github.com/jmisacube))
- Added AAC codec to mp4 [\#345](https://github.com/Zulko/moviepy/pull/345) ([jeromegrosse](https://github.com/jeromegrosse))
- Add a test case. [\#339](https://github.com/Zulko/moviepy/pull/339) ([drewm1980](https://github.com/drewm1980))
- ImageSequenceClip: Check for fps and durations rather than fps and du… [\#331](https://github.com/Zulko/moviepy/pull/331) ([jeromegrosse](https://github.com/jeromegrosse))
- Handle bytes when listing fonts in VideoClip.py [\#306](https://github.com/Zulko/moviepy/pull/306) ([Zowie](https://github.com/Zowie))
- fix deprecation message [\#302](https://github.com/Zulko/moviepy/pull/302) ([mgaitan](https://github.com/mgaitan))
- Fix for \#274  [\#275](https://github.com/Zulko/moviepy/pull/275) ([nad2000](https://github.com/nad2000))
- Update README.rst [\#254](https://github.com/Zulko/moviepy/pull/254) ([tcyrus](https://github.com/tcyrus))
- small recipe \(mirroring a video\) [\#243](https://github.com/Zulko/moviepy/pull/243) ([zodman](https://github.com/zodman))
- Document inherited members in reference documentation [\#236](https://github.com/Zulko/moviepy/pull/236) ([achalddave](https://github.com/achalddave))
- fixed module hierarchy for Trajectory [\#215](https://github.com/Zulko/moviepy/pull/215) ([bwagner](https://github.com/bwagner))
- Fixed missing list [\#211](https://github.com/Zulko/moviepy/pull/211) ([LunarLanding](https://github.com/LunarLanding))
- Fixed copy-paste typo [\#197](https://github.com/Zulko/moviepy/pull/197) ([temerick](https://github.com/temerick))

## [v0.2.2.13](https://github.com/zulko/moviepy/tree/v0.2.2.13) (2017-02-15)

[Full Changelog](https://github.com/zulko/moviepy/compare/v0.2.2.12...v0.2.2.13)

**Implemented enhancements:**

- Add `self.filename` as a `VideoFileClip` attribute [\#405](https://github.com/Zulko/moviepy/pull/405) ([tburrows13](https://github.com/tburrows13))

**Closed issues:**

- keep github releases in sync with PyPI [\#398](https://github.com/Zulko/moviepy/issues/398)
- accidentally opened, sorry [\#397](https://github.com/Zulko/moviepy/issues/397)
- BrokenPipeError [\#349](https://github.com/Zulko/moviepy/issues/349)
- Bug in ffmpeg\_audiowriter.py for python 3 [\#335](https://github.com/Zulko/moviepy/issues/335)
- concatenate.py - Python3 incompatible [\#313](https://github.com/Zulko/moviepy/issues/313)

**Merged pull requests:**

- fix issue \#313, make concatenate\_videoclips python 3 compatible. [\#410](https://github.com/Zulko/moviepy/pull/410) ([earney](https://github.com/earney))
- Update maintainer section in README [\#409](https://github.com/Zulko/moviepy/pull/409) ([mbeacom](https://github.com/mbeacom))
- fix issue \#401 [\#403](https://github.com/Zulko/moviepy/pull/403) ([earney](https://github.com/earney))
- ensures int arguments to np.reshape; closes \#383 [\#384](https://github.com/Zulko/moviepy/pull/384) ([tyarkoni](https://github.com/tyarkoni))
- on\_color function docstring has wrong parameter [\#244](https://github.com/Zulko/moviepy/pull/244) ([cblument](https://github.com/cblument))

## [v0.2.2.12](https://github.com/zulko/moviepy/tree/v0.2.2.12) (2017-01-30)

[Full Changelog](https://github.com/zulko/moviepy/compare/v0.2.2...v0.2.2.12)

**Implemented enhancements:**

- Update version and readme to include maintainers section [\#395](https://github.com/Zulko/moviepy/pull/395) ([mbeacom](https://github.com/mbeacom))

**Closed issues:**

- Numpy 1.12.0 Breaks VideoFileClip [\#392](https://github.com/Zulko/moviepy/issues/392)
- read\_chunk\(\) breaks in numpy 1.12.0 [\#383](https://github.com/Zulko/moviepy/issues/383)
- Intel MKL FATAL ERROR: Cannot load libmkl\_avx.so or libmkl\_def.so [\#379](https://github.com/Zulko/moviepy/issues/379)
- Memory Error [\#370](https://github.com/Zulko/moviepy/issues/370)
- module 'cv2' has no attribute 'resize' [\#369](https://github.com/Zulko/moviepy/issues/369)
- Unable to load a gif created by moviepy. Fault of avconv? [\#337](https://github.com/Zulko/moviepy/issues/337)
- write\_videofile Error [\#330](https://github.com/Zulko/moviepy/issues/330)
- Does Moviepy work with a Raspberry Pi? [\#322](https://github.com/Zulko/moviepy/issues/322)
- moviepy.video.fx.all fadein and fadeout does not fade to any other color than black? [\#321](https://github.com/Zulko/moviepy/issues/321)
- Imageio: 'ffmpeg.osx' was not found on your computer; downloading it now. [\#320](https://github.com/Zulko/moviepy/issues/320)
- is there a way to composite a video with a alpha channel? [\#317](https://github.com/Zulko/moviepy/issues/317)
- ffmpeg never dies [\#312](https://github.com/Zulko/moviepy/issues/312)
- Mask Getting Called Multiple Times [\#299](https://github.com/Zulko/moviepy/issues/299)
- write\_videofile gets stuck [\#284](https://github.com/Zulko/moviepy/issues/284)
- zero-size array to reduction operation minimum which has no identity [\#269](https://github.com/Zulko/moviepy/issues/269)
- nvenc encoder nvidia [\#264](https://github.com/Zulko/moviepy/issues/264)
- Avoid writing to disk with ImageSequenceClip [\#261](https://github.com/Zulko/moviepy/issues/261)
- MemoryError [\#259](https://github.com/Zulko/moviepy/issues/259)
- Create multiple subclips using times from CSV file [\#257](https://github.com/Zulko/moviepy/issues/257)
- write\_videofile results in "No such file or directory: OSError" on AWS Lambda instance [\#256](https://github.com/Zulko/moviepy/issues/256)
- Pillow 3.0.0 drops support for `tostring\(\)` in favour of `tobytes\(\)` [\#241](https://github.com/Zulko/moviepy/issues/241)
- Add Environment Variable to overwrite FFMPEG\_BINARY [\#237](https://github.com/Zulko/moviepy/issues/237)
- Clip::subclip vs ffmpeg\_extract\_subclip? [\#235](https://github.com/Zulko/moviepy/issues/235)
- Moviepy - win2k8 64 install errors [\#234](https://github.com/Zulko/moviepy/issues/234)
- How to install MoviePy on a remote SSH server without an A/V card? [\#230](https://github.com/Zulko/moviepy/issues/230)
- Failed to read duration of file, Samsung S6 MP4s [\#226](https://github.com/Zulko/moviepy/issues/226)
- MoviePy error: FFMPEG permission error [\#220](https://github.com/Zulko/moviepy/issues/220)
- White artifacts around the image when rotating an ImageClip with a mask or just a png with transparency in angles that are not 0, 90, 180, 270 \( Added Examples to reproduce it \) [\#216](https://github.com/Zulko/moviepy/issues/216)
- Error when using ffmpeg\_movie\_from\_frames "global name 'bitrate' is not defined" [\#208](https://github.com/Zulko/moviepy/issues/208)
- Is it possible to write infinite looping videos? [\#206](https://github.com/Zulko/moviepy/issues/206)
- Problem creating VideoFileClip from URL on server [\#204](https://github.com/Zulko/moviepy/issues/204)
- Animate TextClip text value [\#199](https://github.com/Zulko/moviepy/issues/199)
- ffmpeg not available under Ubuntu 14.04 [\#189](https://github.com/Zulko/moviepy/issues/189)
- Zoom effect trembling [\#183](https://github.com/Zulko/moviepy/issues/183)
- How to match the speed of a gif after converting to a video [\#173](https://github.com/Zulko/moviepy/issues/173)
- \[Feature Request\] Zoom and Rotate [\#166](https://github.com/Zulko/moviepy/issues/166)
- Speed optimisation using multiple processes [\#163](https://github.com/Zulko/moviepy/issues/163)
- Invalid Syntax Error [\#161](https://github.com/Zulko/moviepy/issues/161)
- AudioFileClip bombs on file read [\#158](https://github.com/Zulko/moviepy/issues/158)
- Hamac example gives subprocess error [\#152](https://github.com/Zulko/moviepy/issues/152)
- unable to overwrite audio [\#151](https://github.com/Zulko/moviepy/issues/151)
- Error in /video/fx/freeze\_region.py [\#146](https://github.com/Zulko/moviepy/issues/146)
- Convert gif to video has back background at the end of the video [\#143](https://github.com/Zulko/moviepy/issues/143)
- How to conditionally chain effects? [\#138](https://github.com/Zulko/moviepy/issues/138)
- \[Feature Request\] Write output using newlines [\#137](https://github.com/Zulko/moviepy/issues/137)
- 。 [\#135](https://github.com/Zulko/moviepy/issues/135)
- How can add my logo to right top of entire mp4 video using moviepy ? [\#127](https://github.com/Zulko/moviepy/issues/127)
- numpy error on trying to concatenate [\#123](https://github.com/Zulko/moviepy/issues/123)
- NameError: global name 'clip' is not defined [\#114](https://github.com/Zulko/moviepy/issues/114)
- typo in line 626, in on\_color. elf is good for christmas, bad for function [\#107](https://github.com/Zulko/moviepy/issues/107)
- API request: clip.rotate [\#105](https://github.com/Zulko/moviepy/issues/105)
- Use graphicsmagick where available [\#90](https://github.com/Zulko/moviepy/issues/90)
- Packaging ffmpeg binary with moviepy [\#85](https://github.com/Zulko/moviepy/issues/85)
- Running VideoFileClip multiple times in django gives me error [\#73](https://github.com/Zulko/moviepy/issues/73)
- FFMPEG binary not found. [\#60](https://github.com/Zulko/moviepy/issues/60)

**Merged pull requests:**

- Fix \#164 - Resolve ffmpeg zombie processes [\#374](https://github.com/Zulko/moviepy/pull/374) ([mbeacom](https://github.com/mbeacom))
- Updated resize function to use cv2.INTER\_LINEAR when upsizing images … [\#268](https://github.com/Zulko/moviepy/pull/268) ([kuchi](https://github.com/kuchi))
- Read FFMPEG\_BINARY and/or IMAGEMAGICK\_BINARY environment variables [\#238](https://github.com/Zulko/moviepy/pull/238) ([dkarchmer](https://github.com/dkarchmer))
- Fixing a minor typo. [\#205](https://github.com/Zulko/moviepy/pull/205) ([TheNathanBlack](https://github.com/TheNathanBlack))
- Fixed minor typos in the docs [\#196](https://github.com/Zulko/moviepy/pull/196) ([bertyhell](https://github.com/bertyhell))
- added check for resolution before processing video stream [\#188](https://github.com/Zulko/moviepy/pull/188) ([ryanfox](https://github.com/ryanfox))
- Support for SRT files with any kind of newline [\#171](https://github.com/Zulko/moviepy/pull/171) ([factorial](https://github.com/factorial))
- Delete duplicated import os [\#168](https://github.com/Zulko/moviepy/pull/168) ([jsseb](https://github.com/jsseb))
- set correct lastindex variable in mask\_make\_frame [\#165](https://github.com/Zulko/moviepy/pull/165) ([Dennovin](https://github.com/Dennovin))
- fix to work with python3 [\#162](https://github.com/Zulko/moviepy/pull/162) ([laurentperrinet](https://github.com/laurentperrinet))
- poor error message from ffmpeg\_reader.py [\#157](https://github.com/Zulko/moviepy/pull/157) ([ryanfox](https://github.com/ryanfox))
- fixing region parameter on freeze\_region [\#147](https://github.com/Zulko/moviepy/pull/147) ([savannahniles](https://github.com/savannahniles))
- Typo [\#133](https://github.com/Zulko/moviepy/pull/133) ([rishabhjain](https://github.com/rishabhjain))
- setup.py: Link to website and state license [\#132](https://github.com/Zulko/moviepy/pull/132) ([techtonik](https://github.com/techtonik))
- Issue \#126 Fix FramesMatch repr and str. [\#131](https://github.com/Zulko/moviepy/pull/131) ([filipochnik](https://github.com/filipochnik))
- auto detection of ImageMagick binary on Windows [\#118](https://github.com/Zulko/moviepy/pull/118) ([carlodri](https://github.com/carlodri))
- Minor grammatical and spelling changes [\#115](https://github.com/Zulko/moviepy/pull/115) ([grimley517](https://github.com/grimley517))
- typo fix [\#108](https://github.com/Zulko/moviepy/pull/108) ([stonebig](https://github.com/stonebig))
- additional safe check in close\_proc [\#100](https://github.com/Zulko/moviepy/pull/100) ([Eloar](https://github.com/Eloar))
- Allows user to pass additional parameters to ffmpeg when writing audio clips [\#94](https://github.com/Zulko/moviepy/pull/94) ([jdelman](https://github.com/jdelman))

## [v0.2.2](https://github.com/zulko/moviepy/tree/v0.2.2) (2014-12-11)

[Full Changelog](https://github.com/zulko/moviepy/compare/98a2e81757f221bd12216b5dd4cf8ce340d3164c...v0.2.2)

**Closed issues:**

- Incorrect size being sent to ffmpeg [\#102](https://github.com/Zulko/moviepy/issues/102)
- Can't unlink file after audio extraction [\#97](https://github.com/Zulko/moviepy/issues/97)
- Hangs if using ImageMagick to write\_gif [\#93](https://github.com/Zulko/moviepy/issues/93)
- Segfault for import moviepy.editor, but not for import moviepy [\#92](https://github.com/Zulko/moviepy/issues/92)
- Is there a way to create the gif faster? [\#88](https://github.com/Zulko/moviepy/issues/88)
- syntax error with moviepy [\#87](https://github.com/Zulko/moviepy/issues/87)
- Issue in config.py [\#83](https://github.com/Zulko/moviepy/issues/83)
- not working with some youtube videos [\#82](https://github.com/Zulko/moviepy/issues/82)
- Can't add Chinese text 中文, it will become "??" in the movie file. [\#79](https://github.com/Zulko/moviepy/issues/79)
- don't read \*.mp4 file [\#75](https://github.com/Zulko/moviepy/issues/75)
- FileNotFound VideoFileClip exception, followed all the installation instructions [\#72](https://github.com/Zulko/moviepy/issues/72)
- write\_videofile jumps [\#71](https://github.com/Zulko/moviepy/issues/71)
- Problems with complex mask [\#70](https://github.com/Zulko/moviepy/issues/70)
- supress console window of popen calls if used with cx\_freeze win32gui [\#68](https://github.com/Zulko/moviepy/issues/68)
- set all filehandles to make moviepy work in cx\_freeze win32gui [\#67](https://github.com/Zulko/moviepy/issues/67)
- Setting conf.py ffmpeg path on the fly from python [\#66](https://github.com/Zulko/moviepy/issues/66)
- gif\_writers.py uses an undefined constant [\#64](https://github.com/Zulko/moviepy/issues/64)
- set\_duration ignored on TextClip [\#63](https://github.com/Zulko/moviepy/issues/63)
- Write\_Gif returns errno 2 [\#62](https://github.com/Zulko/moviepy/issues/62)
- "Bad File Descriptor" when creating VideoFileClip [\#61](https://github.com/Zulko/moviepy/issues/61)
- Create a mailing list [\#59](https://github.com/Zulko/moviepy/issues/59)
- Closing VideoFileClip [\#57](https://github.com/Zulko/moviepy/issues/57)
- TextClips can cause an Exception if the text argument starts with a '@' [\#56](https://github.com/Zulko/moviepy/issues/56)
- Cannot convert mov to gif [\#55](https://github.com/Zulko/moviepy/issues/55)
- Problem with writing audio [\#51](https://github.com/Zulko/moviepy/issues/51)
- ffmpeg\_writer.py [\#50](https://github.com/Zulko/moviepy/issues/50)
- VideoFileClip error [\#49](https://github.com/Zulko/moviepy/issues/49)
- VideoFileClip opens file with wrong width [\#48](https://github.com/Zulko/moviepy/issues/48)
- Change speed of clip based on a curve? [\#46](https://github.com/Zulko/moviepy/issues/46)
- 'to\_gif' raises IOError/OSError when no 'program' parameter is given [\#43](https://github.com/Zulko/moviepy/issues/43)
- Enhancement: loading animated gifs, passing frame range to subclip\(\) [\#40](https://github.com/Zulko/moviepy/issues/40)
- ImageClip is broken [\#39](https://github.com/Zulko/moviepy/issues/39)
- Error: wrong indices in video buffer. Maybe buffer too small. [\#38](https://github.com/Zulko/moviepy/issues/38)
- It makes pygame crash [\#37](https://github.com/Zulko/moviepy/issues/37)
- Can not load the fonts [\#36](https://github.com/Zulko/moviepy/issues/36)
- Tabs in python code [\#35](https://github.com/Zulko/moviepy/issues/35)
- Windows 8 Error [\#34](https://github.com/Zulko/moviepy/issues/34)
- infinite audio loop [\#33](https://github.com/Zulko/moviepy/issues/33)
- Specifying pix\_fmt on FFMPEG call [\#27](https://github.com/Zulko/moviepy/issues/27)
- on\_color fails with TypeError when given a col\_opacity parameter [\#25](https://github.com/Zulko/moviepy/issues/25)
-  'ValueError: I/O operation on closed file' [\#23](https://github.com/Zulko/moviepy/issues/23)
- Too stupid to rotate :D [\#22](https://github.com/Zulko/moviepy/issues/22)
- FFMPEG Error on current Debian Wheezy x64 [\#21](https://github.com/Zulko/moviepy/issues/21)
- Possible memory leak [\#18](https://github.com/Zulko/moviepy/issues/18)
- Windows - Unable to export simple sequence to gif [\#16](https://github.com/Zulko/moviepy/issues/16)
- Problems with preview + missing explanation of crop + resize not working [\#15](https://github.com/Zulko/moviepy/issues/15)
- AssertionError in ffmpeg\_reader.py [\#14](https://github.com/Zulko/moviepy/issues/14)
- ffmpeg hangs [\#13](https://github.com/Zulko/moviepy/issues/13)
- Python 3.3.3 - invalid syntax error [\#12](https://github.com/Zulko/moviepy/issues/12)
- something went wrong with the audio writing, Exit code 1 [\#10](https://github.com/Zulko/moviepy/issues/10)
- `error: string:` When trying to import from moviepy [\#9](https://github.com/Zulko/moviepy/issues/9)
- Reading video on Ubuntu 13.10 does not work [\#8](https://github.com/Zulko/moviepy/issues/8)
- List decorator and pygame as dependencies on PyPI [\#4](https://github.com/Zulko/moviepy/issues/4)
- "list index out of range" error or Arch Linux x86-64 [\#3](https://github.com/Zulko/moviepy/issues/3)
- IndexError? [\#2](https://github.com/Zulko/moviepy/issues/2)
- Can't write a movie with default codec [\#1](https://github.com/Zulko/moviepy/issues/1)

**Merged pull requests:**

- - changed none to None due to NameError [\#95](https://github.com/Zulko/moviepy/pull/95) ([Eloar](https://github.com/Eloar))
- Fix a typo in a ValueError message [\#91](https://github.com/Zulko/moviepy/pull/91) ([naglis](https://github.com/naglis))
- Changed all "== None" and "!= None" [\#89](https://github.com/Zulko/moviepy/pull/89) ([diegocortassa](https://github.com/diegocortassa))
- 'Crop' fix [\#81](https://github.com/Zulko/moviepy/pull/81) ([ccarlo](https://github.com/ccarlo))
- fix lost threads parameter from merge [\#78](https://github.com/Zulko/moviepy/pull/78) ([bobatsar](https://github.com/bobatsar))
- VideoClip.write\_videofile\(\) accepts new param: ffmpeg\_params that is put directly into ffmpeg command line [\#77](https://github.com/Zulko/moviepy/pull/77) ([aherok](https://github.com/aherok))
- make compatible with cx\_freeze in gui32 mode [\#69](https://github.com/Zulko/moviepy/pull/69) ([bobatsar](https://github.com/bobatsar))
- Fix typo in error message [\#53](https://github.com/Zulko/moviepy/pull/53) ([mekza](https://github.com/mekza))
- Fixed write\_logfile/verbose arguments [\#47](https://github.com/Zulko/moviepy/pull/47) ([KyotoFox](https://github.com/KyotoFox))
- typo [\#42](https://github.com/Zulko/moviepy/pull/42) ([tasinttttttt](https://github.com/tasinttttttt))
- Tempfile [\#31](https://github.com/Zulko/moviepy/pull/31) ([dimatura](https://github.com/dimatura))
- Fixed small typo in docs [\#30](https://github.com/Zulko/moviepy/pull/30) ([dimatura](https://github.com/dimatura))
- Fixed syntax error in io/imageMagick\_tools.py [\#29](https://github.com/Zulko/moviepy/pull/29) ([dimatura](https://github.com/dimatura))
- added -pix\_fmt yuv420p to ffmpeg args if codec is libx264 [\#28](https://github.com/Zulko/moviepy/pull/28) ([chunder](https://github.com/chunder))
- added support for aac audio codec [\#26](https://github.com/Zulko/moviepy/pull/26) ([chunder](https://github.com/chunder))
- Hopefully fixes issue \#13 for everyone. [\#24](https://github.com/Zulko/moviepy/pull/24) ([oxivanisher](https://github.com/oxivanisher))
- Reduced ffmpeg logging to prevent hanging [\#20](https://github.com/Zulko/moviepy/pull/20) ([JoshdanG](https://github.com/JoshdanG))
- fix typo in close\_proc [\#17](https://github.com/Zulko/moviepy/pull/17) ([kenchung](https://github.com/kenchung))
- PEP8 : ffmpeg\_reader [\#11](https://github.com/Zulko/moviepy/pull/11) ([tacaswell](https://github.com/tacaswell))
- Update resize.py [\#7](https://github.com/Zulko/moviepy/pull/7) ([minosniu](https://github.com/minosniu))
- Update crash\_course.rst [\#5](https://github.com/Zulko/moviepy/pull/5) ([mgaitan](https://github.com/mgaitan))



\* *This Changelog was automatically generated by [github_changelog_generator](https://github.com/github-changelog-generator/github-changelog-generator)*<|MERGE_RESOLUTION|>--- conflicted
+++ resolved
@@ -34,11 +34,8 @@
 - Improve perfs of decorator by pre-computing arguments
 - Fix textclip being cut or of impredictable height (see issues #2325, #2260 and #2268)
 - Fix TimeMirror and TimeSymmetrize cutting last second of clip
-<<<<<<< HEAD
 - ImageSequenceClip was wrong when calculating fps with duration and no fps (see issue #2351)
-=======
 - Fix audiopreview not working with ffplay >= 7.0.0
->>>>>>> 0f876ffe
 
 ## [v2.1.2](https://github.com/zulko/moviepy/tree/master)
 
