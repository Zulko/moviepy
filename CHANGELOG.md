--- conflicted
+++ resolved
@@ -23,12 +23,9 @@
 - Optional `encoding` parameter in `SubtitlesClip` [#1043]
 - Added new `ffmpeg_stabilize_video()` function in `ffmpeg_tools`
 - Optional `temp_audiofile_path` parameter in `VideoClip.write_videofile()` to specify where the temporary audiofile should be created [#1144]
-<<<<<<< HEAD
 - `VideoClip.set_layer()` to specify the layer of the clip for use when creating a `CompositeVideoClip` [#1176]
-=======
 - `ffmpeg_parse_infos` additionally returns `"video_bitrate"` and `"audio_bitrate"` values [#930]
 - Access to the source video's bitrate in a `VideoFileClip` or `AudioFileClip` through `videoclip.reader.bitrate` and `audioclip.reader.bitrate` [#930]
->>>>>>> 3b25a768
 
 ### Changed <!-- for changes in existing functionality -->
 - `vfx.scroll` arguments `w` and `h` have had their order swapped. The correct order is now `w, h` but it is preferable to explicitly use keyword arguments
