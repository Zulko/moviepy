--- conflicted
+++ resolved
@@ -14,11 +14,8 @@
 - Support removed for Python versions 2.7, 3.4 & 3.5 [#1103, #1106]
 
 ### Added <!-- for new features -->
-<<<<<<< HEAD
 - Support for path-like objects as an option wherever filenames are passed in as arguments
-=======
 - Optional `encoding` parameter in `SubtitlesClip` [#1043]
->>>>>>> 103b2aa0
 
 ### Changed <!-- for changes in existing functionality -->
 
