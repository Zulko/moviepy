# Changelog

All notable changes to this project will be documented in this file.

The format from v2.0.0 onwards is based on [Keep a Changelog](https://keepachangelog.com/en/1.0.0/),
and this project adheres to [Semantic Versioning](https://semver.org/spec/v2.0.0.html).

## [Unreleased](https://github.com/zulko/moviepy/tree/master)

[Full Changelog](https://github.com/zulko/moviepy/compare/v1.0.2...HEAD)


### Important Announcements
- Support removed for Python versions 2.7, 3.4 & 3.5 [#1103, #1106]
- If you were previously setting custom locations for FFmpeg or ImageMagick in ``config_defaults.py`` and MoviePy still cannot autodetect the binaries, you will need to switch to the new method using enviroment variables. [#1109]

### Added <!-- for new features -->
- BitmapClip allows creating of custom frames using strings of letters
- Clips can now be tested for equality with other clips using `==`. This checks whether every frame of the two clips are identical
- Support for path-like objects as an option wherever filenames are passed in as arguments [#1137]
- Autodetect ImageMagick executable on Windows [#1109]
- Optionally configure paths to FFmpeg and ImageMagick binaries with environment variables or a ``.env`` file [#1109]
- Optional `encoding` parameter in `SubtitlesClip` [#1043]
<<<<<<< HEAD
- Added new `ffmpeg_stabilize_video()` function in `ffmpeg_tools`
=======
- Optional `temp_audiofile_path` parameter in `VideoClip.write_videofile()` to specify where the temporary audiofile should be created [#1144]
>>>>>>> 27dfe637

### Changed <!-- for changes in existing functionality -->
- `vfx.scroll` arguments `w` and `h` have had their order swapped. The correct order is now `w, h` but it is preferable to explicitly use keyword arguments

### Deprecated <!-- for soon-to-be removed features -->

### Removed <!-- for now removed features -->
- Support removed for Python versions 2.7, 3.4 & 3.5
- Setting paths to ImageMagick and FFMpeg binaries in ``config_defaults.py`` is no longer possible [#1109]
- Removed ``config.get_setting()`` and ``config.change_settings()`` functions [#1109]
- All previously deprecated methods and parameters [#1115]:
    - `AudioClip.to_audiofile()` -> use `AudioClip.write_audiofile()`
    - `VideoClip.to_videofile()` -> use `VideoClip.write_videofile()`
    - `VideoClip.to_images_sequence()` -> use `VideoClip.write_images_sequence()`
    - `concatenate()` -> use `concatenate_videoclips()`
    - `verbose` parameter in `AudioClip.write_audiofile()`, `ffmpeg_audiowriter()`, `VideoFileClip()`, `VideoClip.write_videofile()`, `VideoClip.write_images_sequence()`, `ffmpeg_write_video()`, `write_gif()`, `write_gif_with_tempfiles()`, `write_gif_with_image_io()` -> Instead of `verbose=False`, use `logger=None`
    - `verbose_print()` -> no replacement
    - `col` parameter in `ColorClip()` -> use `color`

### Fixed <!-- for any bug fixes -->
- When using `VideoClip.write_videofile()` with `write_logfile=True`, errors would not be properly reported [#890]
- `TextClip.list("color")` now returns a list of bytes, not strings [#1119]
- `TextClip.search("colorname", "color")` does not crash with a TypeError [#1119]
- `vfx.even_size` previously created clips with odd sizes [#1124]
- `IndexError` in `vfx.freeze`, `vfx.time_mirror` and `vfx.time_symmetrize` [#1124]
- Using `rotate()` with a `ColorClip` no longer crashes [#1139]
- `AudioFileClip` would not generate audio identical to the original file [#1108]


## [v1.0.2](https://github.com/zulko/moviepy/tree/v1.0.2) (2020-03-26)

[Full Changelog](https://github.com/zulko/moviepy/compare/v1.0.1...v1.0.2)

Note that this is likely to be the last release before v2.0, which will drop support for Python versions 2.7, 3.4 & 3.5 and will introduce other backwards-incompatible changes.

**Notable bug fixes:**

- Fixed bug that meant that some VideoFileClips were created without audio [\#968](https://github.com/Zulko/moviepy/pull/968)
- Fixed bug so now the `slide_out` effect works [\#795](https://github.com/Zulko/moviepy/pull/795)


**Fixed bugs:**

- Fixed potential crash trying to call the logger string as a function [\#1082](https://github.com/Zulko/moviepy/pull/1082) ([tburrows13](https://github.com/tburrows13))
- Get ffmpeg to use all audio streams [\#1008](https://github.com/Zulko/moviepy/pull/1008) ([vmaliaev](https://github.com/vmaliaev))
- Reorder FFMPEG\_VideoWriter command arguments [\#968](https://github.com/Zulko/moviepy/pull/968) ([ThePhonon](https://github.com/ThePhonon))
- Test that the temporary audio file exists [\#958](https://github.com/Zulko/moviepy/pull/958) ([ybenitezf](https://github.com/ybenitezf))
- Fix slide out [\#795](https://github.com/Zulko/moviepy/pull/795) ([knezi](https://github.com/knezi))
- Correct the error message to new filename. [\#1057](https://github.com/Zulko/moviepy/pull/1057) ([jwg4](https://github.com/jwg4))

**Merged pull requests:**

- Remove timer in stdout flushing test [\#1091](https://github.com/Zulko/moviepy/pull/1091) ([tburrows13](https://github.com/tburrows13))
- Update github issue and PR templates [\#1087](https://github.com/Zulko/moviepy/pull/1087) ([tburrows13](https://github.com/tburrows13))
- Clean up imports [\#1084](https://github.com/Zulko/moviepy/pull/1084) ([tburrows13](https://github.com/tburrows13))
- refactor Pythonic sake [\#1077](https://github.com/Zulko/moviepy/pull/1077) ([mgaitan](https://github.com/mgaitan))
- Upgrade pip by calling via python \(in appveyor\). [\#1067](https://github.com/Zulko/moviepy/pull/1067) ([jwg4](https://github.com/jwg4))
- Improve afx.audio\_normalize documentation [\#1046](https://github.com/Zulko/moviepy/pull/1046) ([dspinellis](https://github.com/dspinellis))
- Add Travis support for Python 3.7 and 3.8 [\#1018](https://github.com/Zulko/moviepy/pull/1018) ([tburrows13](https://github.com/tburrows13))
- Hide pygame support prompt [\#1017](https://github.com/Zulko/moviepy/pull/1017) ([tburrows13](https://github.com/tburrows13))

**Closed issues:**

- ImageSequenceClip   write\_videofile [\#1098](https://github.com/Zulko/moviepy/issues/1098)
- Formatting code with Black [\#1097](https://github.com/Zulko/moviepy/issues/1097)
- Make effects be callable classes [\#1096](https://github.com/Zulko/moviepy/issues/1096)
- URGENT - Documentation is inaccessible [\#1086](https://github.com/Zulko/moviepy/issues/1086)
- Drop support for python \< 3.6 [\#1081](https://github.com/Zulko/moviepy/issues/1081)
- TextClip filenotfounderror winerror2 [\#1080](https://github.com/Zulko/moviepy/issues/1080)
- unable to create video from images [\#1074](https://github.com/Zulko/moviepy/issues/1074)
- Crash on loading the video, windows 10 [\#1071](https://github.com/Zulko/moviepy/issues/1071)
- Audio Issue while concatenate\_videoclips'ing ImageClip and VideoFileClip \(contains audio already\) [\#1064](https://github.com/Zulko/moviepy/issues/1064)
- AttributeError: 'NoneType' object has no attribute 'stdout' [\#1054](https://github.com/Zulko/moviepy/issues/1054)
- Overlay a video on top of an image with Moviepy [\#1053](https://github.com/Zulko/moviepy/issues/1053)
- get\_frame fails if not an early frame [\#1052](https://github.com/Zulko/moviepy/issues/1052)
- from google.colab import drive drive.mount\('/content/drive'\)  import cv2 import numpy as np from skimage import morphology from IPython import display import PIL  image = cv2.imread\('/content/drive/My Drive/CAR3/11.JPG',cv2.IMREAD\_COLOR\)  from google.colab.patches import cv2\_imshow  \#image = cv2.resize\(image,\(384,192\)\)  cv2\_imshow\(image\) [\#1051](https://github.com/Zulko/moviepy/issues/1051)
- Segmentation fault \(core dumped\) [\#1048](https://github.com/Zulko/moviepy/issues/1048)
- zip over two iter\_frames functions doesn't render proper result [\#1047](https://github.com/Zulko/moviepy/issues/1047)
- CompositeVideoClip\(\[xxx\]\).rotate\(90\)  ValueError: axes don't match array [\#1042](https://github.com/Zulko/moviepy/issues/1042)
- to\_soundarray Index error [\#1034](https://github.com/Zulko/moviepy/issues/1034)
- write\_videofile does not add audio [\#1032](https://github.com/Zulko/moviepy/issues/1032)
- moviepy.video.io.VideoFileClip.VideoFileClip.set\_audio does not set audio [\#1030](https://github.com/Zulko/moviepy/issues/1030)
- loop for concatenate\_videoclips [\#1027](https://github.com/Zulko/moviepy/issues/1027)
- How to resize ImageClip? [\#1004](https://github.com/Zulko/moviepy/issues/1004)
- Pygame pollutes stdio with spammy message [\#985](https://github.com/Zulko/moviepy/issues/985)
- Issue with ffmpeg version [\#934](https://github.com/Zulko/moviepy/issues/934)
- No release notes for 1.0.0? [\#917](https://github.com/Zulko/moviepy/issues/917)
- Imageio's new use of imageio-ffmpeg [\#908](https://github.com/Zulko/moviepy/issues/908)
- `ModuleNotFound: No module named 'imageio\_ffmpeg'`, or imageio v2.5.0 is breaking ffmpeg detection in config [\#906](https://github.com/Zulko/moviepy/issues/906)
- CompositeVideoClip has no audio [\#876](https://github.com/Zulko/moviepy/issues/876)
- Handling of the ffmpeg dependency [\#859](https://github.com/Zulko/moviepy/issues/859)
- 'ffmpeg-linux64-v3.3.1' was not found on your computer; downloading it now. [\#839](https://github.com/Zulko/moviepy/issues/839)
- Typo in variable name in transitions.py\(t\_s instead of ts\) [\#692](https://github.com/Zulko/moviepy/issues/692)
- version 0.2.3.2 TypeError: must be str, not bytes [\#650](https://github.com/Zulko/moviepy/issues/650)
- AWS Lambda - Moviepy Error -  [\#638](https://github.com/Zulko/moviepy/issues/638)
- Adding conda-forge package [\#616](https://github.com/Zulko/moviepy/issues/616)
- Several YouTube examples in Gallery page are unable to load. [\#600](https://github.com/Zulko/moviepy/issues/600)
- ffmpeg not installed on Mac [\#595](https://github.com/Zulko/moviepy/issues/595)
- FFMPEG not downloaded [\#493](https://github.com/Zulko/moviepy/issues/493)
- Fix documentation [\#482](https://github.com/Zulko/moviepy/issues/482)
- Moviepy is producing garbled videos [\#356](https://github.com/Zulko/moviepy/issues/356)
- Help with contributing to the documentation? [\#327](https://github.com/Zulko/moviepy/issues/327)
- audio custom filter documentation? [\#267](https://github.com/Zulko/moviepy/issues/267)
- Mistake in doc,  clips.html part. [\#136](https://github.com/Zulko/moviepy/issues/136)


## [v1.0.1](https://github.com/zulko/moviepy/tree/v1.0.1) (2019-10-01)

[Full Changelog](https://github.com/zulko/moviepy/compare/v1.0.0...v1.0.1)

**Implemented enhancements:**

- Thoughts on re-routing tqdm progress bar for external use? [\#412](https://github.com/Zulko/moviepy/issues/412)
- Progress bar [\#128](https://github.com/Zulko/moviepy/issues/128)

**Fixed bugs:**

- More resilient Windows CI regarding fetching ImageMagick binaries [\#941](https://github.com/Zulko/moviepy/pull/941) ([Overdrivr](https://github.com/Overdrivr))
- \[docker\] drop the not needed download and symlink of ffmpeg [\#916](https://github.com/Zulko/moviepy/pull/916) ([das7pad](https://github.com/das7pad))

**Closed issues:**

- website video examples broken videos [\#1019](https://github.com/Zulko/moviepy/issues/1019)
- Audio glitches when using concatenate\_videoclips. [\#1005](https://github.com/Zulko/moviepy/issues/1005)
- txt\_clip = TextClip\(filename='learn.srt'\) --bug:TypeError: stat: path should be string, bytes, os.PathLike or integer, not NoneType [\#984](https://github.com/Zulko/moviepy/issues/984)
- txt\_clip = TextClip\(filename='learn.srt'\) --bug:TypeError: stat: path should be string, bytes, os.PathLike or integer, not NoneType [\#983](https://github.com/Zulko/moviepy/issues/983)
- txt\_clip = TextClip\(filename='learn.srt'\)path should be string, bytes, os.PathLike or integer, not NoneType [\#982](https://github.com/Zulko/moviepy/issues/982)
- write\_videofile writes blank black when writing grayscale [\#973](https://github.com/Zulko/moviepy/issues/973)
- i dont understand this question [\#967](https://github.com/Zulko/moviepy/issues/967)
- Thank you guys! [\#957](https://github.com/Zulko/moviepy/issues/957)
- Saving an opencv stream [\#953](https://github.com/Zulko/moviepy/issues/953)
- Issue with reader not being defined [\#950](https://github.com/Zulko/moviepy/issues/950)
- On Windows, ImageMagick needs to be installed with Utility mode for the convert.exe file to exist [\#937](https://github.com/Zulko/moviepy/issues/937)
- extract subtitles [\#932](https://github.com/Zulko/moviepy/issues/932)
- ffmpeg\_parse\_infos silently hangs on Windows when MP4 file contains enough metadata [\#926](https://github.com/Zulko/moviepy/issues/926)
- crop missing from moviepy.video.fx.all [\#914](https://github.com/Zulko/moviepy/issues/914)
- Segmentation Error on VPS [\#912](https://github.com/Zulko/moviepy/issues/912)
- Error when installing with imageio [\#911](https://github.com/Zulko/moviepy/issues/911)
- Backwards compatibility [\#889](https://github.com/Zulko/moviepy/issues/889)
- frozen seconds in beginning of subclip using ffmpeg\_extract\_subclip\(\) [\#847](https://github.com/Zulko/moviepy/issues/847)
- \[Errno 3\] No such process : on Windows Sub Linux \(ubuntu 16.x\) [\#765](https://github.com/Zulko/moviepy/issues/765)
- Progress bar newline error in Jupyter [\#740](https://github.com/Zulko/moviepy/issues/740)
- Refer to magick on https://zulko.github.io/moviepy/install.html [\#689](https://github.com/Zulko/moviepy/issues/689)
- Configure Appveyor support [\#628](https://github.com/Zulko/moviepy/issues/628)
- tqdm progress bar write\_videofile send to iterator [\#568](https://github.com/Zulko/moviepy/issues/568)
- ffmpeg\_extract\_subclip returns black frames [\#508](https://github.com/Zulko/moviepy/issues/508)
- Windows: specifying path to ImageMagick in config\_defaults.py [\#378](https://github.com/Zulko/moviepy/issues/378)
- AttributeError: 'NoneType' object has no attribute 'start' [\#191](https://github.com/Zulko/moviepy/issues/191)
- ImageMagick write gif success but no file found  [\#113](https://github.com/Zulko/moviepy/issues/113)

**Merged pull requests:**

- Create v1.0.1 [\#1023](https://github.com/Zulko/moviepy/pull/1023) ([tburrows13](https://github.com/tburrows13))
- Update maintainer list in the README [\#1022](https://github.com/Zulko/moviepy/pull/1022) ([tburrows13](https://github.com/tburrows13))
- fixed small error in 'Clip' documentation [\#1002](https://github.com/Zulko/moviepy/pull/1002) ([thomasmatt88](https://github.com/thomasmatt88))
- Specify Coverage version explicitly. [\#987](https://github.com/Zulko/moviepy/pull/987) ([Julian-O](https://github.com/Julian-O))
- Updating Docs for ImageMagick Installing Guide [\#980](https://github.com/Zulko/moviepy/pull/980) ([ABODFTW](https://github.com/ABODFTW))
- Several ImageMagick related bug fixes [\#972](https://github.com/Zulko/moviepy/pull/972) ([KiLLAAA](https://github.com/KiLLAAA))
- Auto-detect image magick latest 6.9.X-Y version [\#936](https://github.com/Zulko/moviepy/pull/936) ([Overdrivr](https://github.com/Overdrivr))
- Windows-based testing [\#931](https://github.com/Zulko/moviepy/pull/931) ([Overdrivr](https://github.com/Overdrivr))
- Fix formatting in logger [\#929](https://github.com/Zulko/moviepy/pull/929) ([tnoff](https://github.com/tnoff))
- Fix for \#926 [\#927](https://github.com/Zulko/moviepy/pull/927) ([Overdrivr](https://github.com/Overdrivr))
- Invalid video URL in docs/getting\_started/compositing [\#921](https://github.com/Zulko/moviepy/pull/921) ([gepcel](https://github.com/gepcel))
- Do not install tests in site-packages [\#880](https://github.com/Zulko/moviepy/pull/880) ([cgohlke](https://github.com/cgohlke))
- FIX changed order of specifications -ss befor -i for ffmpeg\_extract\_subclip\(\) [\#848](https://github.com/Zulko/moviepy/pull/848) ([grszkthfr](https://github.com/grszkthfr))

## [v1.0.0](https://github.com/zulko/moviepy/tree/v1.0.0) (2019-02-17)

[Full Changelog](https://github.com/zulko/moviepy/compare/v0.2.3.5...v1.0.0)

**Closed issues:**

- Can't overlay gizeh animation onto video with transparency/mask [\#898](https://github.com/Zulko/moviepy/issues/898)
- \[0.2.4.0\] Garbled audio when exporting mp3 from mp4? [\#891](https://github.com/Zulko/moviepy/issues/891)
- Error with VideoFileClip\(filePath\) [\#868](https://github.com/Zulko/moviepy/issues/868)
- I am trying to run this code [\#867](https://github.com/Zulko/moviepy/issues/867)
- Out of memory exception [\#862](https://github.com/Zulko/moviepy/issues/862)
- simple problem on the first step: importing moviepy.editor [\#852](https://github.com/Zulko/moviepy/issues/852)
- MoviePy insert multiple images in a video [\#840](https://github.com/Zulko/moviepy/issues/840)
- Videogrep can't works with Moviepy in Windows [\#834](https://github.com/Zulko/moviepy/issues/834)
- File "\<stdin\>", line 1 error [\#832](https://github.com/Zulko/moviepy/issues/832)
- ImageMagick error - Ubuntu 16.04  [\#831](https://github.com/Zulko/moviepy/issues/831)
- Combining thousands of small clips into one file [\#827](https://github.com/Zulko/moviepy/issues/827)
- TypeError: 'ImageClip' object is not iterable [\#824](https://github.com/Zulko/moviepy/issues/824)
- OSError: \[WinError 6\] The handle is invalid... concatenating clips [\#823](https://github.com/Zulko/moviepy/issues/823)
- How to add audio tracks. not to replace it. [\#822](https://github.com/Zulko/moviepy/issues/822)
- Missing 'ffmpeg-win32-v3.2.4.exe' [\#821](https://github.com/Zulko/moviepy/issues/821)
- No sound with an audio clip add to an video in quicktime [\#820](https://github.com/Zulko/moviepy/issues/820)
- Pip fails when trying to install [\#812](https://github.com/Zulko/moviepy/issues/812)
- PermissionError after trying to delete a file after it's purpose is done [\#810](https://github.com/Zulko/moviepy/issues/810)
- video clip from URI [\#780](https://github.com/Zulko/moviepy/issues/780)
- Fails on FreeBSD [\#756](https://github.com/Zulko/moviepy/issues/756)
- inconsistent behaviour of clip.get\_frame\(\) [\#751](https://github.com/Zulko/moviepy/issues/751)
- Error with write\_videofile [\#727](https://github.com/Zulko/moviepy/issues/727)
- Trying to use moviepy on lambda, but has problem with ffmpeg [\#642](https://github.com/Zulko/moviepy/issues/642)
- Unexpected Behavior With negative t\_start in Subclip [\#341](https://github.com/Zulko/moviepy/issues/341)
- Could not find a format to read the specified file in mode 'i'  [\#219](https://github.com/Zulko/moviepy/issues/219)
- WindowsError\[5\] and AttributeError Exception [\#170](https://github.com/Zulko/moviepy/issues/170)
- Can't make VideoFileClip 'utf8' [\#169](https://github.com/Zulko/moviepy/issues/169)
- Rendered output missing first frame [\#155](https://github.com/Zulko/moviepy/issues/155)
- Incorrect output when concatenate\_videoclips two quicktime videos [\#144](https://github.com/Zulko/moviepy/issues/144)
- a bytes object is recognised as a string [\#120](https://github.com/Zulko/moviepy/issues/120)

**Merged pull requests:**

- New version of imageio with imageio\_ffmpeg for python 3.4+ [\#907](https://github.com/Zulko/moviepy/pull/907) ([Zulko](https://github.com/Zulko))
- fix typo that introduces audio regression [\#894](https://github.com/Zulko/moviepy/pull/894) ([chrox](https://github.com/chrox))
- modified max duration error for better understanding [\#875](https://github.com/Zulko/moviepy/pull/875) ([kapilkd13](https://github.com/kapilkd13))
- Fixed typo in docstring for VideoClip class [\#871](https://github.com/Zulko/moviepy/pull/871) ([Armcollector](https://github.com/Armcollector))
- Fix a small typing error [\#845](https://github.com/Zulko/moviepy/pull/845) ([yuvallanger](https://github.com/yuvallanger))

## [v0.2.3.5](https://github.com/zulko/moviepy/tree/v0.2.3.5) (2018-05-31)

[Full Changelog](https://github.com/zulko/moviepy/compare/v0.2.3.4...v0.2.3.5)

**Fixed bugs:**

- Removed Hz from audio\_fps match in ffmpeg\_parse\_infos [\#665](https://github.com/Zulko/moviepy/pull/665) ([qmac](https://github.com/qmac))

**Closed issues:**

- 100% of GIF does not convert to MP4, gets cut short. [\#802](https://github.com/Zulko/moviepy/issues/802)
- How to add audio track to MP4? [\#794](https://github.com/Zulko/moviepy/issues/794)
- ffmpeg 4.0 NVIDIA NVDEC-accelerated Support ? [\#790](https://github.com/Zulko/moviepy/issues/790)
- Help!!!! errors during installation on Mac [\#788](https://github.com/Zulko/moviepy/issues/788)
- Blink fx uses deprecated\(?\) method `with\_mask\(\)` [\#786](https://github.com/Zulko/moviepy/issues/786)
- Built-in file downloader downloads files repeatedly? [\#779](https://github.com/Zulko/moviepy/issues/779)
- Error in compositing video and SubtitlesClip by CompositeVideoClip  [\#778](https://github.com/Zulko/moviepy/issues/778)
- SubtitlesClip [\#777](https://github.com/Zulko/moviepy/issues/777)
- Video Background [\#774](https://github.com/Zulko/moviepy/issues/774)

**Merged pull requests:**

- fixing the git remote syntax in documentions [\#887](https://github.com/Zulko/moviepy/pull/887) ([ishandutta2007](https://github.com/ishandutta2007))
- Progress bar optional for GIF creation [\#799](https://github.com/Zulko/moviepy/pull/799) ([mdfirman](https://github.com/mdfirman))
- Added contributing guide and issue template [\#792](https://github.com/Zulko/moviepy/pull/792) ([tburrows13](https://github.com/tburrows13))

## [v0.2.3.4](https://github.com/zulko/moviepy/tree/v0.2.3.4) (2018-04-22)

[Full Changelog](https://github.com/zulko/moviepy/compare/v0.2.3.3...v0.2.3.4)

**Closed issues:**

- fail to install [\#771](https://github.com/Zulko/moviepy/issues/771)
- install moviepy [\#758](https://github.com/Zulko/moviepy/issues/758)
- How to prepend hexadecimal data to a binary file? [\#757](https://github.com/Zulko/moviepy/issues/757)
- It’s time for a new release [\#742](https://github.com/Zulko/moviepy/issues/742)
- wrong video duration value when concatenating videos with method = compose [\#574](https://github.com/Zulko/moviepy/issues/574)

**Merged pull requests:**

- Added `fullscreen` parameter to `preview\(\)` [\#773](https://github.com/Zulko/moviepy/pull/773) ([tburrows13](https://github.com/tburrows13))
- add pcm\_s24le codec [\#769](https://github.com/Zulko/moviepy/pull/769) ([lsde](https://github.com/lsde))

## [v0.2.3.3](https://github.com/zulko/moviepy/tree/v0.2.3.3) (2018-04-17)

[Full Changelog](https://github.com/zulko/moviepy/compare/v0.2.3.2...v0.2.3.3)

**Implemented enhancements:**

- Use feature detection instead of version detection [\#721](https://github.com/Zulko/moviepy/pull/721) ([cclauss](https://github.com/cclauss))
- Fixed Optional Progress Bar in cuts/detect\_scenes [\#587](https://github.com/Zulko/moviepy/pull/587) ([scherroman](https://github.com/scherroman))
- Fix travis build and enable pip caching [\#561](https://github.com/Zulko/moviepy/pull/561) ([mbeacom](https://github.com/mbeacom))
- Avoid mutable default arguments [\#553](https://github.com/Zulko/moviepy/pull/553) ([mbeacom](https://github.com/mbeacom))
- add ImageSequenceClip image size exception  [\#550](https://github.com/Zulko/moviepy/pull/550) ([earney](https://github.com/earney))

**Fixed bugs:**

- Added ffmpeg download when importing moviepy.editor [\#731](https://github.com/Zulko/moviepy/pull/731) ([tburrows13](https://github.com/tburrows13))
- Fixed bugs, neater code, changed docstrings in audiofiles [\#722](https://github.com/Zulko/moviepy/pull/722) ([tburrows13](https://github.com/tburrows13))
- Resolve undefined name execfile in Python 3 [\#718](https://github.com/Zulko/moviepy/pull/718) ([cclauss](https://github.com/cclauss))
- Fix credits, added tests [\#716](https://github.com/Zulko/moviepy/pull/716) ([tburrows13](https://github.com/tburrows13))
- res —\> size to align with line 62 [\#710](https://github.com/Zulko/moviepy/pull/710) ([cclauss](https://github.com/cclauss))
- Add gap=0 to align with lines 40, 97, and 98 [\#709](https://github.com/Zulko/moviepy/pull/709) ([cclauss](https://github.com/cclauss))
- import numpy as np for lines 151 and 178 [\#708](https://github.com/Zulko/moviepy/pull/708) ([cclauss](https://github.com/cclauss))
- Convert advanced\_tools.py to valid Python [\#707](https://github.com/Zulko/moviepy/pull/707) ([cclauss](https://github.com/cclauss))
- Added missing '%' operator for string formatting. [\#686](https://github.com/Zulko/moviepy/pull/686) ([taylorjdawson](https://github.com/taylorjdawson))
- Addressing \#655 [\#656](https://github.com/Zulko/moviepy/pull/656) ([gyglim](https://github.com/gyglim))
- initialize proc to None [\#637](https://github.com/Zulko/moviepy/pull/637) ([gyglim](https://github.com/gyglim))
- sometimes tempfile.tempdir is None, so use tempfile.gettempdir\(\) function instead [\#633](https://github.com/Zulko/moviepy/pull/633) ([earney](https://github.com/earney))
- Issue629 [\#630](https://github.com/Zulko/moviepy/pull/630) ([Julian-O](https://github.com/Julian-O))
- Fixed bug in Clip.set\_duration\(\) [\#613](https://github.com/Zulko/moviepy/pull/613) ([kencochrane](https://github.com/kencochrane))
- Fixed typo in the slide\_out transition [\#612](https://github.com/Zulko/moviepy/pull/612) ([kencochrane](https://github.com/kencochrane))
- Exceptions do not have a .message attribute. [\#603](https://github.com/Zulko/moviepy/pull/603) ([Julian-O](https://github.com/Julian-O))
- Issue \#574, fix duration of masks when using concatenate\(.., method="compose"\) [\#585](https://github.com/Zulko/moviepy/pull/585) ([earney](https://github.com/earney))
- Fix out of bounds error [\#570](https://github.com/Zulko/moviepy/pull/570) ([shawwn](https://github.com/shawwn))
- fixed ffmpeg error reporting on Python 3 [\#565](https://github.com/Zulko/moviepy/pull/565) ([narfdotpl](https://github.com/narfdotpl))
- Add int\(\) wrapper to scroll to prevent floats [\#528](https://github.com/Zulko/moviepy/pull/528) ([tburrows13](https://github.com/tburrows13))
- Fix issue \#464, repeated/skipped frames in ImageSequenceClip [\#494](https://github.com/Zulko/moviepy/pull/494) ([neitzal](https://github.com/neitzal))
- fixes \#248 issue with VideoFileClip\(\) not reading all frames [\#251](https://github.com/Zulko/moviepy/pull/251) ([aldilaff](https://github.com/aldilaff))

**Closed issues:**

- Overly Restrictive Requirements [\#767](https://github.com/Zulko/moviepy/issues/767)
- Using a gif as an ImageClip? [\#764](https://github.com/Zulko/moviepy/issues/764)
- How can I include a moving 'arrow' in a clip? [\#762](https://github.com/Zulko/moviepy/issues/762)
- How to call moviepy.video.fx.all.crop\(\) ? [\#760](https://github.com/Zulko/moviepy/issues/760)
- ImportError: Imageio Pillow requires Pillow, not PIL!  [\#748](https://github.com/Zulko/moviepy/issues/748)
- Fail to call VideoFileClip\(\) because of WinError 6 [\#746](https://github.com/Zulko/moviepy/issues/746)
- concatenate\_videoclips with fadein fadeout [\#743](https://github.com/Zulko/moviepy/issues/743)
- Ignore - sorry! [\#739](https://github.com/Zulko/moviepy/issues/739)
- Image becomes blurr with high fps [\#735](https://github.com/Zulko/moviepy/issues/735)
- Https protocol not found with ffmpeg [\#732](https://github.com/Zulko/moviepy/issues/732)
- Storing Processed Video clip takes a long time [\#726](https://github.com/Zulko/moviepy/issues/726)
- image corruption when concatenating images of different sizes [\#725](https://github.com/Zulko/moviepy/issues/725)
- How to install MoviePy on OS High Sierra [\#706](https://github.com/Zulko/moviepy/issues/706)
- Issue when running the first example of text overlay in ubuntu 16.04 with python3 [\#703](https://github.com/Zulko/moviepy/issues/703)
- Extracting frames [\#702](https://github.com/Zulko/moviepy/issues/702)
- Error - The handle is invalid - Windows Only [\#697](https://github.com/Zulko/moviepy/issues/697)
- ImageMagick not detected by moviepy while using SubtitlesClip [\#693](https://github.com/Zulko/moviepy/issues/693)
- Textclip is not working at all [\#691](https://github.com/Zulko/moviepy/issues/691)
- Remove Python 3.3 testing ? [\#688](https://github.com/Zulko/moviepy/issues/688)
- In idle, 25 % CPU [\#676](https://github.com/Zulko/moviepy/issues/676)
- Audio error [\#675](https://github.com/Zulko/moviepy/issues/675)
- Insert a ImageClip in a CompositeVideoClip. How to add nil audio [\#669](https://github.com/Zulko/moviepy/issues/669)
- Issue with nesting context managers [\#655](https://github.com/Zulko/moviepy/issues/655)
- Output video is garbled, single frames output are fine [\#651](https://github.com/Zulko/moviepy/issues/651)
- 'missing handle' error [\#644](https://github.com/Zulko/moviepy/issues/644)
- issue with proc being None [\#636](https://github.com/Zulko/moviepy/issues/636)
- Looping parameter is missing from write\_gif\_with\_image\_io\(\) [\#629](https://github.com/Zulko/moviepy/issues/629)
- would it be optionally possible to use pgmagick package ? \(instead of ImageMagick binary\) [\#625](https://github.com/Zulko/moviepy/issues/625)
- concatenate\_videoclips\(\) can't handle TextClips [\#622](https://github.com/Zulko/moviepy/issues/622)
- Writing movie one frame at a time [\#619](https://github.com/Zulko/moviepy/issues/619)
- Fatal Python error: PyImport\_GetModuleDict: no module dictionary! [\#618](https://github.com/Zulko/moviepy/issues/618)
- line 54, in requires\_duration return [\#601](https://github.com/Zulko/moviepy/issues/601)
- test\_duration\(\) fails in test\_TextClip\(\) [\#598](https://github.com/Zulko/moviepy/issues/598)
- Geting framesize from moviepy [\#571](https://github.com/Zulko/moviepy/issues/571)
- Write\_videofile results in 1930x1080 even when I force clip.resize\(width=1920,height=1080\) before write\_videofile [\#547](https://github.com/Zulko/moviepy/issues/547)
- Is there one potential bug in FFMPEG\_READER? [\#546](https://github.com/Zulko/moviepy/issues/546)
- vfx.scroll giving TypeError: slice indices must be integers or None or have an \_\_index\_\_ method [\#527](https://github.com/Zulko/moviepy/issues/527)
- AttributeError: AudioFileClip instance has no attribute 'afx' [\#513](https://github.com/Zulko/moviepy/issues/513)
- ImageSequenceClip repeats frames depending on fps [\#464](https://github.com/Zulko/moviepy/issues/464)
- manual\_tracking format issue [\#373](https://github.com/Zulko/moviepy/issues/373)
- resize video when time changed trigger a error [\#334](https://github.com/Zulko/moviepy/issues/334)
- WindowsError: \[Error 5\] Access is denied [\#294](https://github.com/Zulko/moviepy/issues/294)
- TypeError in Adding Soundtrack [\#279](https://github.com/Zulko/moviepy/issues/279)
- IndexError when converting audio to\_soundarray\(\) [\#246](https://github.com/Zulko/moviepy/issues/246)
- Defaults fail for ImageSequenceClip\(\) [\#218](https://github.com/Zulko/moviepy/issues/218)
- Unable to use unicode strings with Python 2 [\#76](https://github.com/Zulko/moviepy/issues/76)
- audio normalization [\#32](https://github.com/Zulko/moviepy/issues/32)
- Unclosed processes. [\#19](https://github.com/Zulko/moviepy/issues/19)

**Merged pull requests:**

- transitions.py: pep8 and a change to docstring [\#754](https://github.com/Zulko/moviepy/pull/754) ([tburrows13](https://github.com/tburrows13))
- Make TextClip work on Travis CI [\#747](https://github.com/Zulko/moviepy/pull/747) ([tburrows13](https://github.com/tburrows13))
- Added tests, new duration arg in to\_ImageClip\(\) [\#724](https://github.com/Zulko/moviepy/pull/724) ([tburrows13](https://github.com/tburrows13))
- let there be \(more\) colour [\#723](https://github.com/Zulko/moviepy/pull/723) ([bashu](https://github.com/bashu))
- Resolve undefined name unicode in Python 3 [\#717](https://github.com/Zulko/moviepy/pull/717) ([cclauss](https://github.com/cclauss))
- Credits.py PEP 8 [\#715](https://github.com/Zulko/moviepy/pull/715) ([tburrows13](https://github.com/tburrows13))
- Added info about tag wiki [\#714](https://github.com/Zulko/moviepy/pull/714) ([tburrows13](https://github.com/tburrows13))
- Remove testing support for Python 3.3, closes \#688 [\#713](https://github.com/Zulko/moviepy/pull/713) ([tburrows13](https://github.com/tburrows13))
- More PEP8 compliance [\#712](https://github.com/Zulko/moviepy/pull/712) ([tburrows13](https://github.com/tburrows13))
- More PEP8 compliance [\#711](https://github.com/Zulko/moviepy/pull/711) ([tburrows13](https://github.com/tburrows13))
- flake8 test to find syntax errors, undefined names [\#705](https://github.com/Zulko/moviepy/pull/705) ([cclauss](https://github.com/cclauss))
- fix typo [\#687](https://github.com/Zulko/moviepy/pull/687) ([msrks](https://github.com/msrks))
- Update Readme.rst [\#671](https://github.com/Zulko/moviepy/pull/671) ([rlphillips](https://github.com/rlphillips))
- Update Dockerfile to add requests module [\#664](https://github.com/Zulko/moviepy/pull/664) ([edouard-mangel](https://github.com/edouard-mangel))
- fixed typo in library include [\#652](https://github.com/Zulko/moviepy/pull/652) ([Goddard](https://github.com/Goddard))
- Use max fps for CompositeVideoClip [\#610](https://github.com/Zulko/moviepy/pull/610) ([scherroman](https://github.com/scherroman))
- Add audio normalization function [\#609](https://github.com/Zulko/moviepy/pull/609) ([dspinellis](https://github.com/dspinellis))
- \#600: Several YouTube examples in Gallery page won't load. [\#606](https://github.com/Zulko/moviepy/pull/606) ([Julian-O](https://github.com/Julian-O))
- Two small corrections to documentation. [\#605](https://github.com/Zulko/moviepy/pull/605) ([Julian-O](https://github.com/Julian-O))
- PEP 8 compatible [\#582](https://github.com/Zulko/moviepy/pull/582) ([gpantelis](https://github.com/gpantelis))
- add additional ImageSequenceClip test [\#551](https://github.com/Zulko/moviepy/pull/551) ([earney](https://github.com/earney))
- General tests cleanup [\#549](https://github.com/Zulko/moviepy/pull/549) ([mbeacom](https://github.com/mbeacom))
- Update docs [\#548](https://github.com/Zulko/moviepy/pull/548) ([tburrows13](https://github.com/tburrows13))
- add tests for most fx functions [\#545](https://github.com/Zulko/moviepy/pull/545) ([earney](https://github.com/earney))

## [v0.2.3.2](https://github.com/zulko/moviepy/tree/v0.2.3.2) (2017-04-13)

[Full Changelog](https://github.com/zulko/moviepy/compare/v0.2.3.1...v0.2.3.2)

**Implemented enhancements:**

- Requirements adjustments [\#530](https://github.com/Zulko/moviepy/issues/530)
- Modify setup.py handling [\#531](https://github.com/Zulko/moviepy/pull/531) ([mbeacom](https://github.com/mbeacom))
- Resolve documentation build errors [\#526](https://github.com/Zulko/moviepy/pull/526) ([mbeacom](https://github.com/mbeacom))

**Closed issues:**

- Youtube videos fail to load in documentation [\#536](https://github.com/Zulko/moviepy/issues/536)
- unicodeDecoderError by running the setup.py during moviepy pip install [\#532](https://github.com/Zulko/moviepy/issues/532)
- Documentation build failures [\#525](https://github.com/Zulko/moviepy/issues/525)
- Index is out of bounds - AudioFileClip [\#521](https://github.com/Zulko/moviepy/issues/521)
- Should we push another version? [\#481](https://github.com/Zulko/moviepy/issues/481)
- Add matplotlib example to the user guide? [\#421](https://github.com/Zulko/moviepy/issues/421)
- Fails to list fx after freezing an app with moviepy [\#274](https://github.com/Zulko/moviepy/issues/274)
- Documentation doesn't match ffmpeg presets [\#232](https://github.com/Zulko/moviepy/issues/232)

**Merged pull requests:**

- add opencv dependency since headblur effect depends on it. [\#540](https://github.com/Zulko/moviepy/pull/540) ([earney](https://github.com/earney))
- create tests for blackwhite, colorx, fadein, fadeout [\#539](https://github.com/Zulko/moviepy/pull/539) ([earney](https://github.com/earney))
- add crop tests [\#538](https://github.com/Zulko/moviepy/pull/538) ([earney](https://github.com/earney))
- Fix youtube video rendering in documentation [\#537](https://github.com/Zulko/moviepy/pull/537) ([mbeacom](https://github.com/mbeacom))
- Update docs [\#535](https://github.com/Zulko/moviepy/pull/535) ([tburrows13](https://github.com/tburrows13))
- add test for Issue 334, PR 336 [\#534](https://github.com/Zulko/moviepy/pull/534) ([earney](https://github.com/earney))
- issue-212: add rotation info from metadata [\#529](https://github.com/Zulko/moviepy/pull/529) ([taddyhuo](https://github.com/taddyhuo))
- Added another project using MoviePy [\#509](https://github.com/Zulko/moviepy/pull/509) ([justswim](https://github.com/justswim))
- added doc for working with matplotlib [\#465](https://github.com/Zulko/moviepy/pull/465) ([flothesof](https://github.com/flothesof))
- fix issue \#334 [\#336](https://github.com/Zulko/moviepy/pull/336) ([bluedazzle](https://github.com/bluedazzle))
- Add progress\_bar option to write\_images\_sequence [\#300](https://github.com/Zulko/moviepy/pull/300) ([achalddave](https://github.com/achalddave))
- write\_videofile preset choices doc [\#282](https://github.com/Zulko/moviepy/pull/282) ([gcandal](https://github.com/gcandal))

## [v0.2.3.1](https://github.com/zulko/moviepy/tree/v0.2.3.1) (2017-04-05)

[Full Changelog](https://github.com/zulko/moviepy/compare/v0.2.2.13...v0.2.3.1)

**Implemented enhancements:**

- \[Windows users: help !\] Finding ImageMagick automatically on windows [\#80](https://github.com/Zulko/moviepy/issues/80)
- Save to Amazon S3 [\#6](https://github.com/Zulko/moviepy/issues/6)
- Fix for cleaning up os calls through Popen [\#501](https://github.com/Zulko/moviepy/pull/501) ([gyglim](https://github.com/gyglim))
- pick highest fps when concatenating [\#416](https://github.com/Zulko/moviepy/pull/416) ([BrianLee608](https://github.com/BrianLee608))

**Closed issues:**

- concatenate\_videoclips\(\[clip1,clip2\]\) results in a clip where the second clip is skewed and has severe lines [\#520](https://github.com/Zulko/moviepy/issues/520)
- FFMPEG crashes if the script is a .pyw [\#517](https://github.com/Zulko/moviepy/issues/517)
- VideoFileClip instance has no attribute 'reader' [\#512](https://github.com/Zulko/moviepy/issues/512)
- Adding emoji with moviepy [\#507](https://github.com/Zulko/moviepy/issues/507)
- How to remove original audio from the video file ? [\#504](https://github.com/Zulko/moviepy/issues/504)
- Duration Format With Moviepy [\#502](https://github.com/Zulko/moviepy/issues/502)
- AttributeError: 'numpy.ndarray' object has no attribute 'tobytes' [\#499](https://github.com/Zulko/moviepy/issues/499)
- Possible to create out of bounds subclip [\#470](https://github.com/Zulko/moviepy/issues/470)
- New install... VideoFileClip\("x.mp4"\).subclip\(0,13\) gives "reader not defined error" [\#461](https://github.com/Zulko/moviepy/issues/461)
- Bytes-like object is required, not 'str' in version 0.2.2.13 [\#455](https://github.com/Zulko/moviepy/issues/455)
- Can't import gifs into moviepy [\#452](https://github.com/Zulko/moviepy/issues/452)
-  AudioFileClip [\#448](https://github.com/Zulko/moviepy/issues/448)
- Error with Pillow [\#445](https://github.com/Zulko/moviepy/issues/445)
- Moviepy AttributeError: 'NoneType' object has no attribute 'shape' [\#439](https://github.com/Zulko/moviepy/issues/439)
- This is what exception.... [\#437](https://github.com/Zulko/moviepy/issues/437)
- when I from moviepy.editor import \*,  There cause exception,That's why....... [\#436](https://github.com/Zulko/moviepy/issues/436)
- No available fonts in moviepy [\#426](https://github.com/Zulko/moviepy/issues/426)
- Project maintenance, mgmt, workflow etc. [\#422](https://github.com/Zulko/moviepy/issues/422)
- Cannot run in a django project on apache [\#420](https://github.com/Zulko/moviepy/issues/420)
- error 'unicode' object has no attribute 'shape' [\#417](https://github.com/Zulko/moviepy/issues/417)
- VideoClip has no attribute fps error when trying to concatenate [\#407](https://github.com/Zulko/moviepy/issues/407)
- The Travis tester seems to be failing [\#406](https://github.com/Zulko/moviepy/issues/406)
- Slow motion video massively sped up [\#404](https://github.com/Zulko/moviepy/issues/404)
- moviepy not able to find installed ffmpeg    bug? [\#396](https://github.com/Zulko/moviepy/issues/396)
- Cannot open audio: AttributeError: 'NoneType' object has no attribute 'start' [\#393](https://github.com/Zulko/moviepy/issues/393)
- DirectoryClip??? Where is it? [\#385](https://github.com/Zulko/moviepy/issues/385)
- TypeError: 'float' object cannot be interpreted as an integer [\#376](https://github.com/Zulko/moviepy/issues/376)
- Minor Documentation typo in VideoFileClip [\#375](https://github.com/Zulko/moviepy/issues/375)
- Documentation Update: VideoTools [\#372](https://github.com/Zulko/moviepy/issues/372)
- TextClip.list\('color'\) failed to return color list [\#371](https://github.com/Zulko/moviepy/issues/371)
- ValueError: Invalid value for quantizer: 'wu' [\#368](https://github.com/Zulko/moviepy/issues/368)
- Parameter color in ColorClip [\#366](https://github.com/Zulko/moviepy/issues/366)
- Different size videos [\#365](https://github.com/Zulko/moviepy/issues/365)
- Bug in write\_gif [\#359](https://github.com/Zulko/moviepy/issues/359)
- Add support for dithering GIF output [\#358](https://github.com/Zulko/moviepy/issues/358)
- VideoFileClip instance has no attribute 'coreader' [\#357](https://github.com/Zulko/moviepy/issues/357)
- crossfadeout "Attribute 'duration' not set" [\#354](https://github.com/Zulko/moviepy/issues/354)
- ffmpeg\_parse\_infos fails while parsing tbr [\#352](https://github.com/Zulko/moviepy/issues/352)
- No audio when adding Mp3 to VideoFileClip MoviePy [\#350](https://github.com/Zulko/moviepy/issues/350)
- ImportError: No module named tracking \(OS: 10.11.6 "El Capitan", Python 2.7.12\) [\#348](https://github.com/Zulko/moviepy/issues/348)
- AAC support for mp4 [\#344](https://github.com/Zulko/moviepy/issues/344)
- Moviepy not compatible with Python 3.2 [\#333](https://github.com/Zulko/moviepy/issues/333)
- Attribute Error \(Raspberry Pi\) [\#332](https://github.com/Zulko/moviepy/issues/332)
- ImageSequenceClip: Error when fps not provided but durations provided [\#326](https://github.com/Zulko/moviepy/issues/326)
- CI Testing [\#325](https://github.com/Zulko/moviepy/issues/325)
- Pythonanywhere Moviepy [\#324](https://github.com/Zulko/moviepy/issues/324)
- Documentation for resize parameter is wrong [\#319](https://github.com/Zulko/moviepy/issues/319)
- ImageClip's with default settings can not be concatenated [\#314](https://github.com/Zulko/moviepy/issues/314)
- librelist does not work [\#309](https://github.com/Zulko/moviepy/issues/309)
- Broken Gallery in Documentation [\#304](https://github.com/Zulko/moviepy/issues/304)
- File IOError when trying to extract subclips from mov file on Ubuntu [\#303](https://github.com/Zulko/moviepy/issues/303)
- write\_gif failing [\#296](https://github.com/Zulko/moviepy/issues/296)
- Python2 unicode\_literals errors [\#293](https://github.com/Zulko/moviepy/issues/293)
- concatenate ImageClip  [\#285](https://github.com/Zulko/moviepy/issues/285)
- Resize not working [\#272](https://github.com/Zulko/moviepy/issues/272)
- VideoFileClip instance has no attribute 'reader' [\#255](https://github.com/Zulko/moviepy/issues/255)
- stretch image to size of frame [\#250](https://github.com/Zulko/moviepy/issues/250)
- ffprobe metadata on video file clips [\#249](https://github.com/Zulko/moviepy/issues/249)
- Credits1 is not working - gap missing, isTransparent flag not available [\#247](https://github.com/Zulko/moviepy/issues/247)
- Generating Gif from images [\#240](https://github.com/Zulko/moviepy/issues/240)
- permission denied [\#233](https://github.com/Zulko/moviepy/issues/233)
- receive the video advancement mounting \(Ex: in %\) [\#224](https://github.com/Zulko/moviepy/issues/224)
- Import of MoviePy and Mayavi causes a segfault [\#223](https://github.com/Zulko/moviepy/issues/223)
- Video overlay \(gauges...\) [\#222](https://github.com/Zulko/moviepy/issues/222)
- OSError: \[WinError 193\] %1 n’est pas une application Win32 valide [\#221](https://github.com/Zulko/moviepy/issues/221)
- Warning: skimage.filter is deprecated [\#214](https://github.com/Zulko/moviepy/issues/214)
- TextClip.list\('color'\) fails [\#200](https://github.com/Zulko/moviepy/issues/200)
- External FFmpeg issues [\#193](https://github.com/Zulko/moviepy/issues/193)
- Video and Audio are out of sync after write [\#192](https://github.com/Zulko/moviepy/issues/192)
- Broken image on PyPI [\#187](https://github.com/Zulko/moviepy/issues/187)
- ImageSequenceClip from OpenEXR file sequence generate black Clip video [\#186](https://github.com/Zulko/moviepy/issues/186)
- Loading video from url [\#185](https://github.com/Zulko/moviepy/issues/185)
- Wrong number of frames in .gif file [\#181](https://github.com/Zulko/moviepy/issues/181)
- Converting mp4 to ogv error in bitrate [\#174](https://github.com/Zulko/moviepy/issues/174)
- embed clip in a jupyter notebook [\#160](https://github.com/Zulko/moviepy/issues/160)
- How to create a video from a sequence of images without writing them on memory [\#159](https://github.com/Zulko/moviepy/issues/159)
- LaTeX strings [\#156](https://github.com/Zulko/moviepy/issues/156)
- UnboundLocalError in video/compositing/concatenate.py [\#145](https://github.com/Zulko/moviepy/issues/145)
- Crop a Video with four different coodinate pairs [\#142](https://github.com/Zulko/moviepy/issues/142)
- global name 'colorGradient' is not defined [\#141](https://github.com/Zulko/moviepy/issues/141)
- rotating image animation producing error [\#130](https://github.com/Zulko/moviepy/issues/130)
- bug introduced in 0.2.2.11? [\#129](https://github.com/Zulko/moviepy/issues/129)
- Getting a TypeError in FramesMatch [\#126](https://github.com/Zulko/moviepy/issues/126)
- moviepy is awesome [\#125](https://github.com/Zulko/moviepy/issues/125)
- Concanate clips with different size [\#124](https://github.com/Zulko/moviepy/issues/124)
- TextClip.list\('font'\) raises TypeError in Python 3 [\#117](https://github.com/Zulko/moviepy/issues/117)
- Attempt to Download freeimage failing [\#111](https://github.com/Zulko/moviepy/issues/111)
- Invalid buffer size, packet size \< expected frame\_size [\#109](https://github.com/Zulko/moviepy/issues/109)
- imageio has permission problems as WSGI user on Amazon Web Server [\#106](https://github.com/Zulko/moviepy/issues/106)
- transparency bug in concatenate\_videoclips\(\) [\#103](https://github.com/Zulko/moviepy/issues/103)
- Possibility to avoid code duplication [\#99](https://github.com/Zulko/moviepy/issues/99)
- Memory Leak In VideoFileClip [\#96](https://github.com/Zulko/moviepy/issues/96)

**Merged pull requests:**

- create test for Trajectory.save\_list/load\_list [\#523](https://github.com/Zulko/moviepy/pull/523) ([earney](https://github.com/earney))
- add Dockerfile [\#522](https://github.com/Zulko/moviepy/pull/522) ([earney](https://github.com/earney))
- Add fps\_source option for \#404 [\#516](https://github.com/Zulko/moviepy/pull/516) ([tburrows13](https://github.com/tburrows13))
- Minor Modifications [\#515](https://github.com/Zulko/moviepy/pull/515) ([gpantelis](https://github.com/gpantelis))
- \#485 followup [\#514](https://github.com/Zulko/moviepy/pull/514) ([tburrows13](https://github.com/tburrows13))
- Correcting text [\#510](https://github.com/Zulko/moviepy/pull/510) ([gpantelis](https://github.com/gpantelis))
- Add aspect\_ratio @property to VideoClip [\#503](https://github.com/Zulko/moviepy/pull/503) ([scherroman](https://github.com/scherroman))
- add test for ffmpeg\_parse\_info [\#498](https://github.com/Zulko/moviepy/pull/498) ([earney](https://github.com/earney))
- add scipy for py2.7 on travis-ci [\#497](https://github.com/Zulko/moviepy/pull/497) ([earney](https://github.com/earney))
- add file\_to\_subtitles test [\#496](https://github.com/Zulko/moviepy/pull/496) ([earney](https://github.com/earney))
- add a subtitle test [\#495](https://github.com/Zulko/moviepy/pull/495) ([earney](https://github.com/earney))
- add afterimage example [\#491](https://github.com/Zulko/moviepy/pull/491) ([earney](https://github.com/earney))
- add doc example to tests [\#490](https://github.com/Zulko/moviepy/pull/490) ([earney](https://github.com/earney))
- Allow resizing frames in ffmpeg when reading [\#489](https://github.com/Zulko/moviepy/pull/489) ([gyglim](https://github.com/gyglim))
- Fix class name in AudioClip doc strings [\#488](https://github.com/Zulko/moviepy/pull/488) ([withpower](https://github.com/withpower))
- convert POpen stderr.read to communicate [\#487](https://github.com/Zulko/moviepy/pull/487) ([earney](https://github.com/earney))
- add tests for find\_video\_period [\#486](https://github.com/Zulko/moviepy/pull/486) ([earney](https://github.com/earney))
- refer to MoviePy as library \(was: module\) [\#484](https://github.com/Zulko/moviepy/pull/484) ([keikoro](https://github.com/keikoro))
- include requirements file for docs [\#483](https://github.com/Zulko/moviepy/pull/483) ([keikoro](https://github.com/keikoro))
- add test for issue 354; duration not set [\#478](https://github.com/Zulko/moviepy/pull/478) ([earney](https://github.com/earney))
- Issue 470, reading past audio file EOF [\#476](https://github.com/Zulko/moviepy/pull/476) ([earney](https://github.com/earney))
- Issue 285,  error adding durations \(int and None\). [\#472](https://github.com/Zulko/moviepy/pull/472) ([earney](https://github.com/earney))
- Issue 359,  fix default opt argument to work with imageio and ImageMagick [\#471](https://github.com/Zulko/moviepy/pull/471) ([earney](https://github.com/earney))
- Add tests for TextClip [\#469](https://github.com/Zulko/moviepy/pull/469) ([earney](https://github.com/earney))
- Issue 467;  fix  Nameerror with copy function.  Added issue to tests.. [\#468](https://github.com/Zulko/moviepy/pull/468) ([earney](https://github.com/earney))
- Small improvements to docs pages, docs usage [\#463](https://github.com/Zulko/moviepy/pull/463) ([keikoro](https://github.com/keikoro))
- Fix mixed content [\#462](https://github.com/Zulko/moviepy/pull/462) ([keikoro](https://github.com/keikoro))
- fix Issue 368..  ValueError: Invalid value for quantizer: 'wu' [\#460](https://github.com/Zulko/moviepy/pull/460) ([earney](https://github.com/earney))
- add testing to verify the width,height \(size\) are correct. [\#459](https://github.com/Zulko/moviepy/pull/459) ([earney](https://github.com/earney))
- Adds `progress\_bar` option to `write\_audiofile\(\)` to complement \#380  [\#458](https://github.com/Zulko/moviepy/pull/458) ([tburrows13](https://github.com/tburrows13))
- modify tests to use ColorClip's new color argument \(instead of col\) [\#457](https://github.com/Zulko/moviepy/pull/457) ([earney](https://github.com/earney))
- add ImageSequenceClip tests [\#456](https://github.com/Zulko/moviepy/pull/456) ([earney](https://github.com/earney))
- Add some tests for VideoFileClip [\#453](https://github.com/Zulko/moviepy/pull/453) ([earney](https://github.com/earney))
- add test\_compositing.py [\#451](https://github.com/Zulko/moviepy/pull/451) ([earney](https://github.com/earney))
- add test for tools [\#450](https://github.com/Zulko/moviepy/pull/450) ([earney](https://github.com/earney))
- fix issue 448; AudioFileClip 90k tbr error [\#449](https://github.com/Zulko/moviepy/pull/449) ([earney](https://github.com/earney))
- add testing with travis-ci [\#447](https://github.com/Zulko/moviepy/pull/447) ([earney](https://github.com/earney))
- fix YouTube embeds in docs [\#446](https://github.com/Zulko/moviepy/pull/446) ([keikoro](https://github.com/keikoro))
- Move PR test to test\_PR.py file [\#444](https://github.com/Zulko/moviepy/pull/444) ([earney](https://github.com/earney))
- Test issue 407 \(video has a valid fps after concatenate function\) [\#443](https://github.com/Zulko/moviepy/pull/443) ([earney](https://github.com/earney))
- add test for PR306. [\#440](https://github.com/Zulko/moviepy/pull/440) ([earney](https://github.com/earney))
- fix issue 417..  unicode has no attribute shape  \(error in python 2\) [\#438](https://github.com/Zulko/moviepy/pull/438) ([earney](https://github.com/earney))
- fix Issue \#385 ,  no DirectoryClip class [\#434](https://github.com/Zulko/moviepy/pull/434) ([earney](https://github.com/earney))
- add test file for pull requests. [\#433](https://github.com/Zulko/moviepy/pull/433) ([earney](https://github.com/earney))
- put DEVNULL into compat.py [\#432](https://github.com/Zulko/moviepy/pull/432) ([earney](https://github.com/earney))
- test for issue \#145 [\#431](https://github.com/Zulko/moviepy/pull/431) ([earney](https://github.com/earney))
- fix PR \#413 . \(issue \#357\) [\#429](https://github.com/Zulko/moviepy/pull/429) ([earney](https://github.com/earney))
- fix issue 145.  raise Exception when concatenate method != chain or c… [\#428](https://github.com/Zulko/moviepy/pull/428) ([earney](https://github.com/earney))
- Readme improvements [\#425](https://github.com/Zulko/moviepy/pull/425) ([keikoro](https://github.com/keikoro))
- `Colorclip` changed `col`\>`color` [\#424](https://github.com/Zulko/moviepy/pull/424) ([tburrows13](https://github.com/tburrows13))
- Revert "small recipe \(mirroring a video\)" [\#414](https://github.com/Zulko/moviepy/pull/414) ([Zulko](https://github.com/Zulko))
- fixes \#357.  confusing error about coreader, when media file does not exist [\#413](https://github.com/Zulko/moviepy/pull/413) ([earney](https://github.com/earney))
- move PY3 to new compat.py file [\#411](https://github.com/Zulko/moviepy/pull/411) ([earney](https://github.com/earney))
- Fix Issue \#373 Trajectory.save\_list [\#394](https://github.com/Zulko/moviepy/pull/394) ([dermusikman](https://github.com/dermusikman))
- bug presented [\#390](https://github.com/Zulko/moviepy/pull/390) ([TonyChen0724](https://github.com/TonyChen0724))
- Incorporated optional progress\_bar flag for writing video to file [\#380](https://github.com/Zulko/moviepy/pull/380) ([wingillis](https://github.com/wingillis))
- Audio error handling made failsafe [\#377](https://github.com/Zulko/moviepy/pull/377) ([gyglim](https://github.com/gyglim))
- Fix issue \#354 [\#355](https://github.com/Zulko/moviepy/pull/355) ([groundflyer](https://github.com/groundflyer))
- Fixed resize documentation issue \#319 [\#346](https://github.com/Zulko/moviepy/pull/346) ([jmisacube](https://github.com/jmisacube))
- Added AAC codec to mp4 [\#345](https://github.com/Zulko/moviepy/pull/345) ([jeromegrosse](https://github.com/jeromegrosse))
- Add a test case. [\#339](https://github.com/Zulko/moviepy/pull/339) ([drewm1980](https://github.com/drewm1980))
- ImageSequenceClip: Check for fps and durations rather than fps and du… [\#331](https://github.com/Zulko/moviepy/pull/331) ([jeromegrosse](https://github.com/jeromegrosse))
- Handle bytes when listing fonts in VideoClip.py [\#306](https://github.com/Zulko/moviepy/pull/306) ([Zowie](https://github.com/Zowie))
- fix deprecation message [\#302](https://github.com/Zulko/moviepy/pull/302) ([mgaitan](https://github.com/mgaitan))
- Fix for \#274  [\#275](https://github.com/Zulko/moviepy/pull/275) ([nad2000](https://github.com/nad2000))
- Update README.rst [\#254](https://github.com/Zulko/moviepy/pull/254) ([tcyrus](https://github.com/tcyrus))
- small recipe \(mirroring a video\) [\#243](https://github.com/Zulko/moviepy/pull/243) ([zodman](https://github.com/zodman))
- Document inherited members in reference documentation [\#236](https://github.com/Zulko/moviepy/pull/236) ([achalddave](https://github.com/achalddave))
- fixed module hierarchy for Trajectory [\#215](https://github.com/Zulko/moviepy/pull/215) ([bwagner](https://github.com/bwagner))
- Fixed missing list [\#211](https://github.com/Zulko/moviepy/pull/211) ([LunarLanding](https://github.com/LunarLanding))
- Fixed copy-paste typo [\#197](https://github.com/Zulko/moviepy/pull/197) ([temerick](https://github.com/temerick))

## [v0.2.2.13](https://github.com/zulko/moviepy/tree/v0.2.2.13) (2017-02-15)

[Full Changelog](https://github.com/zulko/moviepy/compare/v0.2.2.12...v0.2.2.13)

**Implemented enhancements:**

- Add `self.filename` as a `VideoFileClip` attribute [\#405](https://github.com/Zulko/moviepy/pull/405) ([tburrows13](https://github.com/tburrows13))

**Closed issues:**

- keep github releases in sync with PyPI [\#398](https://github.com/Zulko/moviepy/issues/398)
- accidentally opened, sorry [\#397](https://github.com/Zulko/moviepy/issues/397)
- BrokenPipeError [\#349](https://github.com/Zulko/moviepy/issues/349)
- Bug in ffmpeg\_audiowriter.py for python 3 [\#335](https://github.com/Zulko/moviepy/issues/335)
- concatenate.py - Python3 incompatible [\#313](https://github.com/Zulko/moviepy/issues/313)

**Merged pull requests:**

- fix issue \#313, make concatenate\_videoclips python 3 compatible. [\#410](https://github.com/Zulko/moviepy/pull/410) ([earney](https://github.com/earney))
- Update maintainer section in README [\#409](https://github.com/Zulko/moviepy/pull/409) ([mbeacom](https://github.com/mbeacom))
- fix issue \#401 [\#403](https://github.com/Zulko/moviepy/pull/403) ([earney](https://github.com/earney))
- ensures int arguments to np.reshape; closes \#383 [\#384](https://github.com/Zulko/moviepy/pull/384) ([tyarkoni](https://github.com/tyarkoni))
- on\_color function docstring has wrong parameter [\#244](https://github.com/Zulko/moviepy/pull/244) ([cblument](https://github.com/cblument))

## [v0.2.2.12](https://github.com/zulko/moviepy/tree/v0.2.2.12) (2017-01-30)

[Full Changelog](https://github.com/zulko/moviepy/compare/v0.2.2...v0.2.2.12)

**Implemented enhancements:**

- Update version and readme to include maintainers section [\#395](https://github.com/Zulko/moviepy/pull/395) ([mbeacom](https://github.com/mbeacom))

**Closed issues:**

- Numpy 1.12.0 Breaks VideoFileClip [\#392](https://github.com/Zulko/moviepy/issues/392)
- read\_chunk\(\) breaks in numpy 1.12.0 [\#383](https://github.com/Zulko/moviepy/issues/383)
- Intel MKL FATAL ERROR: Cannot load libmkl\_avx.so or libmkl\_def.so [\#379](https://github.com/Zulko/moviepy/issues/379)
- Memory Error [\#370](https://github.com/Zulko/moviepy/issues/370)
- module 'cv2' has no attribute 'resize' [\#369](https://github.com/Zulko/moviepy/issues/369)
- Unable to load a gif created by moviepy. Fault of avconv? [\#337](https://github.com/Zulko/moviepy/issues/337)
- write\_videofile Error [\#330](https://github.com/Zulko/moviepy/issues/330)
- Does Moviepy work with a Raspberry Pi? [\#322](https://github.com/Zulko/moviepy/issues/322)
- moviepy.video.fx.all fadein and fadeout does not fade to any other color than black? [\#321](https://github.com/Zulko/moviepy/issues/321)
- Imageio: 'ffmpeg.osx' was not found on your computer; downloading it now. [\#320](https://github.com/Zulko/moviepy/issues/320)
- is there a way to composite a video with a alpha channel? [\#317](https://github.com/Zulko/moviepy/issues/317)
- ffmpeg never dies [\#312](https://github.com/Zulko/moviepy/issues/312)
- Mask Getting Called Multiple Times [\#299](https://github.com/Zulko/moviepy/issues/299)
- write\_videofile gets stuck [\#284](https://github.com/Zulko/moviepy/issues/284)
- zero-size array to reduction operation minimum which has no identity [\#269](https://github.com/Zulko/moviepy/issues/269)
- nvenc encoder nvidia [\#264](https://github.com/Zulko/moviepy/issues/264)
- Avoid writing to disk with ImageSequenceClip [\#261](https://github.com/Zulko/moviepy/issues/261)
- MemoryError [\#259](https://github.com/Zulko/moviepy/issues/259)
- Create multiple subclips using times from CSV file [\#257](https://github.com/Zulko/moviepy/issues/257)
- write\_videofile results in "No such file or directory: OSError" on AWS Lambda instance [\#256](https://github.com/Zulko/moviepy/issues/256)
- Pillow 3.0.0 drops support for `tostring\(\)` in favour of `tobytes\(\)` [\#241](https://github.com/Zulko/moviepy/issues/241)
- Add Environment Variable to overwrite FFMPEG\_BINARY [\#237](https://github.com/Zulko/moviepy/issues/237)
- Clip::subclip vs ffmpeg\_extract\_subclip? [\#235](https://github.com/Zulko/moviepy/issues/235)
- Moviepy - win2k8 64 install errors [\#234](https://github.com/Zulko/moviepy/issues/234)
- How to install MoviePy on a remote SSH server without an A/V card? [\#230](https://github.com/Zulko/moviepy/issues/230)
- Failed to read duration of file, Samsung S6 MP4s [\#226](https://github.com/Zulko/moviepy/issues/226)
- MoviePy error: FFMPEG permission error [\#220](https://github.com/Zulko/moviepy/issues/220)
- White artifacts around the image when rotating an ImageClip with a mask or just a png with transparency in angles that are not 0, 90, 180, 270 \( Added Examples to reproduce it \) [\#216](https://github.com/Zulko/moviepy/issues/216)
- Error when using ffmpeg\_movie\_from\_frames "global name 'bitrate' is not defined" [\#208](https://github.com/Zulko/moviepy/issues/208)
- Is it possible to write infinite looping videos? [\#206](https://github.com/Zulko/moviepy/issues/206)
- Problem creating VideoFileClip from URL on server [\#204](https://github.com/Zulko/moviepy/issues/204)
- Animate TextClip text value [\#199](https://github.com/Zulko/moviepy/issues/199)
- ffmpeg not available under Ubuntu 14.04 [\#189](https://github.com/Zulko/moviepy/issues/189)
- Zoom effect trembling [\#183](https://github.com/Zulko/moviepy/issues/183)
- How to match the speed of a gif after converting to a video [\#173](https://github.com/Zulko/moviepy/issues/173)
- \[Feature Request\] Zoom and Rotate [\#166](https://github.com/Zulko/moviepy/issues/166)
- Speed optimisation using multiple processes [\#163](https://github.com/Zulko/moviepy/issues/163)
- Invalid Syntax Error [\#161](https://github.com/Zulko/moviepy/issues/161)
- AudioFileClip bombs on file read [\#158](https://github.com/Zulko/moviepy/issues/158)
- Hamac example gives subprocess error [\#152](https://github.com/Zulko/moviepy/issues/152)
- unable to overwrite audio [\#151](https://github.com/Zulko/moviepy/issues/151)
- Error in /video/fx/freeze\_region.py [\#146](https://github.com/Zulko/moviepy/issues/146)
- Convert gif to video has back background at the end of the video [\#143](https://github.com/Zulko/moviepy/issues/143)
- How to conditionally chain effects? [\#138](https://github.com/Zulko/moviepy/issues/138)
- \[Feature Request\] Write output using newlines [\#137](https://github.com/Zulko/moviepy/issues/137)
- 。 [\#135](https://github.com/Zulko/moviepy/issues/135)
- How can add my logo to right top of entire mp4 video using moviepy ? [\#127](https://github.com/Zulko/moviepy/issues/127)
- numpy error on trying to concatenate [\#123](https://github.com/Zulko/moviepy/issues/123)
- NameError: global name 'clip' is not defined [\#114](https://github.com/Zulko/moviepy/issues/114)
- typo in line 626, in on\_color. elf is good for christmas, bad for function [\#107](https://github.com/Zulko/moviepy/issues/107)
- API request: clip.rotate [\#105](https://github.com/Zulko/moviepy/issues/105)
- Use graphicsmagick where available [\#90](https://github.com/Zulko/moviepy/issues/90)
- Packaging ffmpeg binary with moviepy [\#85](https://github.com/Zulko/moviepy/issues/85)
- Running VideoFileClip multiple times in django gives me error [\#73](https://github.com/Zulko/moviepy/issues/73)
- FFMPEG binary not found. [\#60](https://github.com/Zulko/moviepy/issues/60)

**Merged pull requests:**

- Fix \#164 - Resolve ffmpeg zombie processes [\#374](https://github.com/Zulko/moviepy/pull/374) ([mbeacom](https://github.com/mbeacom))
- Updated resize function to use cv2.INTER\_LINEAR when upsizing images … [\#268](https://github.com/Zulko/moviepy/pull/268) ([kuchi](https://github.com/kuchi))
- Read FFMPEG\_BINARY and/or IMAGEMAGICK\_BINARY environment variables [\#238](https://github.com/Zulko/moviepy/pull/238) ([dkarchmer](https://github.com/dkarchmer))
- Fixing a minor typo. [\#205](https://github.com/Zulko/moviepy/pull/205) ([TheNathanBlack](https://github.com/TheNathanBlack))
- Fixed minor typos in the docs [\#196](https://github.com/Zulko/moviepy/pull/196) ([bertyhell](https://github.com/bertyhell))
- added check for resolution before processing video stream [\#188](https://github.com/Zulko/moviepy/pull/188) ([ryanfox](https://github.com/ryanfox))
- Support for SRT files with any kind of newline [\#171](https://github.com/Zulko/moviepy/pull/171) ([factorial](https://github.com/factorial))
- Delete duplicated import os [\#168](https://github.com/Zulko/moviepy/pull/168) ([jsseb](https://github.com/jsseb))
- set correct lastindex variable in mask\_make\_frame [\#165](https://github.com/Zulko/moviepy/pull/165) ([Dennovin](https://github.com/Dennovin))
- fix to work with python3 [\#162](https://github.com/Zulko/moviepy/pull/162) ([laurentperrinet](https://github.com/laurentperrinet))
- poor error message from ffmpeg\_reader.py [\#157](https://github.com/Zulko/moviepy/pull/157) ([ryanfox](https://github.com/ryanfox))
- fixing region parameter on freeze\_region [\#147](https://github.com/Zulko/moviepy/pull/147) ([savannahniles](https://github.com/savannahniles))
- Typo [\#133](https://github.com/Zulko/moviepy/pull/133) ([rishabhjain](https://github.com/rishabhjain))
- setup.py: Link to website and state license [\#132](https://github.com/Zulko/moviepy/pull/132) ([techtonik](https://github.com/techtonik))
- Issue \#126 Fix FramesMatch repr and str. [\#131](https://github.com/Zulko/moviepy/pull/131) ([filipochnik](https://github.com/filipochnik))
- auto detection of ImageMagick binary on Windows [\#118](https://github.com/Zulko/moviepy/pull/118) ([carlodri](https://github.com/carlodri))
- Minor grammatical and spelling changes [\#115](https://github.com/Zulko/moviepy/pull/115) ([grimley517](https://github.com/grimley517))
- typo fix [\#108](https://github.com/Zulko/moviepy/pull/108) ([stonebig](https://github.com/stonebig))
- additional safe check in close\_proc [\#100](https://github.com/Zulko/moviepy/pull/100) ([Eloar](https://github.com/Eloar))
- Allows user to pass additional parameters to ffmpeg when writing audio clips [\#94](https://github.com/Zulko/moviepy/pull/94) ([jdelman](https://github.com/jdelman))

## [v0.2.2](https://github.com/zulko/moviepy/tree/v0.2.2) (2014-12-11)

[Full Changelog](https://github.com/zulko/moviepy/compare/98a2e81757f221bd12216b5dd4cf8ce340d3164c...v0.2.2)

**Closed issues:**

- Incorrect size being sent to ffmpeg [\#102](https://github.com/Zulko/moviepy/issues/102)
- Can't unlink file after audio extraction [\#97](https://github.com/Zulko/moviepy/issues/97)
- Hangs if using ImageMagick to write\_gif [\#93](https://github.com/Zulko/moviepy/issues/93)
- Segfault for import moviepy.editor, but not for import moviepy [\#92](https://github.com/Zulko/moviepy/issues/92)
- Is there a way to create the gif faster? [\#88](https://github.com/Zulko/moviepy/issues/88)
- syntax error with moviepy [\#87](https://github.com/Zulko/moviepy/issues/87)
- Issue in config.py [\#83](https://github.com/Zulko/moviepy/issues/83)
- not working with some youtube videos [\#82](https://github.com/Zulko/moviepy/issues/82)
- Can't add Chinese text 中文, it will become "??" in the movie file. [\#79](https://github.com/Zulko/moviepy/issues/79)
- don't read \*.mp4 file [\#75](https://github.com/Zulko/moviepy/issues/75)
- FileNotFound VideoFileClip exception, followed all the installation instructions [\#72](https://github.com/Zulko/moviepy/issues/72)
- write\_videofile jumps [\#71](https://github.com/Zulko/moviepy/issues/71)
- Problems with complex mask [\#70](https://github.com/Zulko/moviepy/issues/70)
- supress console window of popen calls if used with cx\_freeze win32gui [\#68](https://github.com/Zulko/moviepy/issues/68)
- set all filehandles to make moviepy work in cx\_freeze win32gui [\#67](https://github.com/Zulko/moviepy/issues/67)
- Setting conf.py ffmpeg path on the fly from python [\#66](https://github.com/Zulko/moviepy/issues/66)
- gif\_writers.py uses an undefined constant [\#64](https://github.com/Zulko/moviepy/issues/64)
- set\_duration ignored on TextClip [\#63](https://github.com/Zulko/moviepy/issues/63)
- Write\_Gif returns errno 2 [\#62](https://github.com/Zulko/moviepy/issues/62)
- "Bad File Descriptor" when creating VideoFileClip [\#61](https://github.com/Zulko/moviepy/issues/61)
- Create a mailing list [\#59](https://github.com/Zulko/moviepy/issues/59)
- Closing VideoFileClip [\#57](https://github.com/Zulko/moviepy/issues/57)
- TextClips can cause an Exception if the text argument starts with a '@' [\#56](https://github.com/Zulko/moviepy/issues/56)
- Cannot convert mov to gif [\#55](https://github.com/Zulko/moviepy/issues/55)
- Problem with writing audio [\#51](https://github.com/Zulko/moviepy/issues/51)
- ffmpeg\_writer.py [\#50](https://github.com/Zulko/moviepy/issues/50)
- VideoFileClip error [\#49](https://github.com/Zulko/moviepy/issues/49)
- VideoFileClip opens file with wrong width [\#48](https://github.com/Zulko/moviepy/issues/48)
- Change speed of clip based on a curve? [\#46](https://github.com/Zulko/moviepy/issues/46)
- 'to\_gif' raises IOError/OSError when no 'program' parameter is given [\#43](https://github.com/Zulko/moviepy/issues/43)
- Enhancement: loading animated gifs, passing frame range to subclip\(\) [\#40](https://github.com/Zulko/moviepy/issues/40)
- ImageClip is broken [\#39](https://github.com/Zulko/moviepy/issues/39)
- Error: wrong indices in video buffer. Maybe buffer too small. [\#38](https://github.com/Zulko/moviepy/issues/38)
- It makes pygame crash [\#37](https://github.com/Zulko/moviepy/issues/37)
- Can not load the fonts [\#36](https://github.com/Zulko/moviepy/issues/36)
- Tabs in python code [\#35](https://github.com/Zulko/moviepy/issues/35)
- Windows 8 Error [\#34](https://github.com/Zulko/moviepy/issues/34)
- infinite audio loop [\#33](https://github.com/Zulko/moviepy/issues/33)
- Specifying pix\_fmt on FFMPEG call [\#27](https://github.com/Zulko/moviepy/issues/27)
- on\_color fails with TypeError when given a col\_opacity parameter [\#25](https://github.com/Zulko/moviepy/issues/25)
-  'ValueError: I/O operation on closed file' [\#23](https://github.com/Zulko/moviepy/issues/23)
- Too stupid to rotate :D [\#22](https://github.com/Zulko/moviepy/issues/22)
- FFMPEG Error on current Debian Wheezy x64 [\#21](https://github.com/Zulko/moviepy/issues/21)
- Possible memory leak [\#18](https://github.com/Zulko/moviepy/issues/18)
- Windows - Unable to export simple sequence to gif [\#16](https://github.com/Zulko/moviepy/issues/16)
- Problems with preview + missing explanation of crop + resize not working [\#15](https://github.com/Zulko/moviepy/issues/15)
- AssertionError in ffmpeg\_reader.py [\#14](https://github.com/Zulko/moviepy/issues/14)
- ffmpeg hangs [\#13](https://github.com/Zulko/moviepy/issues/13)
- Python 3.3.3 - invalid syntax error [\#12](https://github.com/Zulko/moviepy/issues/12)
- something went wrong with the audio writing, Exit code 1 [\#10](https://github.com/Zulko/moviepy/issues/10)
- `error: string:` When trying to import from moviepy [\#9](https://github.com/Zulko/moviepy/issues/9)
- Reading video on Ubuntu 13.10 does not work [\#8](https://github.com/Zulko/moviepy/issues/8)
- List decorator and pygame as dependencies on PyPI [\#4](https://github.com/Zulko/moviepy/issues/4)
- "list index out of range" error or Arch Linux x86-64 [\#3](https://github.com/Zulko/moviepy/issues/3)
- IndexError? [\#2](https://github.com/Zulko/moviepy/issues/2)
- Can't write a movie with default codec [\#1](https://github.com/Zulko/moviepy/issues/1)

**Merged pull requests:**

- - changed none to None due to NameError [\#95](https://github.com/Zulko/moviepy/pull/95) ([Eloar](https://github.com/Eloar))
- Fix a typo in a ValueError message [\#91](https://github.com/Zulko/moviepy/pull/91) ([naglis](https://github.com/naglis))
- Changed all "== None" and "!= None" [\#89](https://github.com/Zulko/moviepy/pull/89) ([diegocortassa](https://github.com/diegocortassa))
- 'Crop' fix [\#81](https://github.com/Zulko/moviepy/pull/81) ([ccarlo](https://github.com/ccarlo))
- fix lost threads parameter from merge [\#78](https://github.com/Zulko/moviepy/pull/78) ([bobatsar](https://github.com/bobatsar))
- VideoClip.write\_videofile\(\) accepts new param: ffmpeg\_params that is put directly into ffmpeg command line [\#77](https://github.com/Zulko/moviepy/pull/77) ([aherok](https://github.com/aherok))
- make compatible with cx\_freeze in gui32 mode [\#69](https://github.com/Zulko/moviepy/pull/69) ([bobatsar](https://github.com/bobatsar))
- Fix typo in error message [\#53](https://github.com/Zulko/moviepy/pull/53) ([mekza](https://github.com/mekza))
- Fixed write\_logfile/verbose arguments [\#47](https://github.com/Zulko/moviepy/pull/47) ([KyotoFox](https://github.com/KyotoFox))
- typo [\#42](https://github.com/Zulko/moviepy/pull/42) ([tasinttttttt](https://github.com/tasinttttttt))
- Tempfile [\#31](https://github.com/Zulko/moviepy/pull/31) ([dimatura](https://github.com/dimatura))
- Fixed small typo in docs [\#30](https://github.com/Zulko/moviepy/pull/30) ([dimatura](https://github.com/dimatura))
- Fixed syntax error in io/imageMagick\_tools.py [\#29](https://github.com/Zulko/moviepy/pull/29) ([dimatura](https://github.com/dimatura))
- added -pix\_fmt yuv420p to ffmpeg args if codec is libx264 [\#28](https://github.com/Zulko/moviepy/pull/28) ([chunder](https://github.com/chunder))
- added support for aac audio codec [\#26](https://github.com/Zulko/moviepy/pull/26) ([chunder](https://github.com/chunder))
- Hopefully fixes issue \#13 for everyone. [\#24](https://github.com/Zulko/moviepy/pull/24) ([oxivanisher](https://github.com/oxivanisher))
- Reduced ffmpeg logging to prevent hanging [\#20](https://github.com/Zulko/moviepy/pull/20) ([JoshdanG](https://github.com/JoshdanG))
- fix typo in close\_proc [\#17](https://github.com/Zulko/moviepy/pull/17) ([kenchung](https://github.com/kenchung))
- PEP8 : ffmpeg\_reader [\#11](https://github.com/Zulko/moviepy/pull/11) ([tacaswell](https://github.com/tacaswell))
- Update resize.py [\#7](https://github.com/Zulko/moviepy/pull/7) ([minosniu](https://github.com/minosniu))
- Update crash\_course.rst [\#5](https://github.com/Zulko/moviepy/pull/5) ([mgaitan](https://github.com/mgaitan))



\* *This Changelog was automatically generated by [github_changelog_generator](https://github.com/github-changelog-generator/github-changelog-generator)*<|MERGE_RESOLUTION|>--- conflicted
+++ resolved
@@ -21,11 +21,8 @@
 - Autodetect ImageMagick executable on Windows [#1109]
 - Optionally configure paths to FFmpeg and ImageMagick binaries with environment variables or a ``.env`` file [#1109]
 - Optional `encoding` parameter in `SubtitlesClip` [#1043]
-<<<<<<< HEAD
 - Added new `ffmpeg_stabilize_video()` function in `ffmpeg_tools`
-=======
 - Optional `temp_audiofile_path` parameter in `VideoClip.write_videofile()` to specify where the temporary audiofile should be created [#1144]
->>>>>>> 27dfe637
 
 ### Changed <!-- for changes in existing functionality -->
 - `vfx.scroll` arguments `w` and `h` have had their order swapped. The correct order is now `w, h` but it is preferable to explicitly use keyword arguments
