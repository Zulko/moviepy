<<<<<<< HEAD
import pickle

from moviepy import *
from moviepy.video.tools.tracking import manual_tracking, to_fxfy
=======
from moviepy.editor import *
from moviepy.video.tools.tracking import manual_tracking
from moviepy.video.tools.interpolators import Trajectory
>>>>>>> f5944d43

# LOAD THE CLIP (subclip 6'51 - 7'01 of a chaplin movie)
clip = VideoFileClip("media/chaplin.mp4")

# MANUAL TRACKING OF THE HEAD

# the next line is for the manual tracking and its saving
# to a file, it must be commented once the tracking has been done
# (after the first run of the script for instance).
# Note that we save the list (ti, xi, yi), not the functions fx and fy

# manual_tracking(clip, fps=6, savefile="blurred_trajectory.txt")


# IF THE MANUAL TRACKING HAS BEEN PREVIOUSLY DONE,
# LOAD THE TRACKING DATA AND CONVERT IT TO TRAJECTORY INTERPOLATORS fx(t), fy(t)

traj = Trajectory.from_file("blurred_trajectory.txt")


# BLUR CHAPLIN'S HEAD IN THE CLIP PASSING xi(t) and yi(t) FUNCTIONS

clip_blurred = clip.fx(vfx.headblur, traj.xi, traj.yi, 25)


# Generate the text, put in on a grey background

txt = TextClip(
    "Hey you! \n You're blurry!",
    color="grey70",
    size=clip.size,
    bg_color="grey20",
    font="Century-Schoolbook-Italic",
    font_size=40,
)


# Concatenate the Chaplin clip with the text clip, add audio

final = concatenate_videoclips([clip_blurred, txt.with_duration(3)]).with_audio(
    clip.audio
)

# We write the result to a file. Here we raise the bitrate so that
# the final video is not too ugly.

final.write_videofile("blurredChaplin.mp4")<|MERGE_RESOLUTION|>--- conflicted
+++ resolved
@@ -1,13 +1,6 @@
-<<<<<<< HEAD
-import pickle
-
 from moviepy import *
-from moviepy.video.tools.tracking import manual_tracking, to_fxfy
-=======
-from moviepy.editor import *
 from moviepy.video.tools.tracking import manual_tracking
 from moviepy.video.tools.interpolators import Trajectory
->>>>>>> f5944d43
 
 # LOAD THE CLIP (subclip 6'51 - 7'01 of a chaplin movie)
 clip = VideoFileClip("media/chaplin.mp4")
