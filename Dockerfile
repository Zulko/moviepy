FROM python:3

# Install numpy using system package manager
RUN apt-get -y update && apt-get -y install libav-tools imagemagick libopencv-dev python-opencv

# Install some special fonts we use in testing, etc..
RUN apt-get -y install fonts-liberation

RUN apt-get install -y locales && \
    locale-gen C.UTF-8 && \
    /usr/sbin/update-locale LANG=C.UTF-8

ENV LC_ALL C.UTF-8

# do we need all of these, maybe remove some of them?
RUN pip install imageio numpy scipy matplotlib pandas sympy nose decorator tqdm pillow pytest

# install scikit-image after the other deps, it doesn't cause errors this way.
RUN pip install scikit-image sklearn

<<<<<<< HEAD
# install from github since there are bugs in latest versions.
ADD . /var/src/moviepy/
#RUN git clone https://github.com/Zulko/moviepy.git /var/src/moviepy
=======
RUN git clone https://github.com/Zulko/moviepy.git /var/src/moviepy
>>>>>>> 1c16e6db
RUN cd /var/src/moviepy/ && python setup.py install

# install ffmpeg from imageio.
RUN python -c "import imageio; imageio.plugins.ffmpeg.download()"

#add soft link so that ffmpeg can executed (like usual) from command line
RUN ln -s /root/.imageio/ffmpeg/ffmpeg.linux64 /usr/bin/ffmpeg

# modify ImageMagick policy file so that Textclips work correctly.
RUN cat /etc/ImageMagick-6/policy.xml | sed 's/none/read,write/g'> /etc/ImageMagick-6/policy.xml <|MERGE_RESOLUTION|>--- conflicted
+++ resolved
@@ -18,13 +18,8 @@
 # install scikit-image after the other deps, it doesn't cause errors this way.
 RUN pip install scikit-image sklearn
 
-<<<<<<< HEAD
-# install from github since there are bugs in latest versions.
 ADD . /var/src/moviepy/
 #RUN git clone https://github.com/Zulko/moviepy.git /var/src/moviepy
-=======
-RUN git clone https://github.com/Zulko/moviepy.git /var/src/moviepy
->>>>>>> 1c16e6db
 RUN cd /var/src/moviepy/ && python setup.py install
 
 # install ffmpeg from imageio.
