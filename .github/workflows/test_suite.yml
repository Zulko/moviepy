--- conflicted
+++ resolved
@@ -66,7 +66,6 @@
         with:
           python-version: ${{ matrix.python-version }}
 
-<<<<<<< HEAD
       - name: Get ImageMagick installer from cache
         id: imagemagick-installer-cache
         uses: actions/cache@v4.0.2
@@ -99,8 +98,6 @@
           move imagemagick\ffmpeg.exe ffmpeg.exe
           move imagemagick\magick.exe convert.exe
 
-=======
->>>>>>> 3f58b23e
       - name: Install Python dependencies
         run: |
           python -m pip install --upgrade wheel setuptools coveralls
