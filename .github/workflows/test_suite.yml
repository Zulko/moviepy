--- conflicted
+++ resolved
@@ -62,8 +62,6 @@
         pythonw -m pytest tests/ --doctest-modules -v --cov moviepy --cov-report term-missing
 
     - name: Coveralls
-<<<<<<< HEAD
-=======
       run: coveralls
       env:
         GITHUB_TOKEN: ${{ secrets.GITHUB_TOKEN }}
@@ -129,68 +127,10 @@
           python -m pytest --cov moviepy --cov-report term-missing
 
       - name: Coveralls
->>>>>>> 2978db73
         run: coveralls
         env:
           GITHUB_TOKEN: ${{ secrets.GITHUB_TOKEN }}
           COVERALLS_SERVICE_NAME: github
-<<<<<<< HEAD
-
-
-#  TODO Re-enable when ImageMagick is fixed or removed
-#  windows:
-#    runs-on: windows-latest
-#    strategy:
-#      matrix:
-#        python-version: [3.6, 3.7, 3.8]
-#      fail-fast: false
-#    steps:
-#      - uses: actions/checkout@v2
-#      - name: Set up Python ${{ matrix.python-version }}
-#        uses: actions/setup-python@v2
-#        with:
-#          python-version: ${{ matrix.python-version }}
-#      - name: Python Version Info
-#        shell: cmd
-#        run: |
-#          python --version
-#          which python
-#          python -m site --user-site
-#
-#      - name: Install Dependencies
-#        shell: cmd
-#        run: |
-#          python find_latest_imagemagick_version.py > temp.txt
-#          set /p IMAGE_MAGICK_VERSION=<temp.txt
-#
-#          echo %IMAGE_MAGICK_VERSION%
-#          echo https://imagemagick.org/download/binaries/ImageMagick-%IMAGE_MAGICK_VERSION%-%ARCH%-static.exe
-#          :: Download ImageMagick installer (which also installs ffmpeg.)
-#          :: From http://ftp.fifi.org/ImageMagick/binaries/
-#          :: Might need to be updated from time to time
-#          :: Versions >=7.0 have problems - executables changed names.
-#          :: Assume 64-bit. Need to change to x86 for 32-bit.
-#          curl https://imagemagick.org/download/binaries/ImageMagick-%IMAGE_MAGICK_VERSION%-x64-static.exe -o ImageMagick.exe
-#
-#          :: Install ImageMagick, telling InnoSetup to not open a window and change default install dir
-#          ImageMagick.exe /SILENT /SP /DIR="%IMAGE_MAGICK_INSTALL_DIR%"
-#
-#          :: Inspect contents and set env vars
-#          dir "%IMAGE_MAGICK_INSTALL_DIR%"
-#          set IMAGEMAGICK_BINARY="%IMAGE_MAGICK_INSTALL_DIR%//convert.exe"
-#          echo %IMAGEMAGICK_BINARY%
-#          set FMPEG_BINARY="%IMAGE_MAGICK_INSTALL_DIR%//ffmpeg.exe"
-#          echo %FMPEG_BINARY%
-#
-#          python -m pip install --upgrade wheel
-#          python -m pip install --upgrade setuptools
-#          python -m pip install ".[test]"
-#
-#      - name: PyTest
-#        run: |
-#          pytest
-=======
->>>>>>> 2978db73
 
   linux:
     runs-on: ubuntu-latest
@@ -219,11 +159,7 @@
         if: ${{ matrix.python-version == '3.7' }}
         run: |
           python -m pip install ".[test, doc]"
-<<<<<<< HEAD
-          python -m pip install dotenv
-=======
           python -m pip install python-dotenv
->>>>>>> 2978db73
 
       - name: Install test and optional requirements
         if: ${{ matrix.python-version != '3.7' }}
