--- conflicted
+++ resolved
@@ -1,20 +1,7 @@
 dist: xenial
+sudo: required
 language: python
 cache: pip
-<<<<<<< HEAD
-
-python:
-  - 2.7
-  - 3.5
-  - 3.6
-  - 3.7
-
-
-before_install:
-  #- sudo add-apt-repository -y ppa:kirillshkrogalev/ffmpeg-next
-  #- sudo apt-get -y -qq update
-  #- sudo apt-get install -y -qq ffmpeg
-=======
 matrix:
     include:
         - python: 2.7
@@ -35,14 +22,15 @@
 
 before_install:
   - sudo snap install ffmpeg
->>>>>>> 9839bb4b
 
   - sudo apt-get -y -qq update
   
   # Ensure PIP is up-to-date to avoid warnings.
   - python -m pip install --upgrade pip
+  # Ensure setuptools is up-to-date to avoid environment_markers bug.
+  - pip install --upgrade setuptools
   # The default py that is installed is too old on some platforms, leading to version conflicts
-  - pip install --upgrade pytest
+  - pip install --upgrade py pytest
 
   # modify ImageMagick policy file so that Textclips work correctly.
   # `| sudo tee` replaces `>` so that it can have root permissions
